--- conflicted
+++ resolved
@@ -464,77 +464,7 @@
     }
 };
 
-<<<<<<< HEAD
-// Multi-threaded search of the scale-space pyramid for keypoints
-struct SURFFindInvoker
-{
-    SURFFindInvoker( const Mat& _sum, const Mat& _mask_sum,
-                     const vector<Mat>& _dets, const vector<Mat>& _traces,
-                     const vector<int>& _sizes, const vector<int>& _sampleSteps,
-                     const vector<int>& _middleIndices, vector<KeyPoint>& _keypoints,
-                     int _nOctaveLayers, float _hessianThreshold )
-    {
-        sum = &_sum;
-        mask_sum = &_mask_sum;
-        dets = &_dets;
-        traces = &_traces;
-        sizes = &_sizes;
-        sampleSteps = &_sampleSteps;
-        middleIndices = &_middleIndices;
-        keypoints = &_keypoints;
-        nOctaveLayers = _nOctaveLayers;
-        hessianThreshold = _hessianThreshold;
-
-#ifdef HAVE_TBB
-        //touch the mutex to ensure that it's initialization is finished
-        CV_Assert(&findMaximaInLayer_m > 0);
-#endif
-    }
-
-    void operator()(const BlockedRange& range) const
-    {
-        for( int i=range.begin(); i<range.end(); i++ )
-        {
-            int layer = (*middleIndices)[i];
-            int octave = i / nOctaveLayers;
-            findMaximaInLayer( *sum, *mask_sum, *dets, *traces, *sizes,
-                               *keypoints, octave, layer, hessianThreshold,
-                               (*sampleSteps)[layer] );
-        }
-    }
-
-    const Mat *sum;
-    const Mat *mask_sum;
-    const vector<Mat>* dets;
-    const vector<Mat>* traces;
-    const vector<int>* sizes;
-    const vector<int>* sampleSteps;
-    const vector<int>* middleIndices;
-    vector<KeyPoint>* keypoints;
-    int nOctaveLayers;
-    float hessianThreshold;
-};
-
-struct KeypointGreater
-{
-    inline bool operator()(const KeyPoint& kp1, const KeyPoint& kp2) const
-    {
-        if(kp1.response > kp2.response) return true;
-        if(kp1.response < kp2.response) return false;
-        if(kp1.size > kp2.size) return true;
-        if(kp1.size < kp2.size) return false;
-        if(kp1.octave > kp2.octave) return true;
-        if(kp1.octave < kp2.octave) return false;
-        if(kp1.pt.y < kp2.pt.y) return false;
-        if(kp1.pt.y > kp2.pt.y) return true;
-        return kp1.pt.x < kp2.pt.y;
-    }
-};
-
-
-=======
-
->>>>>>> f4e33ea0
+
 static void fastHessianDetector( const Mat& sum, const Mat& mask_sum, vector<KeyPoint>& keypoints,
                                  int nOctaves, int nOctaveLayers, float hessianThreshold )
 {

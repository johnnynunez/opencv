--- conflicted
+++ resolved
@@ -642,22 +642,7 @@
 
     @sa cv::VideoCaptureAPIs
     */
-<<<<<<< HEAD
     CV_WRAP explicit VideoCapture(const String& filename, int apiPreference = CAP_ANY);
-=======
-    CV_WRAP VideoCapture(const String& filename, int apiPreference);
-
-    /** @overload
-    @brief  Open a camera for video capturing
-
-    @param index camera_id + domain_offset (CAP_*) id of the video capturing device to open. To open default camera using default backend just pass 0.
-    Use a `domain_offset` to enforce a specific reader implementation if multiple are available like cv::CAP_FFMPEG or cv::CAP_IMAGES or cv::CAP_DSHOW.
-    e.g. to open Camera 1 using the MS Media Foundation API use `index = 1 + cv::CAP_MSMF`
-
-    @sa cv::VideoCaptureAPIs
-    */
-    CV_WRAP VideoCapture(int index);
->>>>>>> 2d63861c
 
     /** @overload
     @brief  Opens a camera for video capturing

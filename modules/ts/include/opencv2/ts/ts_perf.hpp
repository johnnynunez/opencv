#ifndef __OPENCV_TS_PERF_HPP__
#define __OPENCV_TS_PERF_HPP__

#include "cvconfig.h"

#ifndef GTEST_CREATE_SHARED_LIBRARY
#  ifdef BUILD_SHARED_LIBS
#    define GTEST_LINKED_AS_SHARED_LIBRARY 1
#  endif
#endif

#include "opencv2/core.hpp"
#include "ts_gtest.h"

#if !(defined(LOGD) || defined(LOGI) || defined(LOGW) || defined(LOGE))
# if defined(ANDROID) && defined(USE_ANDROID_LOGGING)
#  include <android/log.h>

#  define PERF_TESTS_LOG_TAG "OpenCV_perf"
#  define LOGD(...) ((void)__android_log_print(ANDROID_LOG_DEBUG, PERF_TESTS_LOG_TAG, __VA_ARGS__))
#  define LOGI(...) ((void)__android_log_print(ANDROID_LOG_INFO, PERF_TESTS_LOG_TAG, __VA_ARGS__))
#  define LOGW(...) ((void)__android_log_print(ANDROID_LOG_WARN, PERF_TESTS_LOG_TAG, __VA_ARGS__))
#  define LOGE(...) ((void)__android_log_print(ANDROID_LOG_ERROR, PERF_TESTS_LOG_TAG, __VA_ARGS__))
# else
#  define LOGD(_str, ...) do{printf(_str , ## __VA_ARGS__); printf("\n");fflush(stdout);} while(0)
#  define LOGI(_str, ...) do{printf(_str , ## __VA_ARGS__); printf("\n");fflush(stdout);} while(0)
#  define LOGW(_str, ...) do{printf(_str , ## __VA_ARGS__); printf("\n");fflush(stdout);} while(0)
#  define LOGE(_str, ...) do{printf(_str , ## __VA_ARGS__); printf("\n");fflush(stdout);} while(0)
# endif
#endif

// declare major namespaces to avoid errors on unknown namespace
namespace cv { namespace gpu {} namespace ocl {} }

namespace perf
{
class TestBase;

/*****************************************************************************************\
*                Predefined typical frame sizes and typical test parameters               *
\*****************************************************************************************/
const cv::Size szQVGA = cv::Size(320, 240);
const cv::Size szVGA = cv::Size(640, 480);
const cv::Size szSVGA = cv::Size(800, 600);
const cv::Size szXGA = cv::Size(1024, 768);
const cv::Size szSXGA = cv::Size(1280, 1024);
const cv::Size szWQHD = cv::Size(2560, 1440);

const cv::Size sznHD = cv::Size(640, 360);
const cv::Size szqHD = cv::Size(960, 540);
const cv::Size sz240p = szQVGA;
const cv::Size sz720p = cv::Size(1280, 720);
const cv::Size sz1080p = cv::Size(1920, 1080);
const cv::Size sz1440p = szWQHD;
const cv::Size sz2160p = cv::Size(3840, 2160);//UHDTV1 4K
const cv::Size sz4320p = cv::Size(7680, 4320);//UHDTV2 8K

const cv::Size sz3MP = cv::Size(2048, 1536);
const cv::Size sz5MP = cv::Size(2592, 1944);
const cv::Size sz2K = cv::Size(2048, 2048);

const cv::Size szODD = cv::Size(127, 61);

const cv::Size szSmall24 = cv::Size(24, 24);
const cv::Size szSmall32 = cv::Size(32, 32);
const cv::Size szSmall64 = cv::Size(64, 64);
const cv::Size szSmall128 = cv::Size(128, 128);

#define SZ_ALL_VGA ::testing::Values(::perf::szQVGA, ::perf::szVGA, ::perf::szSVGA)
#define SZ_ALL_GA  ::testing::Values(::perf::szQVGA, ::perf::szVGA, ::perf::szSVGA, ::perf::szXGA, ::perf::szSXGA)
#define SZ_ALL_HD  ::testing::Values(::perf::sznHD, ::perf::szqHD, ::perf::sz720p, ::perf::sz1080p)
#define SZ_ALL_SMALL ::testing::Values(::perf::szSmall24, ::perf::szSmall32, ::perf::szSmall64, ::perf::szSmall128)
#define SZ_ALL  ::testing::Values(::perf::szQVGA, ::perf::szVGA, ::perf::szSVGA, ::perf::szXGA, ::perf::szSXGA, ::perf::sznHD, ::perf::szqHD, ::perf::sz720p, ::perf::sz1080p)
#define SZ_TYPICAL  ::testing::Values(::perf::szVGA, ::perf::szqHD, ::perf::sz720p, ::perf::szODD)


#define TYPICAL_MAT_SIZES ::perf::szVGA, ::perf::sz720p, ::perf::sz1080p, ::perf::szODD
#define TYPICAL_MAT_TYPES CV_8UC1, CV_8UC4, CV_32FC1
#define TYPICAL_MATS testing::Combine( testing::Values( TYPICAL_MAT_SIZES ), testing::Values( TYPICAL_MAT_TYPES ) )
#define TYPICAL_MATS_C1 testing::Combine( testing::Values( TYPICAL_MAT_SIZES ), testing::Values( CV_8UC1, CV_32FC1 ) )
#define TYPICAL_MATS_C4 testing::Combine( testing::Values( TYPICAL_MAT_SIZES ), testing::Values( CV_8UC4 ) )


/*****************************************************************************************\
*                MatType - printable wrapper over integer 'type' of Mat                   *
\*****************************************************************************************/
class MatType
{
public:
    MatType(int val=0) : _type(val) {}
    operator int() const {return _type;}

private:
    int _type;
};

/*****************************************************************************************\
*     CV_ENUM and CV_FLAGS - macro to create printable wrappers for defines and enums     *
\*****************************************************************************************/

#define CV_ENUM(class_name, ...)                                                        \
    namespace {                                                                         \
    struct class_name {                                                                 \
        class_name(int val = 0) : val_(val) {}                                          \
        operator int() const { return val_; }                                           \
        void PrintTo(std::ostream* os) const {                                          \
            using namespace cv;using namespace cv::gpu; using namespace cv::ocl;        \
            const int vals[] = { __VA_ARGS__ };                                         \
            const char* svals = #__VA_ARGS__;                                           \
            for(int i = 0, pos = 0; i < (int)(sizeof(vals)/sizeof(int)); ++i) {         \
                while(isspace(svals[pos]) || svals[pos] == ',') ++pos;                  \
                int start = pos;                                                        \
                while(!(isspace(svals[pos]) || svals[pos] == ',' || svals[pos] == 0))   \
                    ++pos;                                                              \
                if (val_ == vals[i]) {                                                  \
                    *os << std::string(svals + start, svals + pos);                     \
                    return;                                                             \
                }                                                                       \
            }                                                                           \
            *os << "UNKNOWN";                                                           \
        }                                                                               \
        static ::testing::internal::ParamGenerator<class_name> all() {                  \
            using namespace cv;using namespace cv::gpu; using namespace cv::ocl;        \
            static class_name vals[] = { __VA_ARGS__ };                                 \
            return ::testing::ValuesIn(vals);                                           \
        }                                                                               \
    private: int val_;                                                                  \
    };                                                                                  \
    inline void PrintTo(const class_name& t, std::ostream* os) { t.PrintTo(os); } }

#define CV_FLAGS(class_name, ...)                                                       \
    namespace {                                                                         \
    struct class_name {                                                                 \
        class_name(int val = 0) : val_(val) {}                                          \
        operator int() const { return val_; }                                           \
        void PrintTo(std::ostream* os) const {                                          \
            using namespace cv;using namespace cv::gpu; using namespace cv::ocl;        \
            const int vals[] = { __VA_ARGS__ };                                         \
            const char* svals = #__VA_ARGS__;                                           \
            int value = val_;                                                           \
            bool first = true;                                                          \
            for(int i = 0, pos = 0; i < (int)(sizeof(vals)/sizeof(int)); ++i) {         \
                while(isspace(svals[pos]) || svals[pos] == ',') ++pos;                  \
                int start = pos;                                                        \
                while(!(isspace(svals[pos]) || svals[pos] == ',' || svals[pos] == 0))   \
                    ++pos;                                                              \
                if ((value & vals[i]) == vals[i]) {                                     \
                    value &= ~vals[i];                                                  \
                    if (first) first = false; else *os << "|";                          \
                    *os << std::string(svals + start, svals + pos);                     \
                    if (!value) return;                                                 \
                }                                                                       \
            }                                                                           \
            if (first) *os << "UNKNOWN";                                                \
        }                                                                               \
    private: int val_;                                                                  \
    };                                                                                  \
    inline void PrintTo(const class_name& t, std::ostream* os) { t.PrintTo(os); } }

CV_ENUM(MatDepth, CV_8U, CV_8S, CV_16U, CV_16S, CV_32S, CV_32F, CV_64F, CV_USRTYPE1)

/*****************************************************************************************\
*                 Regression control utility for performance testing                      *
\*****************************************************************************************/
enum ERROR_TYPE
{
    ERROR_ABSOLUTE = 0,
    ERROR_RELATIVE = 1
};

class CV_EXPORTS Regression
{
public:
    static Regression& add(TestBase* test, const std::string& name, cv::InputArray array, double eps = DBL_EPSILON, ERROR_TYPE err = ERROR_ABSOLUTE);
    static Regression& addKeypoints(TestBase* test, const std::string& name, const std::vector<cv::KeyPoint>& array, double eps = DBL_EPSILON, ERROR_TYPE err = ERROR_ABSOLUTE);
    static Regression& addMatches(TestBase* test, const std::string& name, const std::vector<cv::DMatch>& array, double eps = DBL_EPSILON, ERROR_TYPE err = ERROR_ABSOLUTE);
    static void Init(const std::string& testSuitName, const std::string& ext = ".xml");

    Regression& operator() (const std::string& name, cv::InputArray array, double eps = DBL_EPSILON, ERROR_TYPE err = ERROR_ABSOLUTE);

private:
    static Regression& instance();
    Regression();
    ~Regression();

    Regression(const Regression&);
    Regression& operator=(const Regression&);

    cv::RNG regRNG;//own random numbers generator to make collection and verification work identical
    std::string storageInPath;
    std::string storageOutPath;
    cv::FileStorage storageIn;
    cv::FileStorage storageOut;
    cv::FileNode rootIn;
    std::string currentTestNodeName;
    std::string suiteName;

    cv::FileStorage& write();

    static std::string getCurrentTestNodeName();
    static bool isVector(cv::InputArray a);
    static double getElem(cv::Mat& m, int x, int y, int cn = 0);

    void init(const std::string& testSuitName, const std::string& ext);
    void write(cv::InputArray array);
    void write(cv::Mat m);
    void verify(cv::FileNode node, cv::InputArray array, double eps, ERROR_TYPE err);
    void verify(cv::FileNode node, cv::Mat actual, double eps, std::string argname, ERROR_TYPE err);
};

#define SANITY_CHECK(array, ...) ::perf::Regression::add(this, #array, array , ## __VA_ARGS__)
#define SANITY_CHECK_KEYPOINTS(array, ...) ::perf::Regression::addKeypoints(this, #array, array , ## __VA_ARGS__)
#define SANITY_CHECK_MATCHES(array, ...) ::perf::Regression::addMatches(this, #array, array , ## __VA_ARGS__)

class CV_EXPORTS GpuPerf
{
public:
  static bool targetDevice();
};

<<<<<<< HEAD
# define PERF_RUN_GPU()  ::perf::GpuPerf::targetDevice()

=======
#define PERF_RUN_GPU()  ::perf::GpuPerf::targetDevice()
>>>>>>> 6bf8f474

/*****************************************************************************************\
*                            Container for performance metrics                            *
\*****************************************************************************************/
typedef struct CV_EXPORTS performance_metrics
{
    size_t bytesIn;
    size_t bytesOut;
    unsigned int samples;
    unsigned int outliers;
    double gmean;
    double gstddev;//stddev for log(time)
    double mean;
    double stddev;
    double median;
    double min;
    double frequency;
    int terminationReason;

    enum
    {
        TERM_ITERATIONS = 0,
        TERM_TIME = 1,
        TERM_INTERRUPT = 2,
        TERM_EXCEPTION = 3,
        TERM_UNKNOWN = -1
    };

    performance_metrics();
} performance_metrics;


/*****************************************************************************************\
*                           Base fixture for performance tests                            *
\*****************************************************************************************/
class CV_EXPORTS TestBase: public ::testing::Test
{
public:
    TestBase();

    static void Init(int argc, const char* const argv[]);
    static void Init(const std::vector<std::string> & availableImpls,
                     int argc, const char* const argv[]);
    static void RecordRunParameters();
    static std::string getDataPath(const std::string& relativePath);
    static std::string getSelectedImpl();

protected:
    virtual void PerfTestBody() = 0;

    virtual void SetUp();
    virtual void TearDown();

    void startTimer();
    void stopTimer();
    bool next();

    //_declareHelper declare;

    enum
    {
        WARMUP_READ,
        WARMUP_WRITE,
        WARMUP_RNG,
        WARMUP_NONE
    };

    void reportMetrics(bool toJUnitXML = false);
    static void warmup(cv::InputOutputArray a, int wtype = WARMUP_READ);

    performance_metrics& calcMetrics();
    void RunPerfTestBody();
private:
    typedef std::vector<std::pair<int, cv::Size> > SizeVector;
    typedef std::vector<int64> TimeVector;

    SizeVector inputData;
    SizeVector outputData;
    unsigned int getTotalInputSize() const;
    unsigned int getTotalOutputSize() const;

    TimeVector times;
    int64 lastTime;
    int64 totalTime;
    int64 timeLimit;
    static int64 timeLimitDefault;
    static unsigned int iterationsLimitDefault;

    unsigned int nIters;
    unsigned int currentIter;
    unsigned int runsPerIteration;

    performance_metrics metrics;
    void validateMetrics();

    static int64 _timeadjustment;
    static int64 _calibrate();

    static void warmup_impl(cv::Mat m, int wtype);
    static int getSizeInBytes(cv::InputArray a);
    static cv::Size getSize(cv::InputArray a);
    static void declareArray(SizeVector& sizes, cv::InputOutputArray a, int wtype = 0);

    class CV_EXPORTS _declareHelper
    {
    public:
        _declareHelper& in(cv::InputOutputArray a1, int wtype = WARMUP_READ);
        _declareHelper& in(cv::InputOutputArray a1, cv::InputOutputArray a2, int wtype = WARMUP_READ);
        _declareHelper& in(cv::InputOutputArray a1, cv::InputOutputArray a2, cv::InputOutputArray a3, int wtype = WARMUP_READ);
        _declareHelper& in(cv::InputOutputArray a1, cv::InputOutputArray a2, cv::InputOutputArray a3, cv::InputOutputArray a4, int wtype = WARMUP_READ);

        _declareHelper& out(cv::InputOutputArray a1, int wtype = WARMUP_WRITE);
        _declareHelper& out(cv::InputOutputArray a1, cv::InputOutputArray a2, int wtype = WARMUP_WRITE);
        _declareHelper& out(cv::InputOutputArray a1, cv::InputOutputArray a2, cv::InputOutputArray a3, int wtype = WARMUP_WRITE);
        _declareHelper& out(cv::InputOutputArray a1, cv::InputOutputArray a2, cv::InputOutputArray a3, cv::InputOutputArray a4, int wtype = WARMUP_WRITE);

        _declareHelper& iterations(unsigned int n);
        _declareHelper& time(double timeLimitSecs);
        _declareHelper& tbb_threads(int n = -1);
        _declareHelper& runs(unsigned int runsNumber);
    private:
        TestBase* test;
        _declareHelper(TestBase* t);
        _declareHelper(const _declareHelper&);
        _declareHelper& operator=(const _declareHelper&);
        friend class TestBase;
    };
    friend class _declareHelper;
    friend class Regression;

    bool verified;

public:
    _declareHelper declare;
};

template<typename T> class TestBaseWithParam: public TestBase, public ::testing::WithParamInterface<T> {};

typedef std::tr1::tuple<cv::Size, MatType> Size_MatType_t;
typedef TestBaseWithParam<Size_MatType_t> Size_MatType;

/*****************************************************************************************\
*                              Print functions for googletest                             *
\*****************************************************************************************/
CV_EXPORTS void PrintTo(const MatType& t, std::ostream* os);

} //namespace perf

namespace cv
{

CV_EXPORTS void PrintTo(const Size& sz, ::std::ostream* os);

} //namespace cv


/*****************************************************************************************\
*                        Macro definitions for performance tests                          *
\*****************************************************************************************/
#define PERF_PROXY_NAMESPACE_NAME_(test_case_name, test_name) \
  test_case_name##_##test_name##_perf_namespace_proxy

// Defines a performance test.
//
// The first parameter is the name of the test case, and the second
// parameter is the name of the test within the test case.
//
// The user should put his test code between braces after using this
// macro.  Example:
//
//   PERF_TEST(FooTest, InitializesCorrectly) {
//     Foo foo;
//     EXPECT_TRUE(foo.StatusIsOK());
//   }
#define PERF_TEST(test_case_name, test_name)\
    namespace PERF_PROXY_NAMESPACE_NAME_(test_case_name, test_name) {\
     class TestBase {/*compile error for this class means that you are trying to use perf::TestBase as a fixture*/};\
     class test_case_name : public ::perf::TestBase {\
      public:\
       test_case_name() {}\
      protected:\
       virtual void PerfTestBody();\
     };\
     TEST_F(test_case_name, test_name){ RunPerfTestBody(); }\
    }\
    void PERF_PROXY_NAMESPACE_NAME_(test_case_name, test_name)::test_case_name::PerfTestBody()

// Defines a performance test that uses a test fixture.
//
// The first parameter is the name of the test fixture class, which
// also doubles as the test case name.  The second parameter is the
// name of the test within the test case.
//
// A test fixture class must be declared earlier.  The user should put
// his test code between braces after using this macro.  Example:
//
//   class FooTest : public ::perf::TestBase {
//    protected:
//     virtual void SetUp() { TestBase::SetUp(); b_.AddElement(3); }
//
//     Foo a_;
//     Foo b_;
//   };
//
//   PERF_TEST_F(FooTest, InitializesCorrectly) {
//     EXPECT_TRUE(a_.StatusIsOK());
//   }
//
//   PERF_TEST_F(FooTest, ReturnsElementCountCorrectly) {
//     EXPECT_EQ(0, a_.size());
//     EXPECT_EQ(1, b_.size());
//   }
#define PERF_TEST_F(fixture, testname) \
    namespace PERF_PROXY_NAMESPACE_NAME_(fixture, testname) {\
     class TestBase {/*compile error for this class means that you are trying to use perf::TestBase as a fixture*/};\
     class fixture : public ::fixture {\
      public:\
       fixture() {}\
      protected:\
       virtual void PerfTestBody();\
     };\
     TEST_F(fixture, testname){ RunPerfTestBody(); }\
    }\
    void PERF_PROXY_NAMESPACE_NAME_(fixture, testname)::fixture::PerfTestBody()

// Defines a parametrized performance test.
//
// The first parameter is the name of the test fixture class, which
// also doubles as the test case name.  The second parameter is the
// name of the test within the test case.
//
// The user should put his test code between braces after using this
// macro.  Example:
//
//   typedef ::perf::TestBaseWithParam<cv::Size> FooTest;
//
//   PERF_TEST_P(FooTest, DoTestingRight, ::testing::Values(::perf::szVGA, ::perf::sz720p) {
//     cv::Mat b(GetParam(), CV_8U, cv::Scalar(10));
//     cv::Mat a(GetParam(), CV_8U, cv::Scalar(20));
//     cv::Mat c(GetParam(), CV_8U, cv::Scalar(0));
//
//     declare.in(a, b).out(c).time(0.5);
//
//     TEST_CYCLE() cv::add(a, b, c);
//
//     SANITY_CHECK(c);
//   }
#define PERF_TEST_P(fixture, name, params)  \
    class fixture##_##name : public fixture {\
     public:\
      fixture##_##name() {}\
     protected:\
      virtual void PerfTestBody();\
    };\
    TEST_P(fixture##_##name, name /*perf*/){ RunPerfTestBody(); }\
    INSTANTIATE_TEST_CASE_P(/*none*/, fixture##_##name, params);\
    void fixture##_##name::PerfTestBody()


#define CV_PERF_TEST_MAIN_INTERNALS(modulename, impls, ...) \
    while (++argc >= (--argc,-1)) {__VA_ARGS__; break;} /*this ugly construction is needed for VS 2005*/\
    ::perf::Regression::Init(#modulename);\
    ::perf::TestBase::Init(std::vector<std::string>(impls, impls + sizeof impls / sizeof *impls),\
                           argc, argv);\
    ::testing::InitGoogleTest(&argc, argv);\
    cvtest::printVersionInfo();\
    ::testing::Test::RecordProperty("cv_module_name", #modulename);\
    ::perf::TestBase::RecordRunParameters();\
    return RUN_ALL_TESTS();

// impls must be an array, not a pointer; "plain" should always be one of the implementations
#define CV_PERF_TEST_MAIN_WITH_IMPLS(modulename, impls, ...) \
int main(int argc, char **argv)\
{\
    CV_PERF_TEST_MAIN_INTERNALS(modulename, impls, __VA_ARGS__)\
}

#define CV_PERF_TEST_MAIN(modulename, ...) \
int main(int argc, char **argv)\
{\
    const char * plain_only[] = { "plain" };\
    CV_PERF_TEST_MAIN_INTERNALS(modulename, plain_only, __VA_ARGS__)\
}

#define TEST_CYCLE_N(n) for(declare.iterations(n); startTimer(), next(); stopTimer())
#define TEST_CYCLE() for(; startTimer(), next(); stopTimer())
#define TEST_CYCLE_MULTIRUN(runsNum) for(declare.runs(runsNum); startTimer(), next(); stopTimer()) for(int r = 0; r < runsNum; ++r)

namespace perf
{
namespace comparators
{

template<typename T>
struct CV_EXPORTS RectLess_
{
  bool operator()(const cv::Rect_<T>& r1, const cv::Rect_<T>& r2) const
  {
    return r1.x < r2.x
      || (r1.x == r2.x && r1.y < r2.y)
      || (r1.x == r2.x && r1.y == r2.y && r1.width < r2.width)
      || (r1.x == r2.x && r1.y == r2.y && r1.width == r2.width && r1.height < r2.height);
  }
};

typedef RectLess_<int> RectLess;

struct CV_EXPORTS KeypointGreater
{
    bool operator()(const cv::KeyPoint& kp1, const cv::KeyPoint& kp2) const
    {
        if(kp1.response > kp2.response) return true;
        if(kp1.response < kp2.response) return false;
        if(kp1.size > kp2.size) return true;
        if(kp1.size < kp2.size) return false;
        if(kp1.octave > kp2.octave) return true;
        if(kp1.octave < kp2.octave) return false;
        if(kp1.pt.y < kp2.pt.y) return false;
        if(kp1.pt.y > kp2.pt.y) return true;
        return kp1.pt.x < kp2.pt.x;
    }
};

} //namespace comparators

void CV_EXPORTS sort(std::vector<cv::KeyPoint>& pts, cv::InputOutputArray descriptors);
} //namespace perf

#endif //__OPENCV_TS_PERF_HPP__<|MERGE_RESOLUTION|>--- conflicted
+++ resolved
@@ -218,12 +218,7 @@
   static bool targetDevice();
 };
 
-<<<<<<< HEAD
-# define PERF_RUN_GPU()  ::perf::GpuPerf::targetDevice()
-
-=======
 #define PERF_RUN_GPU()  ::perf::GpuPerf::targetDevice()
->>>>>>> 6bf8f474
 
 /*****************************************************************************************\
 *                            Container for performance metrics                            *

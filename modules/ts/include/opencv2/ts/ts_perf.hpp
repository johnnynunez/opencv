<<<<<<< HEAD
#ifndef __OPENCV_TS_PERF_HPP__
#define __OPENCV_TS_PERF_HPP__

#include "opencv2/core/core.hpp"
#include "ts_gtest.h"

#ifdef HAVE_TBB
#include "tbb/task_scheduler_init.h"
#endif

#if !(defined(LOGD) || defined(LOGI) || defined(LOGW) || defined(LOGE))
# if defined(ANDROID) && defined(USE_ANDROID_LOGGING)
#  include <android/log.h>

#  define PERF_TESTS_LOG_TAG "OpenCV_perf"
#  define LOGD(...) ((void)__android_log_print(ANDROID_LOG_DEBUG, PERF_TESTS_LOG_TAG, __VA_ARGS__))
#  define LOGI(...) ((void)__android_log_print(ANDROID_LOG_INFO, PERF_TESTS_LOG_TAG, __VA_ARGS__))
#  define LOGW(...) ((void)__android_log_print(ANDROID_LOG_WARN, PERF_TESTS_LOG_TAG, __VA_ARGS__))
#  define LOGE(...) ((void)__android_log_print(ANDROID_LOG_ERROR, PERF_TESTS_LOG_TAG, __VA_ARGS__))
# else
#  define LOGD(_str, ...) do{printf(_str , ## __VA_ARGS__); printf("\n");fflush(stdout);} while(0)
#  define LOGI(_str, ...) do{printf(_str , ## __VA_ARGS__); printf("\n");fflush(stdout);} while(0)
#  define LOGW(_str, ...) do{printf(_str , ## __VA_ARGS__); printf("\n");fflush(stdout);} while(0)
#  define LOGE(_str, ...) do{printf(_str , ## __VA_ARGS__); printf("\n");fflush(stdout);} while(0)
# endif
#endif

namespace perf
{

/*****************************************************************************************\
*                Predefined typical frame sizes and typical test parameters               *
\*****************************************************************************************/
const cv::Size szQVGA = cv::Size(320, 240);
const cv::Size szVGA = cv::Size(640, 480);
const cv::Size szSVGA = cv::Size(800, 600);
const cv::Size szXGA = cv::Size(1024, 768);
const cv::Size szSXGA = cv::Size(1280, 1024);

const cv::Size sznHD = cv::Size(640, 360);
const cv::Size szqHD = cv::Size(960, 540);
const cv::Size sz720p = cv::Size(1280, 720);
const cv::Size sz1080p = cv::Size(1920, 1080);
const cv::Size sz2160p = cv::Size(3840, 2160);//UHDTV1 4K
const cv::Size sz4320p = cv::Size(7680, 4320);//UHDTV2 8K

const cv::Size sz2K = cv::Size(2048, 2048);

const cv::Size szODD = cv::Size(127, 61);

const cv::Size szSmall24 = cv::Size(24, 24);
const cv::Size szSmall32 = cv::Size(32, 32);
const cv::Size szSmall64 = cv::Size(64, 64);
const cv::Size szSmall128 = cv::Size(128, 128);

#define SZ_ALL_VGA ::testing::Values(::perf::szQVGA, ::perf::szVGA, ::perf::szSVGA)
#define SZ_ALL_GA  ::testing::Values(::perf::szQVGA, ::perf::szVGA, ::perf::szSVGA, ::perf::szXGA, ::perf::szSXGA)
#define SZ_ALL_HD  ::testing::Values(::perf::sznHD, ::perf::szqHD, ::perf::sz720p, ::perf::sz1080p)
#define SZ_ALL_SMALL ::testing::Values(::perf::szSmall24, ::perf::szSmall32, ::perf::szSmall64, ::perf::szSmall128)
#define SZ_ALL  ::testing::Values(::perf::szQVGA, ::perf::szVGA, ::perf::szSVGA, ::perf::szXGA, ::perf::szSXGA, ::perf::sznHD, ::perf::szqHD, ::perf::sz720p, ::perf::sz1080p)
#define SZ_TYPICAL  ::testing::Values(::perf::szVGA, ::perf::szqHD, ::perf::sz720p, ::perf::szODD)


#define TYPICAL_MAT_SIZES ::perf::szVGA, ::perf::sz720p, ::perf::sz1080p, ::perf::szODD
#define TYPICAL_MAT_TYPES CV_8UC1, CV_8UC4, CV_32FC1
#define TYPICAL_MATS testing::Combine( testing::Values( TYPICAL_MAT_SIZES ), testing::Values( TYPICAL_MAT_TYPES ) )
#define TYPICAL_MATS_C1 testing::Combine( testing::Values( TYPICAL_MAT_SIZES ), testing::Values( CV_8UC1, CV_32FC1 ) )
#define TYPICAL_MATS_C4 testing::Combine( testing::Values( TYPICAL_MAT_SIZES ), testing::Values( CV_8UC4 ) )


/*****************************************************************************************\
*                MatType - printable wrapper over integer 'type' of Mat                   *
\*****************************************************************************************/
class MatType
{
public:
    MatType(int val=0) : _type(val) {}
    operator int() const {return _type;}

private:
    int _type;
};

/*****************************************************************************************\
*     CV_ENUM and CV_FLAGS - macro to create printable wrappers for defines and enums     *
\*****************************************************************************************/

#define CV_ENUM(class_name, ...) \
class CV_EXPORTS class_name {\
public:\
  class_name(int val = 0) : _val(val) {}\
  operator int() const {return _val;}\
  void PrintTo(std::ostream* os) const {\
    const int vals[] = {__VA_ARGS__};\
    const char* svals = #__VA_ARGS__;\
    for(int i = 0, pos = 0; i < (int)(sizeof(vals)/sizeof(int)); ++i){\
      while(isspace(svals[pos]) || svals[pos] == ',') ++pos;\
      int start = pos;\
      while(!(isspace(svals[pos]) || svals[pos] == ',' || svals[pos] == 0)) ++pos;\
      if (_val == vals[i]) {\
        *os << std::string(svals + start, svals + pos);\
        return;\
      }\
    }\
    *os << "UNKNOWN";\
  }\
  struct Container{\
    typedef class_name value_type;\
      Container(class_name* first, size_t len): _begin(first), _end(first+len){}\
      const class_name* begin() const {return _begin;}\
      const class_name* end() const {return _end;}\
    private: class_name *_begin, *_end;\
  };\
  static Container all(){\
    static class_name vals[] = {__VA_ARGS__};\
    return Container(vals, sizeof(vals)/sizeof(vals[0]));\
  }\
private: int _val;\
};\
inline void PrintTo(const class_name& t, std::ostream* os) { t.PrintTo(os); }

#define CV_FLAGS(class_name, ...) \
class CV_EXPORTS class_name {\
public:\
  class_name(int val = 0) : _val(val) {}\
  operator int() const {return _val;}\
  void PrintTo(std::ostream* os) const {\
    const int vals[] = {__VA_ARGS__};\
    const char* svals = #__VA_ARGS__;\
    int value = _val;\
    bool first = true;\
    for(int i = 0, pos = 0; i < (int)(sizeof(vals)/sizeof(int)); ++i){\
      while(isspace(svals[pos]) || svals[pos] == ',') ++pos;\
      int start = pos;\
      while(!(isspace(svals[pos]) || svals[pos] == ',' || svals[pos] == 0)) ++pos;\
      if ((value & vals[i]) == vals[i]) {\
        value &= ~vals[i]; \
        if (first) first = false; else *os << "|"; \
        *os << std::string(svals + start, svals + pos);\
        if (!value) return;\
      }\
    }\
    if (first) *os << "UNKNOWN";\
  }\
private: int _val;\
};\
inline void PrintTo(const class_name& t, std::ostream* os) { t.PrintTo(os); }

CV_ENUM(MatDepth, CV_8U, CV_8S, CV_16U, CV_16S, CV_32S, CV_32F, CV_64F, CV_USRTYPE1)

/*****************************************************************************************\
*                 Regression control utility for performance testing                      *
\*****************************************************************************************/
enum ERROR_TYPE
{
    ERROR_ABSOLUTE = 0,
    ERROR_RELATIVE = 1
};

class CV_EXPORTS Regression
{
public:
    static Regression& add(const std::string& name, cv::InputArray array, double eps = DBL_EPSILON, ERROR_TYPE err = ERROR_ABSOLUTE);
    static void Init(const std::string& testSuitName, const std::string& ext = ".xml");

    Regression& operator() (const std::string& name, cv::InputArray array, double eps = DBL_EPSILON, ERROR_TYPE err = ERROR_ABSOLUTE);

private:
    static Regression& instance();
    Regression();
    ~Regression();

    Regression(const Regression&);
    Regression& operator=(const Regression&);

    cv::RNG regRNG;//own random numbers generator to make collection and verification work identical
    std::string storageInPath;
    std::string storageOutPath;
    cv::FileStorage storageIn;
    cv::FileStorage storageOut;
    cv::FileNode rootIn;
    std::string currentTestNodeName;
    cv::FileStorage& write();

    static std::string getCurrentTestNodeName();
    static bool isVector(cv::InputArray a);
    static double getElem(cv::Mat& m, int x, int y, int cn = 0);

    void init(const std::string& testSuitName, const std::string& ext);
    void write(cv::InputArray array);
    void write(cv::Mat m);
    void verify(cv::FileNode node, cv::InputArray array, double eps, ERROR_TYPE err);
    void verify(cv::FileNode node, cv::Mat actual, double eps, std::string argname, ERROR_TYPE err);
};

#define SANITY_CHECK(array, ...) ::perf::Regression::add(#array, array , ## __VA_ARGS__)


/*****************************************************************************************\
*                            Container for performance metrics                            *
\*****************************************************************************************/
typedef struct CV_EXPORTS performance_metrics
{
    size_t bytesIn;
    size_t bytesOut;
    unsigned int samples;
    unsigned int outliers;
    double gmean;
    double gstddev;//stddev for log(time)
    double mean;
    double stddev;
    double median;
    double min;
    double frequency;
    int terminationReason;

    enum
    {
        TERM_ITERATIONS = 0,
        TERM_TIME = 1,
        TERM_INTERRUPT = 2,
        TERM_EXCEPTION = 3,
        TERM_UNKNOWN = -1
    };

    performance_metrics();
} performance_metrics;


/*****************************************************************************************\
*                           Base fixture for performance tests                            *
\*****************************************************************************************/
class CV_EXPORTS TestBase: public ::testing::Test
{
public:
    TestBase();

    static void Init(int argc, const char* const argv[]);
    static std::string getDataPath(const std::string& relativePath);

protected:
    virtual void PerfTestBody() = 0;

    virtual void SetUp();
    virtual void TearDown();

    void startTimer();
    void stopTimer();
    bool next();

    //_declareHelper declare;

    enum
    {
        WARMUP_READ,
        WARMUP_WRITE,
        WARMUP_RNG,
        WARMUP_NONE
    };

    void reportMetrics(bool toJUnitXML = false);
    static void warmup(cv::InputOutputArray a, int wtype = WARMUP_READ);

    performance_metrics& calcMetrics();
    void RunPerfTestBody();
private:
    typedef std::vector<std::pair<int, cv::Size> > SizeVector;
    typedef std::vector<int64> TimeVector;

    SizeVector inputData;
    SizeVector outputData;
    unsigned int getTotalInputSize() const;
    unsigned int getTotalOutputSize() const;

    TimeVector times;
    int64 lastTime;
    int64 totalTime;
    int64 timeLimit;
    static int64 timeLimitDefault;
    static unsigned int iterationsLimitDefault;

    unsigned int nIters;
    unsigned int currentIter;

    performance_metrics metrics;
    void validateMetrics();

    static int64 _timeadjustment;
    static int64 _calibrate();

    static void warmup_impl(cv::Mat m, int wtype);
    static int getSizeInBytes(cv::InputArray a);
    static cv::Size getSize(cv::InputArray a);
    static void declareArray(SizeVector& sizes, cv::InputOutputArray a, int wtype = 0);

    class CV_EXPORTS _declareHelper
    {
    public:
        _declareHelper& in(cv::InputOutputArray a1, int wtype = WARMUP_READ);
        _declareHelper& in(cv::InputOutputArray a1, cv::InputOutputArray a2, int wtype = WARMUP_READ);
        _declareHelper& in(cv::InputOutputArray a1, cv::InputOutputArray a2, cv::InputOutputArray a3, int wtype = WARMUP_READ);
        _declareHelper& in(cv::InputOutputArray a1, cv::InputOutputArray a2, cv::InputOutputArray a3, cv::InputOutputArray a4, int wtype = WARMUP_READ);

        _declareHelper& out(cv::InputOutputArray a1, int wtype = WARMUP_WRITE);
        _declareHelper& out(cv::InputOutputArray a1, cv::InputOutputArray a2, int wtype = WARMUP_WRITE);
        _declareHelper& out(cv::InputOutputArray a1, cv::InputOutputArray a2, cv::InputOutputArray a3, int wtype = WARMUP_WRITE);
        _declareHelper& out(cv::InputOutputArray a1, cv::InputOutputArray a2, cv::InputOutputArray a3, cv::InputOutputArray a4, int wtype = WARMUP_WRITE);

        _declareHelper& iterations(unsigned int n);
        _declareHelper& time(double timeLimitSecs);
        _declareHelper& tbb_threads(int n = -1);
    private:
        TestBase* test;
        _declareHelper(TestBase* t);
        _declareHelper(const _declareHelper&);
        _declareHelper& operator=(const _declareHelper&);
        friend class TestBase;
    };
    friend class _declareHelper;

#ifdef HAVE_TBB
    cv::Ptr<tbb::task_scheduler_init> p_tbb_initializer;
#else
    cv::Ptr<int> fixme;
#endif

public:
    _declareHelper declare;
};

template<typename T> class TestBaseWithParam: public TestBase, public ::testing::WithParamInterface<T> {};

typedef std::tr1::tuple<cv::Size, MatType> Size_MatType_t;
typedef TestBaseWithParam<Size_MatType_t> Size_MatType;

/*****************************************************************************************\
*                              Print functions for googletest                             *
\*****************************************************************************************/
CV_EXPORTS void PrintTo(const MatType& t, std::ostream* os);

} //namespace perf

namespace cv
{

CV_EXPORTS void PrintTo(const Size& sz, ::std::ostream* os);

} //namespace cv


/*****************************************************************************************\
*                        Macro definitions for performance tests                          *
\*****************************************************************************************/
#define PERF_PROXY_NAMESPACE_NAME_(test_case_name, test_name) \
  test_case_name##_##test_name##_perf_namespace_proxy

// Defines a performance test.
//
// The first parameter is the name of the test case, and the second
// parameter is the name of the test within the test case.
//
// The user should put his test code between braces after using this
// macro.  Example:
//
//   PERF_TEST(FooTest, InitializesCorrectly) {
//     Foo foo;
//     EXPECT_TRUE(foo.StatusIsOK());
//   }
#define PERF_TEST(test_case_name, test_name)\
    namespace PERF_PROXY_NAMESPACE_NAME_(test_case_name, test_name) {\
     class TestBase {/*compile error for this class means that you are trying to use perf::TestBase as a fixture*/};\
     class test_case_name : public ::perf::TestBase {\
      public:\
       test_case_name() {}\
      protected:\
       virtual void PerfTestBody();\
     };\
     TEST_F(test_case_name, test_name){ RunPerfTestBody(); }\
    }\
    void PERF_PROXY_NAMESPACE_NAME_(test_case_name, test_name)::test_case_name::PerfTestBody()

// Defines a performance test that uses a test fixture.
//
// The first parameter is the name of the test fixture class, which
// also doubles as the test case name.  The second parameter is the
// name of the test within the test case.
//
// A test fixture class must be declared earlier.  The user should put
// his test code between braces after using this macro.  Example:
//
//   class FooTest : public ::perf::TestBase {
//    protected:
//     virtual void SetUp() { TestBase::SetUp(); b_.AddElement(3); }
//
//     Foo a_;
//     Foo b_;
//   };
//
//   PERF_TEST_F(FooTest, InitializesCorrectly) {
//     EXPECT_TRUE(a_.StatusIsOK());
//   }
//
//   PERF_TEST_F(FooTest, ReturnsElementCountCorrectly) {
//     EXPECT_EQ(0, a_.size());
//     EXPECT_EQ(1, b_.size());
//   }
#define PERF_TEST_F(fixture, testname) \
    namespace PERF_PROXY_NAMESPACE_NAME_(fixture, testname) {\
     class TestBase {/*compile error for this class means that you are trying to use perf::TestBase as a fixture*/};\
     class fixture : public ::fixture {\
      public:\
       fixture() {}\
      protected:\
       virtual void PerfTestBody();\
     };\
     TEST_F(fixture, testname){ RunPerfTestBody(); }\
    }\
    void PERF_PROXY_NAMESPACE_NAME_(fixture, testname)::fixture::PerfTestBody()

// Defines a parametrized performance test.
//
// The first parameter is the name of the test fixture class, which
// also doubles as the test case name.  The second parameter is the
// name of the test within the test case.
//
// The user should put his test code between braces after using this
// macro.  Example:
//
//   typedef ::perf::TestBaseWithParam<cv::Size> FooTest;
//
//   PERF_TEST_P(FooTest, DoTestingRight, ::testing::Values(::perf::szVGA, ::perf::sz720p) {
//     cv::Mat b(GetParam(), CV_8U, cv::Scalar(10));
//     cv::Mat a(GetParam(), CV_8U, cv::Scalar(20));
//     cv::Mat c(GetParam(), CV_8U, cv::Scalar(0));
//
//     declare.in(a, b).out(c).time(0.5);
//
//     TEST_CYCLE() cv::add(a, b, c);
//
//     SANITY_CHECK(c);
//   }
#define PERF_TEST_P(fixture, name, params)  \
    class fixture##_##name : public ::fixture {\
     public:\
      fixture##_##name() {}\
     protected:\
      virtual void PerfTestBody();\
    };\
    TEST_P(fixture##_##name, name /*perf*/){ RunPerfTestBody(); }\
    INSTANTIATE_TEST_CASE_P(/*none*/, fixture##_##name, params);\
    void fixture##_##name::PerfTestBody()


#define CV_PERF_TEST_MAIN(testsuitname) \
int main(int argc, char **argv)\
{\
    ::perf::Regression::Init(#testsuitname);\
    ::perf::TestBase::Init(argc, argv);\
    ::testing::InitGoogleTest(&argc, argv);\
    return RUN_ALL_TESTS();\
}

#define TEST_CYCLE_N(n) for(declare.iterations(n); startTimer(), next(); stopTimer())
#define TEST_CYCLE() for(; startTimer(), next(); stopTimer())

//flags
namespace perf
{
//GTEST_DECLARE_int32_(allowed_outliers);
} //namespace perf

#endif //__OPENCV_TS_PERF_HPP__
=======
#ifndef __OPENCV_TS_PERF_HPP__
#define __OPENCV_TS_PERF_HPP__

#include "opencv2/core/core.hpp"
#include "opencv2/features2d/features2d.hpp"
#include "ts_gtest.h"

#ifdef HAVE_TBB
#include "tbb/task_scheduler_init.h"
#endif

#if !(defined(LOGD) || defined(LOGI) || defined(LOGW) || defined(LOGE))
# if defined(ANDROID) && defined(USE_ANDROID_LOGGING)
#  include <android/log.h>

#  define PERF_TESTS_LOG_TAG "OpenCV_perf"
#  define LOGD(...) ((void)__android_log_print(ANDROID_LOG_DEBUG, PERF_TESTS_LOG_TAG, __VA_ARGS__))
#  define LOGI(...) ((void)__android_log_print(ANDROID_LOG_INFO, PERF_TESTS_LOG_TAG, __VA_ARGS__))
#  define LOGW(...) ((void)__android_log_print(ANDROID_LOG_WARN, PERF_TESTS_LOG_TAG, __VA_ARGS__))
#  define LOGE(...) ((void)__android_log_print(ANDROID_LOG_ERROR, PERF_TESTS_LOG_TAG, __VA_ARGS__))
# else
#  define LOGD(_str, ...) do{printf(_str , ## __VA_ARGS__); printf("\n");fflush(stdout);} while(0)
#  define LOGI(_str, ...) do{printf(_str , ## __VA_ARGS__); printf("\n");fflush(stdout);} while(0)
#  define LOGW(_str, ...) do{printf(_str , ## __VA_ARGS__); printf("\n");fflush(stdout);} while(0)
#  define LOGE(_str, ...) do{printf(_str , ## __VA_ARGS__); printf("\n");fflush(stdout);} while(0)
# endif
#endif

namespace perf
{
class TestBase;

/*****************************************************************************************\
*                Predefined typical frame sizes and typical test parameters               *
\*****************************************************************************************/
const cv::Size szQVGA = cv::Size(320, 240);
const cv::Size szVGA = cv::Size(640, 480);
const cv::Size szSVGA = cv::Size(800, 600);
const cv::Size szXGA = cv::Size(1024, 768);
const cv::Size szSXGA = cv::Size(1280, 1024);
const cv::Size szWQHD = cv::Size(2560, 1440);

const cv::Size sznHD = cv::Size(640, 360);
const cv::Size szqHD = cv::Size(960, 540);
const cv::Size sz240p = szQVGA;
const cv::Size sz720p = cv::Size(1280, 720);
const cv::Size sz1080p = cv::Size(1920, 1080);
const cv::Size sz1440p = szWQHD;
const cv::Size sz2160p = cv::Size(3840, 2160);//UHDTV1 4K
const cv::Size sz4320p = cv::Size(7680, 4320);//UHDTV2 8K

const cv::Size sz3MP = cv::Size(2048, 1536);
const cv::Size sz5MP = cv::Size(2592, 1944);
const cv::Size sz2K = cv::Size(2048, 2048);

const cv::Size szODD = cv::Size(127, 61);

const cv::Size szSmall24 = cv::Size(24, 24);
const cv::Size szSmall32 = cv::Size(32, 32);
const cv::Size szSmall64 = cv::Size(64, 64);
const cv::Size szSmall128 = cv::Size(128, 128);

#define SZ_ALL_VGA ::testing::Values(::perf::szQVGA, ::perf::szVGA, ::perf::szSVGA)
#define SZ_ALL_GA  ::testing::Values(::perf::szQVGA, ::perf::szVGA, ::perf::szSVGA, ::perf::szXGA, ::perf::szSXGA)
#define SZ_ALL_HD  ::testing::Values(::perf::sznHD, ::perf::szqHD, ::perf::sz720p, ::perf::sz1080p)
#define SZ_ALL_SMALL ::testing::Values(::perf::szSmall24, ::perf::szSmall32, ::perf::szSmall64, ::perf::szSmall128)
#define SZ_ALL  ::testing::Values(::perf::szQVGA, ::perf::szVGA, ::perf::szSVGA, ::perf::szXGA, ::perf::szSXGA, ::perf::sznHD, ::perf::szqHD, ::perf::sz720p, ::perf::sz1080p)
#define SZ_TYPICAL  ::testing::Values(::perf::szVGA, ::perf::szqHD, ::perf::sz720p, ::perf::szODD)


#define TYPICAL_MAT_SIZES ::perf::szVGA, ::perf::sz720p, ::perf::sz1080p, ::perf::szODD
#define TYPICAL_MAT_TYPES CV_8UC1, CV_8UC4, CV_32FC1
#define TYPICAL_MATS testing::Combine( testing::Values( TYPICAL_MAT_SIZES ), testing::Values( TYPICAL_MAT_TYPES ) )
#define TYPICAL_MATS_C1 testing::Combine( testing::Values( TYPICAL_MAT_SIZES ), testing::Values( CV_8UC1, CV_32FC1 ) )
#define TYPICAL_MATS_C4 testing::Combine( testing::Values( TYPICAL_MAT_SIZES ), testing::Values( CV_8UC4 ) )


/*****************************************************************************************\
*                MatType - printable wrapper over integer 'type' of Mat                   *
\*****************************************************************************************/
class MatType
{
public:
    MatType(int val=0) : _type(val) {}
    operator int() const {return _type;}

private:
    int _type;
};

/*****************************************************************************************\
*     CV_ENUM and CV_FLAGS - macro to create printable wrappers for defines and enums     *
\*****************************************************************************************/

#define CV_ENUM(class_name, ...) \
namespace { class CV_EXPORTS class_name {\
public:\
  class_name(int val = 0) : _val(val) {}\
  operator int() const {return _val;}\
  void PrintTo(std::ostream* os) const {\
    const int vals[] = {__VA_ARGS__};\
    const char* svals = #__VA_ARGS__;\
    for(int i = 0, pos = 0; i < (int)(sizeof(vals)/sizeof(int)); ++i){\
      while(isspace(svals[pos]) || svals[pos] == ',') ++pos;\
      int start = pos;\
      while(!(isspace(svals[pos]) || svals[pos] == ',' || svals[pos] == 0)) ++pos;\
      if (_val == vals[i]) {\
        *os << std::string(svals + start, svals + pos);\
        return;\
      }\
    }\
    *os << "UNKNOWN";\
  }\
  struct Container{\
    typedef class_name value_type;\
      Container(class_name* first, size_t len): _begin(first), _end(first+len){}\
      const class_name* begin() const {return _begin;}\
      const class_name* end() const {return _end;}\
    private: class_name *_begin, *_end;\
  };\
  static Container all(){\
    static int vals[] = {__VA_ARGS__};\
    return Container((class_name*)vals, sizeof(vals)/sizeof(vals[0]));\
  }\
private: int _val;\
};\
inline void PrintTo(const class_name& t, std::ostream* os) { t.PrintTo(os); } }

#define CV_FLAGS(class_name, ...) \
class CV_EXPORTS class_name {\
public:\
  class_name(int val = 0) : _val(val) {}\
  operator int() const {return _val;}\
  void PrintTo(std::ostream* os) const {\
    const int vals[] = {__VA_ARGS__};\
    const char* svals = #__VA_ARGS__;\
    int value = _val;\
    bool first = true;\
    for(int i = 0, pos = 0; i < (int)(sizeof(vals)/sizeof(int)); ++i){\
      while(isspace(svals[pos]) || svals[pos] == ',') ++pos;\
      int start = pos;\
      while(!(isspace(svals[pos]) || svals[pos] == ',' || svals[pos] == 0)) ++pos;\
      if ((value & vals[i]) == vals[i]) {\
        value &= ~vals[i]; \
        if (first) first = false; else *os << "|"; \
        *os << std::string(svals + start, svals + pos);\
        if (!value) return;\
      }\
    }\
    if (first) *os << "UNKNOWN";\
  }\
private: int _val;\
};\
inline void PrintTo(const class_name& t, std::ostream* os) { t.PrintTo(os); }

CV_ENUM(MatDepth, CV_8U, CV_8S, CV_16U, CV_16S, CV_32S, CV_32F, CV_64F, CV_USRTYPE1)

/*****************************************************************************************\
*                 Regression control utility for performance testing                      *
\*****************************************************************************************/
enum ERROR_TYPE
{
    ERROR_ABSOLUTE = 0,
    ERROR_RELATIVE = 1
};

class CV_EXPORTS Regression
{
public:
    static Regression& add(TestBase* test, const std::string& name, cv::InputArray array, double eps = DBL_EPSILON, ERROR_TYPE err = ERROR_ABSOLUTE);
    static Regression& addKeypoints(TestBase* test, const std::string& name, const std::vector<cv::KeyPoint>& array, double eps = DBL_EPSILON, ERROR_TYPE err = ERROR_ABSOLUTE);
    static Regression& addMatches(TestBase* test, const std::string& name, const std::vector<cv::DMatch>& array, double eps = DBL_EPSILON, ERROR_TYPE err = ERROR_ABSOLUTE);
    static void Init(const std::string& testSuitName, const std::string& ext = ".xml");

    Regression& operator() (const std::string& name, cv::InputArray array, double eps = DBL_EPSILON, ERROR_TYPE err = ERROR_ABSOLUTE);

private:
    static Regression& instance();
    Regression();
    ~Regression();

    Regression(const Regression&);
    Regression& operator=(const Regression&);

    cv::RNG regRNG;//own random numbers generator to make collection and verification work identical
    std::string storageInPath;
    std::string storageOutPath;
    cv::FileStorage storageIn;
    cv::FileStorage storageOut;
    cv::FileNode rootIn;
    std::string currentTestNodeName;
    std::string suiteName;

    cv::FileStorage& write();

    static std::string getCurrentTestNodeName();
    static bool isVector(cv::InputArray a);
    static double getElem(cv::Mat& m, int x, int y, int cn = 0);

    void init(const std::string& testSuitName, const std::string& ext);
    void write(cv::InputArray array);
    void write(cv::Mat m);
    void verify(cv::FileNode node, cv::InputArray array, double eps, ERROR_TYPE err);
    void verify(cv::FileNode node, cv::Mat actual, double eps, std::string argname, ERROR_TYPE err);
};

#define SANITY_CHECK(array, ...) ::perf::Regression::add(this, #array, array , ## __VA_ARGS__)
#define SANITY_CHECK_KEYPOINTS(array, ...) ::perf::Regression::addKeypoints(this, #array, array , ## __VA_ARGS__)
#define SANITY_CHECK_MATCHES(array, ...) ::perf::Regression::addMatches(this, #array, array , ## __VA_ARGS__)

#ifdef HAVE_CUDA
class CV_EXPORTS GpuPerf
{
public:
  static bool targetDevice();
};

# define PERF_RUN_GPU()  ::perf::GpuPerf::targetDevice()
#else
# define PERF_RUN_GPU()  false
#endif


/*****************************************************************************************\
*                            Container for performance metrics                            *
\*****************************************************************************************/
typedef struct CV_EXPORTS performance_metrics
{
    size_t bytesIn;
    size_t bytesOut;
    unsigned int samples;
    unsigned int outliers;
    double gmean;
    double gstddev;//stddev for log(time)
    double mean;
    double stddev;
    double median;
    double min;
    double frequency;
    int terminationReason;

    enum
    {
        TERM_ITERATIONS = 0,
        TERM_TIME = 1,
        TERM_INTERRUPT = 2,
        TERM_EXCEPTION = 3,
        TERM_UNKNOWN = -1
    };

    performance_metrics();
} performance_metrics;


/*****************************************************************************************\
*                           Base fixture for performance tests                            *
\*****************************************************************************************/
class CV_EXPORTS TestBase: public ::testing::Test
{
public:
    TestBase();

    static void Init(int argc, const char* const argv[]);
    static std::string getDataPath(const std::string& relativePath);

protected:
    virtual void PerfTestBody() = 0;

    virtual void SetUp();
    virtual void TearDown();

    void startTimer();
    void stopTimer();
    bool next();

    //_declareHelper declare;

    enum
    {
        WARMUP_READ,
        WARMUP_WRITE,
        WARMUP_RNG,
        WARMUP_NONE
    };

    void reportMetrics(bool toJUnitXML = false);
    static void warmup(cv::InputOutputArray a, int wtype = WARMUP_READ);

    performance_metrics& calcMetrics();
    void RunPerfTestBody();
private:
    typedef std::vector<std::pair<int, cv::Size> > SizeVector;
    typedef std::vector<int64> TimeVector;

    SizeVector inputData;
    SizeVector outputData;
    unsigned int getTotalInputSize() const;
    unsigned int getTotalOutputSize() const;

    TimeVector times;
    int64 lastTime;
    int64 totalTime;
    int64 timeLimit;
    static int64 timeLimitDefault;
    static unsigned int iterationsLimitDefault;

    unsigned int nIters;
    unsigned int currentIter;
    unsigned int runsPerIteration;

    performance_metrics metrics;
    void validateMetrics();

    static int64 _timeadjustment;
    static int64 _calibrate();

    static void warmup_impl(cv::Mat m, int wtype);
    static int getSizeInBytes(cv::InputArray a);
    static cv::Size getSize(cv::InputArray a);
    static void declareArray(SizeVector& sizes, cv::InputOutputArray a, int wtype = 0);

    class CV_EXPORTS _declareHelper
    {
    public:
        _declareHelper& in(cv::InputOutputArray a1, int wtype = WARMUP_READ);
        _declareHelper& in(cv::InputOutputArray a1, cv::InputOutputArray a2, int wtype = WARMUP_READ);
        _declareHelper& in(cv::InputOutputArray a1, cv::InputOutputArray a2, cv::InputOutputArray a3, int wtype = WARMUP_READ);
        _declareHelper& in(cv::InputOutputArray a1, cv::InputOutputArray a2, cv::InputOutputArray a3, cv::InputOutputArray a4, int wtype = WARMUP_READ);

        _declareHelper& out(cv::InputOutputArray a1, int wtype = WARMUP_WRITE);
        _declareHelper& out(cv::InputOutputArray a1, cv::InputOutputArray a2, int wtype = WARMUP_WRITE);
        _declareHelper& out(cv::InputOutputArray a1, cv::InputOutputArray a2, cv::InputOutputArray a3, int wtype = WARMUP_WRITE);
        _declareHelper& out(cv::InputOutputArray a1, cv::InputOutputArray a2, cv::InputOutputArray a3, cv::InputOutputArray a4, int wtype = WARMUP_WRITE);

        _declareHelper& iterations(unsigned int n);
        _declareHelper& time(double timeLimitSecs);
        _declareHelper& tbb_threads(int n = -1);
        _declareHelper& runs(unsigned int runsNumber);
    private:
        TestBase* test;
        _declareHelper(TestBase* t);
        _declareHelper(const _declareHelper&);
        _declareHelper& operator=(const _declareHelper&);
        friend class TestBase;
    };
    friend class _declareHelper;
    friend class Regression;

    bool verified;

public:
    _declareHelper declare;
};

template<typename T> class TestBaseWithParam: public TestBase, public ::testing::WithParamInterface<T> {};

typedef std::tr1::tuple<cv::Size, MatType> Size_MatType_t;
typedef TestBaseWithParam<Size_MatType_t> Size_MatType;

/*****************************************************************************************\
*                              Print functions for googletest                             *
\*****************************************************************************************/
CV_EXPORTS void PrintTo(const MatType& t, std::ostream* os);

} //namespace perf

namespace cv
{

CV_EXPORTS void PrintTo(const Size& sz, ::std::ostream* os);

} //namespace cv


/*****************************************************************************************\
*                        Macro definitions for performance tests                          *
\*****************************************************************************************/
#define PERF_PROXY_NAMESPACE_NAME_(test_case_name, test_name) \
  test_case_name##_##test_name##_perf_namespace_proxy

// Defines a performance test.
//
// The first parameter is the name of the test case, and the second
// parameter is the name of the test within the test case.
//
// The user should put his test code between braces after using this
// macro.  Example:
//
//   PERF_TEST(FooTest, InitializesCorrectly) {
//     Foo foo;
//     EXPECT_TRUE(foo.StatusIsOK());
//   }
#define PERF_TEST(test_case_name, test_name)\
    namespace PERF_PROXY_NAMESPACE_NAME_(test_case_name, test_name) {\
     class TestBase {/*compile error for this class means that you are trying to use perf::TestBase as a fixture*/};\
     class test_case_name : public ::perf::TestBase {\
      public:\
       test_case_name() {}\
      protected:\
       virtual void PerfTestBody();\
     };\
     TEST_F(test_case_name, test_name){ RunPerfTestBody(); }\
    }\
    void PERF_PROXY_NAMESPACE_NAME_(test_case_name, test_name)::test_case_name::PerfTestBody()

// Defines a performance test that uses a test fixture.
//
// The first parameter is the name of the test fixture class, which
// also doubles as the test case name.  The second parameter is the
// name of the test within the test case.
//
// A test fixture class must be declared earlier.  The user should put
// his test code between braces after using this macro.  Example:
//
//   class FooTest : public ::perf::TestBase {
//    protected:
//     virtual void SetUp() { TestBase::SetUp(); b_.AddElement(3); }
//
//     Foo a_;
//     Foo b_;
//   };
//
//   PERF_TEST_F(FooTest, InitializesCorrectly) {
//     EXPECT_TRUE(a_.StatusIsOK());
//   }
//
//   PERF_TEST_F(FooTest, ReturnsElementCountCorrectly) {
//     EXPECT_EQ(0, a_.size());
//     EXPECT_EQ(1, b_.size());
//   }
#define PERF_TEST_F(fixture, testname) \
    namespace PERF_PROXY_NAMESPACE_NAME_(fixture, testname) {\
     class TestBase {/*compile error for this class means that you are trying to use perf::TestBase as a fixture*/};\
     class fixture : public ::fixture {\
      public:\
       fixture() {}\
      protected:\
       virtual void PerfTestBody();\
     };\
     TEST_F(fixture, testname){ RunPerfTestBody(); }\
    }\
    void PERF_PROXY_NAMESPACE_NAME_(fixture, testname)::fixture::PerfTestBody()

// Defines a parametrized performance test.
//
// The first parameter is the name of the test fixture class, which
// also doubles as the test case name.  The second parameter is the
// name of the test within the test case.
//
// The user should put his test code between braces after using this
// macro.  Example:
//
//   typedef ::perf::TestBaseWithParam<cv::Size> FooTest;
//
//   PERF_TEST_P(FooTest, DoTestingRight, ::testing::Values(::perf::szVGA, ::perf::sz720p) {
//     cv::Mat b(GetParam(), CV_8U, cv::Scalar(10));
//     cv::Mat a(GetParam(), CV_8U, cv::Scalar(20));
//     cv::Mat c(GetParam(), CV_8U, cv::Scalar(0));
//
//     declare.in(a, b).out(c).time(0.5);
//
//     TEST_CYCLE() cv::add(a, b, c);
//
//     SANITY_CHECK(c);
//   }
#define PERF_TEST_P(fixture, name, params)  \
    class fixture##_##name : public fixture {\
     public:\
      fixture##_##name() {}\
     protected:\
      virtual void PerfTestBody();\
    };\
    TEST_P(fixture##_##name, name /*perf*/){ RunPerfTestBody(); }\
    INSTANTIATE_TEST_CASE_P(/*none*/, fixture##_##name, params);\
    void fixture##_##name::PerfTestBody()


#define CV_PERF_TEST_MAIN(testsuitname, ...) \
int main(int argc, char **argv)\
{\
    __VA_ARGS__;\
    ::perf::Regression::Init(#testsuitname);\
    ::perf::TestBase::Init(argc, argv);\
    ::testing::InitGoogleTest(&argc, argv);\
    return RUN_ALL_TESTS();\
}

#define TEST_CYCLE_N(n) for(declare.iterations(n); startTimer(), next(); stopTimer())
#define TEST_CYCLE() for(; startTimer(), next(); stopTimer())
#define TEST_CYCLE_MULTIRUN(runsNum) for(declare.runs(runsNum); startTimer(), next(); stopTimer()) for(int r = 0; r < runsNum; ++r)

namespace perf
{
namespace comparators
{

template<typename T>
struct CV_EXPORTS RectLess_
{
  bool operator()(const cv::Rect_<T>& r1, const cv::Rect_<T>& r2) const
  {
    return r1.x < r2.x
      || (r1.x == r2.x && r1.y < r2.y)
      || (r1.x == r2.x && r1.y == r2.y && r1.width < r2.width)
      || (r1.x == r2.x && r1.y == r2.y && r1.width == r2.width && r1.height < r2.height);
  }
};

typedef RectLess_<int> RectLess;

struct CV_EXPORTS KeypointGreater
{
    bool operator()(const cv::KeyPoint& kp1, const cv::KeyPoint& kp2) const
    {
        if(kp1.response > kp2.response) return true;
        if(kp1.response < kp2.response) return false;
        if(kp1.size > kp2.size) return true;
        if(kp1.size < kp2.size) return false;
        if(kp1.octave > kp2.octave) return true;
        if(kp1.octave < kp2.octave) return false;
        if(kp1.pt.y < kp2.pt.y) return false;
        if(kp1.pt.y > kp2.pt.y) return true;
        return kp1.pt.x < kp2.pt.x;
    }
};

} //namespace comparators

void CV_EXPORTS sort(std::vector<cv::KeyPoint>& pts, cv::InputOutputArray descriptors);
} //namespace perf

#endif //__OPENCV_TS_PERF_HPP__
>>>>>>> f4e33ea0
<|MERGE_RESOLUTION|>--- conflicted
+++ resolved
@@ -1,477 +1,3 @@
-<<<<<<< HEAD
-#ifndef __OPENCV_TS_PERF_HPP__
-#define __OPENCV_TS_PERF_HPP__
-
-#include "opencv2/core/core.hpp"
-#include "ts_gtest.h"
-
-#ifdef HAVE_TBB
-#include "tbb/task_scheduler_init.h"
-#endif
-
-#if !(defined(LOGD) || defined(LOGI) || defined(LOGW) || defined(LOGE))
-# if defined(ANDROID) && defined(USE_ANDROID_LOGGING)
-#  include <android/log.h>
-
-#  define PERF_TESTS_LOG_TAG "OpenCV_perf"
-#  define LOGD(...) ((void)__android_log_print(ANDROID_LOG_DEBUG, PERF_TESTS_LOG_TAG, __VA_ARGS__))
-#  define LOGI(...) ((void)__android_log_print(ANDROID_LOG_INFO, PERF_TESTS_LOG_TAG, __VA_ARGS__))
-#  define LOGW(...) ((void)__android_log_print(ANDROID_LOG_WARN, PERF_TESTS_LOG_TAG, __VA_ARGS__))
-#  define LOGE(...) ((void)__android_log_print(ANDROID_LOG_ERROR, PERF_TESTS_LOG_TAG, __VA_ARGS__))
-# else
-#  define LOGD(_str, ...) do{printf(_str , ## __VA_ARGS__); printf("\n");fflush(stdout);} while(0)
-#  define LOGI(_str, ...) do{printf(_str , ## __VA_ARGS__); printf("\n");fflush(stdout);} while(0)
-#  define LOGW(_str, ...) do{printf(_str , ## __VA_ARGS__); printf("\n");fflush(stdout);} while(0)
-#  define LOGE(_str, ...) do{printf(_str , ## __VA_ARGS__); printf("\n");fflush(stdout);} while(0)
-# endif
-#endif
-
-namespace perf
-{
-
-/*****************************************************************************************\
-*                Predefined typical frame sizes and typical test parameters               *
-\*****************************************************************************************/
-const cv::Size szQVGA = cv::Size(320, 240);
-const cv::Size szVGA = cv::Size(640, 480);
-const cv::Size szSVGA = cv::Size(800, 600);
-const cv::Size szXGA = cv::Size(1024, 768);
-const cv::Size szSXGA = cv::Size(1280, 1024);
-
-const cv::Size sznHD = cv::Size(640, 360);
-const cv::Size szqHD = cv::Size(960, 540);
-const cv::Size sz720p = cv::Size(1280, 720);
-const cv::Size sz1080p = cv::Size(1920, 1080);
-const cv::Size sz2160p = cv::Size(3840, 2160);//UHDTV1 4K
-const cv::Size sz4320p = cv::Size(7680, 4320);//UHDTV2 8K
-
-const cv::Size sz2K = cv::Size(2048, 2048);
-
-const cv::Size szODD = cv::Size(127, 61);
-
-const cv::Size szSmall24 = cv::Size(24, 24);
-const cv::Size szSmall32 = cv::Size(32, 32);
-const cv::Size szSmall64 = cv::Size(64, 64);
-const cv::Size szSmall128 = cv::Size(128, 128);
-
-#define SZ_ALL_VGA ::testing::Values(::perf::szQVGA, ::perf::szVGA, ::perf::szSVGA)
-#define SZ_ALL_GA  ::testing::Values(::perf::szQVGA, ::perf::szVGA, ::perf::szSVGA, ::perf::szXGA, ::perf::szSXGA)
-#define SZ_ALL_HD  ::testing::Values(::perf::sznHD, ::perf::szqHD, ::perf::sz720p, ::perf::sz1080p)
-#define SZ_ALL_SMALL ::testing::Values(::perf::szSmall24, ::perf::szSmall32, ::perf::szSmall64, ::perf::szSmall128)
-#define SZ_ALL  ::testing::Values(::perf::szQVGA, ::perf::szVGA, ::perf::szSVGA, ::perf::szXGA, ::perf::szSXGA, ::perf::sznHD, ::perf::szqHD, ::perf::sz720p, ::perf::sz1080p)
-#define SZ_TYPICAL  ::testing::Values(::perf::szVGA, ::perf::szqHD, ::perf::sz720p, ::perf::szODD)
-
-
-#define TYPICAL_MAT_SIZES ::perf::szVGA, ::perf::sz720p, ::perf::sz1080p, ::perf::szODD
-#define TYPICAL_MAT_TYPES CV_8UC1, CV_8UC4, CV_32FC1
-#define TYPICAL_MATS testing::Combine( testing::Values( TYPICAL_MAT_SIZES ), testing::Values( TYPICAL_MAT_TYPES ) )
-#define TYPICAL_MATS_C1 testing::Combine( testing::Values( TYPICAL_MAT_SIZES ), testing::Values( CV_8UC1, CV_32FC1 ) )
-#define TYPICAL_MATS_C4 testing::Combine( testing::Values( TYPICAL_MAT_SIZES ), testing::Values( CV_8UC4 ) )
-
-
-/*****************************************************************************************\
-*                MatType - printable wrapper over integer 'type' of Mat                   *
-\*****************************************************************************************/
-class MatType
-{
-public:
-    MatType(int val=0) : _type(val) {}
-    operator int() const {return _type;}
-
-private:
-    int _type;
-};
-
-/*****************************************************************************************\
-*     CV_ENUM and CV_FLAGS - macro to create printable wrappers for defines and enums     *
-\*****************************************************************************************/
-
-#define CV_ENUM(class_name, ...) \
-class CV_EXPORTS class_name {\
-public:\
-  class_name(int val = 0) : _val(val) {}\
-  operator int() const {return _val;}\
-  void PrintTo(std::ostream* os) const {\
-    const int vals[] = {__VA_ARGS__};\
-    const char* svals = #__VA_ARGS__;\
-    for(int i = 0, pos = 0; i < (int)(sizeof(vals)/sizeof(int)); ++i){\
-      while(isspace(svals[pos]) || svals[pos] == ',') ++pos;\
-      int start = pos;\
-      while(!(isspace(svals[pos]) || svals[pos] == ',' || svals[pos] == 0)) ++pos;\
-      if (_val == vals[i]) {\
-        *os << std::string(svals + start, svals + pos);\
-        return;\
-      }\
-    }\
-    *os << "UNKNOWN";\
-  }\
-  struct Container{\
-    typedef class_name value_type;\
-      Container(class_name* first, size_t len): _begin(first), _end(first+len){}\
-      const class_name* begin() const {return _begin;}\
-      const class_name* end() const {return _end;}\
-    private: class_name *_begin, *_end;\
-  };\
-  static Container all(){\
-    static class_name vals[] = {__VA_ARGS__};\
-    return Container(vals, sizeof(vals)/sizeof(vals[0]));\
-  }\
-private: int _val;\
-};\
-inline void PrintTo(const class_name& t, std::ostream* os) { t.PrintTo(os); }
-
-#define CV_FLAGS(class_name, ...) \
-class CV_EXPORTS class_name {\
-public:\
-  class_name(int val = 0) : _val(val) {}\
-  operator int() const {return _val;}\
-  void PrintTo(std::ostream* os) const {\
-    const int vals[] = {__VA_ARGS__};\
-    const char* svals = #__VA_ARGS__;\
-    int value = _val;\
-    bool first = true;\
-    for(int i = 0, pos = 0; i < (int)(sizeof(vals)/sizeof(int)); ++i){\
-      while(isspace(svals[pos]) || svals[pos] == ',') ++pos;\
-      int start = pos;\
-      while(!(isspace(svals[pos]) || svals[pos] == ',' || svals[pos] == 0)) ++pos;\
-      if ((value & vals[i]) == vals[i]) {\
-        value &= ~vals[i]; \
-        if (first) first = false; else *os << "|"; \
-        *os << std::string(svals + start, svals + pos);\
-        if (!value) return;\
-      }\
-    }\
-    if (first) *os << "UNKNOWN";\
-  }\
-private: int _val;\
-};\
-inline void PrintTo(const class_name& t, std::ostream* os) { t.PrintTo(os); }
-
-CV_ENUM(MatDepth, CV_8U, CV_8S, CV_16U, CV_16S, CV_32S, CV_32F, CV_64F, CV_USRTYPE1)
-
-/*****************************************************************************************\
-*                 Regression control utility for performance testing                      *
-\*****************************************************************************************/
-enum ERROR_TYPE
-{
-    ERROR_ABSOLUTE = 0,
-    ERROR_RELATIVE = 1
-};
-
-class CV_EXPORTS Regression
-{
-public:
-    static Regression& add(const std::string& name, cv::InputArray array, double eps = DBL_EPSILON, ERROR_TYPE err = ERROR_ABSOLUTE);
-    static void Init(const std::string& testSuitName, const std::string& ext = ".xml");
-
-    Regression& operator() (const std::string& name, cv::InputArray array, double eps = DBL_EPSILON, ERROR_TYPE err = ERROR_ABSOLUTE);
-
-private:
-    static Regression& instance();
-    Regression();
-    ~Regression();
-
-    Regression(const Regression&);
-    Regression& operator=(const Regression&);
-
-    cv::RNG regRNG;//own random numbers generator to make collection and verification work identical
-    std::string storageInPath;
-    std::string storageOutPath;
-    cv::FileStorage storageIn;
-    cv::FileStorage storageOut;
-    cv::FileNode rootIn;
-    std::string currentTestNodeName;
-    cv::FileStorage& write();
-
-    static std::string getCurrentTestNodeName();
-    static bool isVector(cv::InputArray a);
-    static double getElem(cv::Mat& m, int x, int y, int cn = 0);
-
-    void init(const std::string& testSuitName, const std::string& ext);
-    void write(cv::InputArray array);
-    void write(cv::Mat m);
-    void verify(cv::FileNode node, cv::InputArray array, double eps, ERROR_TYPE err);
-    void verify(cv::FileNode node, cv::Mat actual, double eps, std::string argname, ERROR_TYPE err);
-};
-
-#define SANITY_CHECK(array, ...) ::perf::Regression::add(#array, array , ## __VA_ARGS__)
-
-
-/*****************************************************************************************\
-*                            Container for performance metrics                            *
-\*****************************************************************************************/
-typedef struct CV_EXPORTS performance_metrics
-{
-    size_t bytesIn;
-    size_t bytesOut;
-    unsigned int samples;
-    unsigned int outliers;
-    double gmean;
-    double gstddev;//stddev for log(time)
-    double mean;
-    double stddev;
-    double median;
-    double min;
-    double frequency;
-    int terminationReason;
-
-    enum
-    {
-        TERM_ITERATIONS = 0,
-        TERM_TIME = 1,
-        TERM_INTERRUPT = 2,
-        TERM_EXCEPTION = 3,
-        TERM_UNKNOWN = -1
-    };
-
-    performance_metrics();
-} performance_metrics;
-
-
-/*****************************************************************************************\
-*                           Base fixture for performance tests                            *
-\*****************************************************************************************/
-class CV_EXPORTS TestBase: public ::testing::Test
-{
-public:
-    TestBase();
-
-    static void Init(int argc, const char* const argv[]);
-    static std::string getDataPath(const std::string& relativePath);
-
-protected:
-    virtual void PerfTestBody() = 0;
-
-    virtual void SetUp();
-    virtual void TearDown();
-
-    void startTimer();
-    void stopTimer();
-    bool next();
-
-    //_declareHelper declare;
-
-    enum
-    {
-        WARMUP_READ,
-        WARMUP_WRITE,
-        WARMUP_RNG,
-        WARMUP_NONE
-    };
-
-    void reportMetrics(bool toJUnitXML = false);
-    static void warmup(cv::InputOutputArray a, int wtype = WARMUP_READ);
-
-    performance_metrics& calcMetrics();
-    void RunPerfTestBody();
-private:
-    typedef std::vector<std::pair<int, cv::Size> > SizeVector;
-    typedef std::vector<int64> TimeVector;
-
-    SizeVector inputData;
-    SizeVector outputData;
-    unsigned int getTotalInputSize() const;
-    unsigned int getTotalOutputSize() const;
-
-    TimeVector times;
-    int64 lastTime;
-    int64 totalTime;
-    int64 timeLimit;
-    static int64 timeLimitDefault;
-    static unsigned int iterationsLimitDefault;
-
-    unsigned int nIters;
-    unsigned int currentIter;
-
-    performance_metrics metrics;
-    void validateMetrics();
-
-    static int64 _timeadjustment;
-    static int64 _calibrate();
-
-    static void warmup_impl(cv::Mat m, int wtype);
-    static int getSizeInBytes(cv::InputArray a);
-    static cv::Size getSize(cv::InputArray a);
-    static void declareArray(SizeVector& sizes, cv::InputOutputArray a, int wtype = 0);
-
-    class CV_EXPORTS _declareHelper
-    {
-    public:
-        _declareHelper& in(cv::InputOutputArray a1, int wtype = WARMUP_READ);
-        _declareHelper& in(cv::InputOutputArray a1, cv::InputOutputArray a2, int wtype = WARMUP_READ);
-        _declareHelper& in(cv::InputOutputArray a1, cv::InputOutputArray a2, cv::InputOutputArray a3, int wtype = WARMUP_READ);
-        _declareHelper& in(cv::InputOutputArray a1, cv::InputOutputArray a2, cv::InputOutputArray a3, cv::InputOutputArray a4, int wtype = WARMUP_READ);
-
-        _declareHelper& out(cv::InputOutputArray a1, int wtype = WARMUP_WRITE);
-        _declareHelper& out(cv::InputOutputArray a1, cv::InputOutputArray a2, int wtype = WARMUP_WRITE);
-        _declareHelper& out(cv::InputOutputArray a1, cv::InputOutputArray a2, cv::InputOutputArray a3, int wtype = WARMUP_WRITE);
-        _declareHelper& out(cv::InputOutputArray a1, cv::InputOutputArray a2, cv::InputOutputArray a3, cv::InputOutputArray a4, int wtype = WARMUP_WRITE);
-
-        _declareHelper& iterations(unsigned int n);
-        _declareHelper& time(double timeLimitSecs);
-        _declareHelper& tbb_threads(int n = -1);
-    private:
-        TestBase* test;
-        _declareHelper(TestBase* t);
-        _declareHelper(const _declareHelper&);
-        _declareHelper& operator=(const _declareHelper&);
-        friend class TestBase;
-    };
-    friend class _declareHelper;
-
-#ifdef HAVE_TBB
-    cv::Ptr<tbb::task_scheduler_init> p_tbb_initializer;
-#else
-    cv::Ptr<int> fixme;
-#endif
-
-public:
-    _declareHelper declare;
-};
-
-template<typename T> class TestBaseWithParam: public TestBase, public ::testing::WithParamInterface<T> {};
-
-typedef std::tr1::tuple<cv::Size, MatType> Size_MatType_t;
-typedef TestBaseWithParam<Size_MatType_t> Size_MatType;
-
-/*****************************************************************************************\
-*                              Print functions for googletest                             *
-\*****************************************************************************************/
-CV_EXPORTS void PrintTo(const MatType& t, std::ostream* os);
-
-} //namespace perf
-
-namespace cv
-{
-
-CV_EXPORTS void PrintTo(const Size& sz, ::std::ostream* os);
-
-} //namespace cv
-
-
-/*****************************************************************************************\
-*                        Macro definitions for performance tests                          *
-\*****************************************************************************************/
-#define PERF_PROXY_NAMESPACE_NAME_(test_case_name, test_name) \
-  test_case_name##_##test_name##_perf_namespace_proxy
-
-// Defines a performance test.
-//
-// The first parameter is the name of the test case, and the second
-// parameter is the name of the test within the test case.
-//
-// The user should put his test code between braces after using this
-// macro.  Example:
-//
-//   PERF_TEST(FooTest, InitializesCorrectly) {
-//     Foo foo;
-//     EXPECT_TRUE(foo.StatusIsOK());
-//   }
-#define PERF_TEST(test_case_name, test_name)\
-    namespace PERF_PROXY_NAMESPACE_NAME_(test_case_name, test_name) {\
-     class TestBase {/*compile error for this class means that you are trying to use perf::TestBase as a fixture*/};\
-     class test_case_name : public ::perf::TestBase {\
-      public:\
-       test_case_name() {}\
-      protected:\
-       virtual void PerfTestBody();\
-     };\
-     TEST_F(test_case_name, test_name){ RunPerfTestBody(); }\
-    }\
-    void PERF_PROXY_NAMESPACE_NAME_(test_case_name, test_name)::test_case_name::PerfTestBody()
-
-// Defines a performance test that uses a test fixture.
-//
-// The first parameter is the name of the test fixture class, which
-// also doubles as the test case name.  The second parameter is the
-// name of the test within the test case.
-//
-// A test fixture class must be declared earlier.  The user should put
-// his test code between braces after using this macro.  Example:
-//
-//   class FooTest : public ::perf::TestBase {
-//    protected:
-//     virtual void SetUp() { TestBase::SetUp(); b_.AddElement(3); }
-//
-//     Foo a_;
-//     Foo b_;
-//   };
-//
-//   PERF_TEST_F(FooTest, InitializesCorrectly) {
-//     EXPECT_TRUE(a_.StatusIsOK());
-//   }
-//
-//   PERF_TEST_F(FooTest, ReturnsElementCountCorrectly) {
-//     EXPECT_EQ(0, a_.size());
-//     EXPECT_EQ(1, b_.size());
-//   }
-#define PERF_TEST_F(fixture, testname) \
-    namespace PERF_PROXY_NAMESPACE_NAME_(fixture, testname) {\
-     class TestBase {/*compile error for this class means that you are trying to use perf::TestBase as a fixture*/};\
-     class fixture : public ::fixture {\
-      public:\
-       fixture() {}\
-      protected:\
-       virtual void PerfTestBody();\
-     };\
-     TEST_F(fixture, testname){ RunPerfTestBody(); }\
-    }\
-    void PERF_PROXY_NAMESPACE_NAME_(fixture, testname)::fixture::PerfTestBody()
-
-// Defines a parametrized performance test.
-//
-// The first parameter is the name of the test fixture class, which
-// also doubles as the test case name.  The second parameter is the
-// name of the test within the test case.
-//
-// The user should put his test code between braces after using this
-// macro.  Example:
-//
-//   typedef ::perf::TestBaseWithParam<cv::Size> FooTest;
-//
-//   PERF_TEST_P(FooTest, DoTestingRight, ::testing::Values(::perf::szVGA, ::perf::sz720p) {
-//     cv::Mat b(GetParam(), CV_8U, cv::Scalar(10));
-//     cv::Mat a(GetParam(), CV_8U, cv::Scalar(20));
-//     cv::Mat c(GetParam(), CV_8U, cv::Scalar(0));
-//
-//     declare.in(a, b).out(c).time(0.5);
-//
-//     TEST_CYCLE() cv::add(a, b, c);
-//
-//     SANITY_CHECK(c);
-//   }
-#define PERF_TEST_P(fixture, name, params)  \
-    class fixture##_##name : public ::fixture {\
-     public:\
-      fixture##_##name() {}\
-     protected:\
-      virtual void PerfTestBody();\
-    };\
-    TEST_P(fixture##_##name, name /*perf*/){ RunPerfTestBody(); }\
-    INSTANTIATE_TEST_CASE_P(/*none*/, fixture##_##name, params);\
-    void fixture##_##name::PerfTestBody()
-
-
-#define CV_PERF_TEST_MAIN(testsuitname) \
-int main(int argc, char **argv)\
-{\
-    ::perf::Regression::Init(#testsuitname);\
-    ::perf::TestBase::Init(argc, argv);\
-    ::testing::InitGoogleTest(&argc, argv);\
-    return RUN_ALL_TESTS();\
-}
-
-#define TEST_CYCLE_N(n) for(declare.iterations(n); startTimer(), next(); stopTimer())
-#define TEST_CYCLE() for(; startTimer(), next(); stopTimer())
-
-//flags
-namespace perf
-{
-//GTEST_DECLARE_int32_(allowed_outliers);
-} //namespace perf
-
-#endif //__OPENCV_TS_PERF_HPP__
-=======
 #ifndef __OPENCV_TS_PERF_HPP__
 #define __OPENCV_TS_PERF_HPP__
 
@@ -1003,5 +529,4 @@
 void CV_EXPORTS sort(std::vector<cv::KeyPoint>& pts, cv::InputOutputArray descriptors);
 } //namespace perf
 
-#endif //__OPENCV_TS_PERF_HPP__
->>>>>>> f4e33ea0
+#endif //__OPENCV_TS_PERF_HPP__
<<<<<<< HEAD
#include "precomp.hpp"

#ifdef ANDROID
# include <sys/time.h>
#endif

using namespace perf;

int64 TestBase::timeLimitDefault = 0;
unsigned int TestBase::iterationsLimitDefault = (unsigned int)(-1);
int64 TestBase::_timeadjustment = 0;

const char *command_line_keys =
{
    "{   |perf_max_outliers   |8        |percent of allowed outliers}"
    "{   |perf_min_samples    |10       |minimal required numer of samples}"
    "{   |perf_force_samples  |100      |force set maximum number of samples for all tests}"
    "{   |perf_seed           |809564   |seed for random numbers generator}"
    "{   |perf_tbb_nthreads   |-1       |if TBB is enabled, the number of TBB threads}"
    "{   |perf_write_sanity   |false    |allow to create new records for sanity checks}"
    #ifdef ANDROID
    "{   |perf_time_limit     |6.0      |default time limit for a single test (in seconds)}"
    "{   |perf_affinity_mask  |0        |set affinity mask for the main thread}"
    "{   |perf_log_power_checkpoints  |false    |additional xml logging for power measurement}"
    #else
    "{   |perf_time_limit     |3.0      |default time limit for a single test (in seconds)}"
    #endif
    "{   |perf_max_deviation  |1.0      |}"
    "{h  |help                |false    |}"
};

static double       param_max_outliers;
static double       param_max_deviation;
static unsigned int param_min_samples;
static unsigned int param_force_samples;
static uint64       param_seed;
static double       param_time_limit;
static int          param_tbb_nthreads;
static bool         param_write_sanity;
#ifdef ANDROID
static int          param_affinity_mask;
static bool         log_power_checkpoints;

#include <sys/syscall.h>
#include <pthread.h>
static void setCurrentThreadAffinityMask(int mask)
{
    pid_t pid=gettid();
    int syscallres=syscall(__NR_sched_setaffinity, pid, sizeof(mask), &mask);
    if (syscallres)
    {
        int err=errno;
        err=err;//to avoid warnings about unused variables
        LOGE("Error in the syscall setaffinity: mask=%d=0x%x err=%d=0x%x", mask, mask, err, err);
    }
}

#endif

static void randu(cv::Mat& m)
{
    const int bigValue = 0x00000FFF;
    if (m.depth() < CV_32F)
    {
        int minmax[] = {0, 256};
        cv::Mat mr = cv::Mat(m.rows, (int)(m.cols * m.elemSize()), CV_8U, m.ptr(), m.step[0]);
        cv::randu(mr, cv::Mat(1, 1, CV_32S, minmax), cv::Mat(1, 1, CV_32S, minmax + 1));
    }
    else if (m.depth() == CV_32F)
    {
        //float minmax[] = {-FLT_MAX, FLT_MAX};
        float minmax[] = {-bigValue, bigValue};
        cv::Mat mr = m.reshape(1);
        cv::randu(mr, cv::Mat(1, 1, CV_32F, minmax), cv::Mat(1, 1, CV_32F, minmax + 1));
    }
    else
    {
        //double minmax[] = {-DBL_MAX, DBL_MAX};
        double minmax[] = {-bigValue, bigValue};
        cv::Mat mr = m.reshape(1);
        cv::randu(mr, cv::Mat(1, 1, CV_64F, minmax), cv::Mat(1, 1, CV_64F, minmax + 1));
    }
}

/*****************************************************************************************\
*                       inner exception class for early termination
\*****************************************************************************************/

class PerfEarlyExitException: public cv::Exception {};

/*****************************************************************************************\
*                                   ::perf::Regression
\*****************************************************************************************/

Regression& Regression::instance()
{
    static Regression single;
    return single;
}

Regression& Regression::add(const std::string& name, cv::InputArray array, double eps, ERROR_TYPE err)
{
    return instance()(name, array, eps, err);
}

void Regression::Init(const std::string& testSuitName, const std::string& ext)
{
    instance().init(testSuitName, ext);
}

void Regression::init(const std::string& testSuitName, const std::string& ext)
{
    if (!storageInPath.empty())
    {
        LOGE("Subsequent initialisation of Regression utility is not allowed.");
        return;
    }

    const char *data_path_dir = getenv("OPENCV_TEST_DATA_PATH");
    const char *path_separator = "/";

    if (data_path_dir)
    {
        int len = (int)strlen(data_path_dir)-1;
        if (len < 0) len = 0;
        std::string path_base = (data_path_dir[0] == 0 ? std::string(".") : std::string(data_path_dir))
                + (data_path_dir[len] == '/' || data_path_dir[len] == '\\' ? "" : path_separator)
                + "perf"
                + path_separator;

        storageInPath = path_base + testSuitName + ext;
        storageOutPath = path_base + testSuitName;
    }
    else
    {
        storageInPath = testSuitName + ext;
        storageOutPath = testSuitName;
    }

    try
    {
        if (storageIn.open(storageInPath, cv::FileStorage::READ))
        {
            rootIn = storageIn.root();
            if (storageInPath.length() > 3 && storageInPath.substr(storageInPath.length()-3) == ".gz")
                storageOutPath += "_new";
            storageOutPath += ext;
        }
    }
    catch(cv::Exception&)
    {
        LOGE("Failed to open sanity data for reading: %s", storageInPath.c_str());
    }

    if(!storageIn.isOpened())
        storageOutPath = storageInPath;
}

Regression::Regression() : regRNG(cv::getTickCount())//this rng should be really random
{
}

Regression::~Regression()
{
    if (storageIn.isOpened())
        storageIn.release();
    if (storageOut.isOpened())
    {
        if (!currentTestNodeName.empty())
            storageOut << "}";
        storageOut.release();
    }
}

cv::FileStorage& Regression::write()
{
    if (!storageOut.isOpened() && !storageOutPath.empty())
    {
        int mode = (storageIn.isOpened() && storageInPath == storageOutPath)
                ? cv::FileStorage::APPEND : cv::FileStorage::WRITE;
        storageOut.open(storageOutPath, mode);
        if (!storageOut.isOpened())
        {
            LOGE("Could not open \"%s\" file for writing", storageOutPath.c_str());
            storageOutPath.clear();
        }
        else if (mode == cv::FileStorage::WRITE && !rootIn.empty())
        {
            //TODO: write content of rootIn node into the storageOut
        }
    }
    return storageOut;
}

std::string Regression::getCurrentTestNodeName()
{
    const ::testing::TestInfo* const test_info =
      ::testing::UnitTest::GetInstance()->current_test_info();

    if (test_info == 0)
        return "undefined";

    std::string nodename = std::string(test_info->test_case_name()) + "--" + test_info->name();
    size_t idx = nodename.find_first_of('/');
    if (idx != std::string::npos)
        nodename.erase(idx);

    const char* type_param = test_info->type_param();
    if (type_param != 0)
        (nodename += "--") += type_param;

    const char* value_param = test_info->value_param();
    if (value_param != 0)
        (nodename += "--") += value_param;

    for(size_t i = 0; i < nodename.length(); ++i)
        if (!isalnum(nodename[i]) && '_' != nodename[i])
            nodename[i] = '-';

    return nodename;
}

bool Regression::isVector(cv::InputArray a)
{
    return a.kind() == cv::_InputArray::STD_VECTOR_MAT || a.kind() == cv::_InputArray::STD_VECTOR_VECTOR;
}

double Regression::getElem(cv::Mat& m, int y, int x, int cn)
{
    switch (m.depth())
    {
    case CV_8U: return *(m.ptr<unsigned char>(y, x) + cn);
    case CV_8S: return *(m.ptr<signed char>(y, x) + cn);
    case CV_16U: return *(m.ptr<unsigned short>(y, x) + cn);
    case CV_16S: return *(m.ptr<signed short>(y, x) + cn);
    case CV_32S: return *(m.ptr<signed int>(y, x) + cn);
    case CV_32F: return *(m.ptr<float>(y, x) + cn);
    case CV_64F: return *(m.ptr<double>(y, x) + cn);
    default: return 0;
    }
}

void Regression::write(cv::Mat m)
{
    double min, max;
    cv::minMaxLoc(m, &min, &max);
    write() << "min" << min << "max" << max;

    write() << "last" << "{" << "x" << m.cols-1 << "y" << m.rows-1
        << "val" << getElem(m, m.rows-1, m.cols-1, m.channels()-1) << "}";

    int x, y, cn;
    x = regRNG.uniform(0, m.cols);
    y = regRNG.uniform(0, m.rows);
    cn = regRNG.uniform(0, m.channels());
    write() << "rng1" << "{" << "x" << x << "y" << y;
    if(cn > 0) write() << "cn" << cn;
    write() << "val" << getElem(m, y, x, cn) << "}";

    x = regRNG.uniform(0, m.cols);
    y = regRNG.uniform(0, m.rows);
    cn = regRNG.uniform(0, m.channels());
    write() << "rng2" << "{" << "x" << x << "y" << y;
    if (cn > 0) write() << "cn" << cn;
    write() << "val" << getElem(m, y, x, cn) << "}";
}

static double evalEps(double expected, double actual, double _eps, ERROR_TYPE err)
{
    if (err == ERROR_ABSOLUTE)
        return _eps;
    else if (err == ERROR_RELATIVE)
        return std::max(std::abs(expected), std::abs(actual)) * err;
    return 0;
}

void Regression::verify(cv::FileNode node, cv::Mat actual, double _eps, std::string argname, ERROR_TYPE err)
{
    double actual_min, actual_max;
    cv::minMaxLoc(actual, &actual_min, &actual_max);

    double eps = evalEps((double)node["min"], actual_min, _eps, err);
    ASSERT_NEAR((double)node["min"], actual_min, eps)
            << "  " << argname << " has unexpected minimal value";

    eps = evalEps((double)node["max"], actual_max, _eps, err);
    ASSERT_NEAR((double)node["max"], actual_max, eps)
            << "  " << argname << " has unexpected maximal value";

    cv::FileNode last = node["last"];
    double actualLast = getElem(actual, actual.rows - 1, actual.cols - 1, actual.channels() - 1);
    ASSERT_EQ((int)last["x"], actual.cols - 1)
            << "  " << argname << " has unexpected number of columns";
    ASSERT_EQ((int)last["y"], actual.rows - 1)
            << "  " << argname << " has unexpected number of rows";

    eps = evalEps((double)last["val"], actualLast, _eps, err);
    ASSERT_NEAR((double)last["val"], actualLast, eps)
            << "  " << argname << " has unexpected value of last element";

    cv::FileNode rng1 = node["rng1"];
    int x1 = rng1["x"];
    int y1 = rng1["y"];
    int cn1 = rng1["cn"];

    eps = evalEps((double)rng1["val"], getElem(actual, y1, x1, cn1), _eps, err);
    ASSERT_NEAR((double)rng1["val"], getElem(actual, y1, x1, cn1), eps)
            << "  " << argname << " has unexpected value of ["<< x1 << ":" << y1 << ":" << cn1 <<"] element";

    cv::FileNode rng2 = node["rng2"];
    int x2 = rng2["x"];
    int y2 = rng2["y"];
    int cn2 = rng2["cn"];

    eps = evalEps((double)rng2["val"], getElem(actual, y2, x2, cn2), _eps, err);
    ASSERT_NEAR((double)rng2["val"], getElem(actual, y2, x2, cn2), eps)
            << "  " << argname << " has unexpected value of ["<< x2 << ":" << y2 << ":" << cn2 <<"] element";
}

void Regression::write(cv::InputArray array)
{
    write() << "kind" << array.kind();
    write() << "type" << array.type();
    if (isVector(array))
    {
        int total = (int)array.total();
        int idx = regRNG.uniform(0, total);
        write() << "len" << total;
        write() << "idx" << idx;

        cv::Mat m = array.getMat(idx);

        if (m.total() * m.channels() < 26) //5x5 or smaller
            write() << "val" << m;
        else
            write(m);
    }
    else
    {
        if (array.total() * array.channels() < 26) //5x5 or smaller
            write() << "val" << array.getMat();
        else
            write(array.getMat());
    }
}

static int countViolations(const cv::Mat& expected, const cv::Mat& actual, const cv::Mat& diff, double eps, double* max_violation = 0, double* max_allowed = 0)
{
    cv::Mat diff64f;
    diff.reshape(1).convertTo(diff64f, CV_64F);

    cv::Mat expected_abs = cv::abs(expected.reshape(1));
    cv::Mat actual_abs = cv::abs(actual.reshape(1));
    cv::Mat maximum, mask;
    cv::max(expected_abs, actual_abs, maximum);
    cv::multiply(maximum, cv::Vec<double, 1>(eps), maximum, CV_64F);
    cv::compare(diff64f, maximum, mask, cv::CMP_GT);

    int v = cv::countNonZero(mask);

    if (v > 0 && max_violation != 0 && max_allowed != 0)
    {
        int loc[10];
        cv::minMaxIdx(maximum, 0, max_allowed, 0, loc, mask);
        *max_violation = diff64f.at<double>(loc[1], loc[0]);
    }

    return v;
}

void Regression::verify(cv::FileNode node, cv::InputArray array, double eps, ERROR_TYPE err)
{
    ASSERT_EQ((int)node["kind"], array.kind()) << "  Argument \"" << node.name() << "\" has unexpected kind";
    ASSERT_EQ((int)node["type"], array.type()) << "  Argument \"" << node.name() << "\" has unexpected type";

    cv::FileNode valnode = node["val"];
    if (isVector(array))
    {
        ASSERT_EQ((int)node["len"], (int)array.total()) << "  Vector \"" << node.name() << "\" has unexpected length";
        int idx = node["idx"];

        cv::Mat actual = array.getMat(idx);

        if (valnode.isNone())
        {
            ASSERT_LE((size_t)26, actual.total() * (size_t)actual.channels())
                    << "  \"" << node.name() << "[" <<  idx << "]\" has unexpected number of elements";
            verify(node, actual, eps, cv::format("%s[%d]", node.name().c_str(), idx), err);
        }
        else
        {
            cv::Mat expected;
            valnode >> expected;

            ASSERT_EQ(expected.size(), actual.size())
                    << "  " << node.name() << "[" <<  idx<< "] has unexpected size";

            cv::Mat diff;
            cv::absdiff(expected, actual, diff);

            if (err == ERROR_ABSOLUTE)
            {
                if (!cv::checkRange(diff, true, 0, 0, eps))
                {
                    double max;
                    cv::minMaxLoc(diff.reshape(1), 0, &max);
                    FAIL() << "  Absolute difference (=" << max << ") between argument \""
                           << node.name() << "[" <<  idx << "]\" and expected value is bugger than " << eps;
                }
            }
            else if (err == ERROR_RELATIVE)
            {
                double maxv, maxa;
                int violations = countViolations(expected, actual, diff, eps, &maxv, &maxa);
                if (violations > 0)
                {
                    FAIL() << "  Relative difference (" << maxv << " of " << maxa << " allowed) between argument \""
                           << node.name() << "[" <<  idx << "]\" and expected value is bugger than " << eps << " in " << violations << " points";
                }
            }
        }
    }
    else
    {
        if (valnode.isNone())
        {
            ASSERT_LE((size_t)26, array.total() * (size_t)array.channels())
                    << "  Argument \"" << node.name() << "\" has unexpected number of elements";
            verify(node, array.getMat(), eps, "Argument " + node.name(), err);
        }
        else
        {
            cv::Mat expected;
            valnode >> expected;
            cv::Mat actual = array.getMat();

            ASSERT_EQ(expected.size(), actual.size())
                    << "  Argument \"" << node.name() << "\" has unexpected size";

            cv::Mat diff;
            cv::absdiff(expected, actual, diff);

            if (err == ERROR_ABSOLUTE)
            {
                if (!cv::checkRange(diff, true, 0, 0, eps))
                {
                    double max;
                    cv::minMaxLoc(diff.reshape(1), 0, &max);
                    FAIL() << "  Difference (=" << max << ") between argument \"" << node.name()
                           << "\" and expected value is bugger than " << eps;
                }
            }
            else if (err == ERROR_RELATIVE)
            {
                double maxv, maxa;
                int violations = countViolations(expected, actual, diff, eps, &maxv, &maxa);
                if (violations > 0)
                {
                    FAIL() << "  Relative difference (" << maxv << " of " << maxa << " allowed) between argument \"" << node.name()
                           << "\" and expected value is bugger than " << eps << " in " << violations << " points";
                }
            }
        }
    }
}

Regression& Regression::operator() (const std::string& name, cv::InputArray array, double eps, ERROR_TYPE err)
{
    std::string nodename = getCurrentTestNodeName();

    cv::FileNode n = rootIn[nodename];
    if(n.isNone())
    {
        if(param_write_sanity)
        {
            if (nodename != currentTestNodeName)
            {
                if (!currentTestNodeName.empty())
                    write() << "}";
                currentTestNodeName = nodename;

                write() << nodename << "{";
            }
            write() << name << "{";
            write(array);
            write() << "}";
        }
    }
    else
    {
        cv::FileNode this_arg = n[name];
        if (!this_arg.isMap())
            ADD_FAILURE() << "  No regression data for " << name << " argument";
        else
            verify(this_arg, array, eps, err);
    }
    return *this;
}


/*****************************************************************************************\
*                                ::perf::performance_metrics
\*****************************************************************************************/
performance_metrics::performance_metrics()
{
    bytesIn = 0;
    bytesOut = 0;
    samples = 0;
    outliers = 0;
    gmean = 0;
    gstddev = 0;
    mean = 0;
    stddev = 0;
    median = 0;
    min = 0;
    frequency = 0;
    terminationReason = TERM_UNKNOWN;
}


/*****************************************************************************************\
*                                   ::perf::TestBase
\*****************************************************************************************/


void TestBase::Init(int argc, const char* const argv[])
{
    cv::CommandLineParser args(argc, argv, command_line_keys);
    param_max_outliers = std::min(100., std::max(0., args.get<double>("perf_max_outliers")));
    param_min_samples  = std::max(1u, args.get<unsigned int>("perf_min_samples"));
    param_max_deviation = std::max(0., args.get<double>("perf_max_deviation"));
    param_seed = args.get<uint64>("perf_seed");
    param_time_limit = std::max(0., args.get<double>("perf_time_limit"));
    param_force_samples = args.get<unsigned int>("perf_force_samples");
    param_write_sanity = args.get<bool>("perf_write_sanity");
    param_tbb_nthreads  = args.get<int>("perf_tbb_nthreads");
#ifdef ANDROID
    param_affinity_mask = args.get<int>("perf_affinity_mask");
    log_power_checkpoints = args.get<bool>("perf_log_power_checkpoints");
#endif

    if (args.get<bool>("help"))
    {
        args.printParams();
        printf("\n\n");
        return;
    }

    timeLimitDefault = param_time_limit == 0.0 ? 1 : (int64)(param_time_limit * cv::getTickFrequency());
    iterationsLimitDefault = param_force_samples == 0 ? (unsigned)(-1) : param_force_samples;
    _timeadjustment = _calibrate();
}

int64 TestBase::_calibrate()
{
    class _helper : public ::perf::TestBase
    {
        public:
        performance_metrics& getMetrics() { return calcMetrics(); }
        virtual void TestBody() {}
        virtual void PerfTestBody()
        {
            //the whole system warmup
            SetUp();
            cv::Mat a(2048, 2048, CV_32S, cv::Scalar(1));
            cv::Mat b(2048, 2048, CV_32S, cv::Scalar(2));
            declare.time(30);
            double s = 0;
            for(declare.iterations(20); startTimer(), next(); stopTimer())
                s+=a.dot(b);
            declare.time(s);

            //self calibration
            SetUp();
            for(declare.iterations(1000); startTimer(), next(); stopTimer()){}
        }
    };

    _timeadjustment = 0;
    _helper h;
    h.PerfTestBody();
    double compensation = h.getMetrics().min;
    LOGD("Time compensation is %.0f", compensation);
    return (int64)compensation;
}

#ifdef _MSC_VER
# pragma warning(push)
# pragma warning(disable:4355)  // 'this' : used in base member initializer list
#endif
TestBase::TestBase(): declare(this)
{
}
#ifdef _MSC_VER
# pragma warning(pop)
#endif


void TestBase::declareArray(SizeVector& sizes, cv::InputOutputArray a, int wtype)
{
    if (!a.empty())
    {
        sizes.push_back(std::pair<int, cv::Size>(getSizeInBytes(a), getSize(a)));
        warmup(a, wtype);
    }
    else if (a.kind() != cv::_InputArray::NONE)
        ADD_FAILURE() << "  Uninitialized input/output parameters are not allowed for performance tests";
}

void TestBase::warmup(cv::InputOutputArray a, int wtype)
{
    if (a.empty()) return;
    if (a.kind() != cv::_InputArray::STD_VECTOR_MAT && a.kind() != cv::_InputArray::STD_VECTOR_VECTOR)
        warmup_impl(a.getMat(), wtype);
    else
    {
        size_t total = a.total();
        for (size_t i = 0; i < total; ++i)
            warmup_impl(a.getMat((int)i), wtype);
    }
}

int TestBase::getSizeInBytes(cv::InputArray a)
{
    if (a.empty()) return 0;
    int total = (int)a.total();
    if (a.kind() != cv::_InputArray::STD_VECTOR_MAT && a.kind() != cv::_InputArray::STD_VECTOR_VECTOR)
        return total * CV_ELEM_SIZE(a.type());

    int size = 0;
    for (int i = 0; i < total; ++i)
        size += (int)a.total(i) * CV_ELEM_SIZE(a.type(i));

    return size;
}

cv::Size TestBase::getSize(cv::InputArray a)
{
    if (a.kind() != cv::_InputArray::STD_VECTOR_MAT && a.kind() != cv::_InputArray::STD_VECTOR_VECTOR)
        return a.size();
    return cv::Size();
}

bool TestBase::next()
{
    bool has_next = ++currentIter < nIters && totalTime < timeLimit;
#ifdef ANDROID
    if (log_power_checkpoints)
    {
        timeval tim;
        gettimeofday(&tim, NULL);
        unsigned long long t1 = tim.tv_sec * 1000LLU + (unsigned long long)(tim.tv_usec / 1000.f);

        if (currentIter == 1) RecordProperty("test_start", cv::format("%llu",t1).c_str());
        if (!has_next) RecordProperty("test_complete", cv::format("%llu",t1).c_str());
    }
#endif
    return has_next;
}

void TestBase::warmup_impl(cv::Mat m, int wtype)
{
    switch(wtype)
    {
    case WARMUP_READ:
        cv::sum(m.reshape(1));
        return;
    case WARMUP_WRITE:
        m.reshape(1).setTo(cv::Scalar::all(0));
        return;
    case WARMUP_RNG:
        randu(m);
        return;
    default:
        return;
    }
}

unsigned int TestBase::getTotalInputSize() const
{
    unsigned int res = 0;
    for (SizeVector::const_iterator i = inputData.begin(); i != inputData.end(); ++i)
        res += i->first;
    return res;
}

unsigned int TestBase::getTotalOutputSize() const
{
    unsigned int res = 0;
    for (SizeVector::const_iterator i = outputData.begin(); i != outputData.end(); ++i)
        res += i->first;
    return res;
}

void TestBase::startTimer()
{
    lastTime = cv::getTickCount();
}

void TestBase::stopTimer()
{
    int64 time = cv::getTickCount();
    if (lastTime == 0)
        ADD_FAILURE() << "  stopTimer() is called before startTimer()";
    lastTime = time - lastTime;
    totalTime += lastTime;
    lastTime -= _timeadjustment;
    if (lastTime < 0) lastTime = 0;
    times.push_back(lastTime);
    lastTime = 0;
}

performance_metrics& TestBase::calcMetrics()
{
    if ((metrics.samples == (unsigned int)currentIter) || times.size() == 0)
        return metrics;

    metrics.bytesIn = getTotalInputSize();
    metrics.bytesOut = getTotalOutputSize();
    metrics.frequency = cv::getTickFrequency();
    metrics.samples = (unsigned int)times.size();
    metrics.outliers = 0;

    if (metrics.terminationReason != performance_metrics::TERM_INTERRUPT && metrics.terminationReason != performance_metrics::TERM_EXCEPTION)
    {
        if (currentIter == nIters)
            metrics.terminationReason = performance_metrics::TERM_ITERATIONS;
        else if (totalTime >= timeLimit)
            metrics.terminationReason = performance_metrics::TERM_TIME;
        else
            metrics.terminationReason = performance_metrics::TERM_UNKNOWN;
    }

    std::sort(times.begin(), times.end());

    //estimate mean and stddev for log(time)
    double gmean = 0;
    double gstddev = 0;
    int n = 0;
    for(TimeVector::const_iterator i = times.begin(); i != times.end(); ++i)
    {
        double x = (double)*i;
        if (x < DBL_EPSILON) continue;
        double lx = log(x);

        ++n;
        double delta = lx - gmean;
        gmean += delta / n;
        gstddev += delta * (lx - gmean);
    }

    gstddev = n > 1 ? sqrt(gstddev / (n - 1)) : 0;

    TimeVector::const_iterator start = times.begin();
    TimeVector::const_iterator end = times.end();

    //filter outliers assuming log-normal distribution
    //http://stackoverflow.com/questions/1867426/modeling-distribution-of-performance-measurements
    int offset = 0;
    if (gstddev > DBL_EPSILON)
    {
        double minout = exp(gmean - 3 * gstddev);
        double maxout = exp(gmean + 3 * gstddev);
        while(*start < minout) ++start, ++metrics.outliers, ++offset;
        do --end, ++metrics.outliers; while(*end > maxout);
        ++end, --metrics.outliers;
    }

    metrics.min = (double)*start;
    //calc final metrics
    n = 0;
    gmean = 0;
    gstddev = 0;
    double mean = 0;
    double stddev = 0;
    int m = 0;
    for(; start != end; ++start)
    {
        double x = (double)*start;
        if (x > DBL_EPSILON)
        {
            double lx = log(x);
            ++m;
            double gdelta = lx - gmean;
            gmean += gdelta / m;
            gstddev += gdelta * (lx - gmean);
        }
        ++n;
        double delta = x - mean;
        mean += delta / n;
        stddev += delta * (x - mean);
    }

    metrics.mean = mean;
    metrics.gmean = exp(gmean);
    metrics.gstddev = m > 1 ? sqrt(gstddev / (m - 1)) : 0;
    metrics.stddev = n > 1 ? sqrt(stddev / (n - 1)) : 0;
    metrics.median = n % 2
            ? (double)times[offset + n / 2]
            : 0.5 * (times[offset + n / 2] + times[offset + n / 2 - 1]);

    return metrics;
}

void TestBase::validateMetrics()
{
    performance_metrics& m = calcMetrics();

    if (HasFailure()) return;

    ASSERT_GE(m.samples, 1u)
      << "  No time measurements was performed.\nstartTimer() and stopTimer() commands are required for performance tests.";

    EXPECT_GE(m.samples, param_min_samples)
      << "  Only a few samples are collected.\nPlease increase number of iterations or/and time limit to get reliable performance measurements.";

    if (m.gstddev > DBL_EPSILON)
    {
        EXPECT_GT(/*m.gmean * */1., /*m.gmean * */ 2 * sinh(m.gstddev * param_max_deviation))
          << "  Test results are not reliable ((mean-sigma,mean+sigma) deviation interval is bigger than measured time interval).";
    }

    EXPECT_LE(m.outliers, std::max((unsigned int)cvCeil(m.samples * param_max_outliers / 100.), 1u))
      << "  Test results are not reliable (too many outliers).";
}

void TestBase::reportMetrics(bool toJUnitXML)
{
    performance_metrics& m = calcMetrics();

    if (toJUnitXML)
    {
        RecordProperty("bytesIn", (int)m.bytesIn);
        RecordProperty("bytesOut", (int)m.bytesOut);
        RecordProperty("term", m.terminationReason);
        RecordProperty("samples", (int)m.samples);
        RecordProperty("outliers", (int)m.outliers);
        RecordProperty("frequency", cv::format("%.0f", m.frequency).c_str());
        RecordProperty("min", cv::format("%.0f", m.min).c_str());
        RecordProperty("median", cv::format("%.0f", m.median).c_str());
        RecordProperty("gmean", cv::format("%.0f", m.gmean).c_str());
        RecordProperty("gstddev", cv::format("%.6f", m.gstddev).c_str());
        RecordProperty("mean", cv::format("%.0f", m.mean).c_str());
        RecordProperty("stddev", cv::format("%.0f", m.stddev).c_str());
    }
    else
    {
        const ::testing::TestInfo* const test_info = ::testing::UnitTest::GetInstance()->current_test_info();
        const char* type_param = test_info->type_param();
        const char* value_param = test_info->value_param();

#if defined(ANDROID) && defined(USE_ANDROID_LOGGING)
        LOGD("[ FAILED   ] %s.%s", test_info->test_case_name(), test_info->name());
#endif

        if (type_param)  LOGD("type      = %11s", type_param);
        if (value_param) LOGD("params    = %11s", value_param);

        switch (m.terminationReason)
        {
        case performance_metrics::TERM_ITERATIONS:
            LOGD("termination reason:  reached maximum number of iterations");
            break;
        case performance_metrics::TERM_TIME:
            LOGD("termination reason:  reached time limit");
            break;
        case performance_metrics::TERM_INTERRUPT:
            LOGD("termination reason:  aborted by the performance testing framework");
            break;
        case performance_metrics::TERM_EXCEPTION:
            LOGD("termination reason:  unhandled exception");
            break;
        case performance_metrics::TERM_UNKNOWN:
        default:
            LOGD("termination reason:  unknown");
            break;
        };

        LOGD("bytesIn   =%11lu", (unsigned long)m.bytesIn);
        LOGD("bytesOut  =%11lu", (unsigned long)m.bytesOut);
        if (nIters == (unsigned int)-1 || m.terminationReason == performance_metrics::TERM_ITERATIONS)
            LOGD("samples   =%11u",  m.samples);
        else
            LOGD("samples   =%11u of %u", m.samples, nIters);
        LOGD("outliers  =%11u", m.outliers);
        LOGD("frequency =%11.0f", m.frequency);
        if (m.samples > 0)
        {
            LOGD("min       =%11.0f = %.2fms", m.min, m.min * 1e3 / m.frequency);
            LOGD("median    =%11.0f = %.2fms", m.median, m.median * 1e3 / m.frequency);
            LOGD("gmean     =%11.0f = %.2fms", m.gmean, m.gmean * 1e3 / m.frequency);
            LOGD("gstddev   =%11.8f = %.2fms for 97%% dispersion interval", m.gstddev, m.gmean * 2 * sinh(m.gstddev * 3) * 1e3 / m.frequency);
            LOGD("mean      =%11.0f = %.2fms", m.mean, m.mean * 1e3 / m.frequency);
            LOGD("stddev    =%11.0f = %.2fms", m.stddev, m.stddev * 1e3 / m.frequency);
        }
    }
}

void TestBase::SetUp()
{
#ifdef HAVE_TBB
    if (param_tbb_nthreads > 0) {
        p_tbb_initializer.release();
        p_tbb_initializer=new tbb::task_scheduler_init(param_tbb_nthreads);
    }
#endif
#ifdef ANDROID
    if (param_affinity_mask)
        setCurrentThreadAffinityMask(param_affinity_mask);
#endif
    lastTime = 0;
    totalTime = 0;
    nIters = iterationsLimitDefault;
    currentIter = (unsigned int)-1;
    timeLimit = timeLimitDefault;
    times.clear();
    cv::theRNG().state = param_seed;//this rng should generate same numbers for each run
}

void TestBase::TearDown()
{
    validateMetrics();
    if (HasFailure())
        reportMetrics(false);
    else
    {
        const ::testing::TestInfo* const test_info = ::testing::UnitTest::GetInstance()->current_test_info();
        const char* type_param = test_info->type_param();
        const char* value_param = test_info->value_param();
        if (value_param) printf("[ VALUE    ] \t%s\n", value_param), fflush(stdout);
        if (type_param)  printf("[ TYPE     ] \t%s\n", type_param), fflush(stdout);
        reportMetrics(true);
    }
#ifdef HAVE_TBB
    p_tbb_initializer.release();
#endif
}

std::string TestBase::getDataPath(const std::string& relativePath)
{
    if (relativePath.empty())
    {
        ADD_FAILURE() << "  Bad path to test resource";
        throw PerfEarlyExitException();
    }

    const char *data_path_dir = getenv("OPENCV_TEST_DATA_PATH");
    const char *path_separator = "/";

    std::string path;
    if (data_path_dir)
    {
        int len = (int)strlen(data_path_dir) - 1;
        if (len < 0) len = 0;
        path = (data_path_dir[0] == 0 ? std::string(".") : std::string(data_path_dir))
                + (data_path_dir[len] == '/' || data_path_dir[len] == '\\' ? "" : path_separator);
    }
    else
    {
        path = ".";
        path += path_separator;
    }

    if (relativePath[0] == '/' || relativePath[0] == '\\')
        path += relativePath.substr(1);
    else
        path += relativePath;

    FILE* fp = fopen(path.c_str(), "r");
    if (fp)
        fclose(fp);
    else
    {
        ADD_FAILURE() << "  Requested file \"" << path << "\" does not exist.";
        throw PerfEarlyExitException();
    }
    return path;
}

void TestBase::RunPerfTestBody()
{
    try
    {
        this->PerfTestBody();
    }
    catch(PerfEarlyExitException)
    {
        metrics.terminationReason = performance_metrics::TERM_INTERRUPT;
        return;//no additional failure logging
    }
    catch(cv::Exception e)
    {
        metrics.terminationReason = performance_metrics::TERM_EXCEPTION;
        FAIL() << "Expected: PerfTestBody() doesn't throw an exception.\n  Actual: it throws:\n  " << e.what();
    }
    catch(...)
    {
        metrics.terminationReason = performance_metrics::TERM_EXCEPTION;
        FAIL() << "Expected: PerfTestBody() doesn't throw an exception.\n  Actual: it throws.";
    }
}

/*****************************************************************************************\
*                          ::perf::TestBase::_declareHelper
\*****************************************************************************************/
TestBase::_declareHelper& TestBase::_declareHelper::iterations(unsigned int n)
{
    test->times.clear();
    test->times.reserve(n);
    test->nIters = std::min(n, TestBase::iterationsLimitDefault);
    test->currentIter = (unsigned int)-1;
    return *this;
}

TestBase::_declareHelper& TestBase::_declareHelper::time(double timeLimitSecs)
{
    test->times.clear();
    test->currentIter = (unsigned int)-1;
    test->timeLimit = (int64)(timeLimitSecs * cv::getTickFrequency());
    return *this;
}

TestBase::_declareHelper& TestBase::_declareHelper::tbb_threads(int n)
{
#ifdef HAVE_TBB
    test->p_tbb_initializer.release();
    if (n > 0)
        test->p_tbb_initializer=new tbb::task_scheduler_init(n);
#endif
    (void)n;
    return *this;
}

TestBase::_declareHelper& TestBase::_declareHelper::in(cv::InputOutputArray a1, int wtype)
{
    if (!test->times.empty()) return *this;
    TestBase::declareArray(test->inputData, a1, wtype);
    return *this;
}

TestBase::_declareHelper& TestBase::_declareHelper::in(cv::InputOutputArray a1, cv::InputOutputArray a2, int wtype)
{
    if (!test->times.empty()) return *this;
    TestBase::declareArray(test->inputData, a1, wtype);
    TestBase::declareArray(test->inputData, a2, wtype);
    return *this;
}

TestBase::_declareHelper& TestBase::_declareHelper::in(cv::InputOutputArray a1, cv::InputOutputArray a2, cv::InputOutputArray a3, int wtype)
{
    if (!test->times.empty()) return *this;
    TestBase::declareArray(test->inputData, a1, wtype);
    TestBase::declareArray(test->inputData, a2, wtype);
    TestBase::declareArray(test->inputData, a3, wtype);
    return *this;
}

TestBase::_declareHelper& TestBase::_declareHelper::in(cv::InputOutputArray a1, cv::InputOutputArray a2, cv::InputOutputArray a3, cv::InputOutputArray a4, int wtype)
{
    if (!test->times.empty()) return *this;
    TestBase::declareArray(test->inputData, a1, wtype);
    TestBase::declareArray(test->inputData, a2, wtype);
    TestBase::declareArray(test->inputData, a3, wtype);
    TestBase::declareArray(test->inputData, a4, wtype);
    return *this;
}

TestBase::_declareHelper& TestBase::_declareHelper::out(cv::InputOutputArray a1, int wtype)
{
    if (!test->times.empty()) return *this;
    TestBase::declareArray(test->outputData, a1, wtype);
    return *this;
}

TestBase::_declareHelper& TestBase::_declareHelper::out(cv::InputOutputArray a1, cv::InputOutputArray a2, int wtype)
{
    if (!test->times.empty()) return *this;
    TestBase::declareArray(test->outputData, a1, wtype);
    TestBase::declareArray(test->outputData, a2, wtype);
    return *this;
}

TestBase::_declareHelper& TestBase::_declareHelper::out(cv::InputOutputArray a1, cv::InputOutputArray a2, cv::InputOutputArray a3, int wtype)
{
    if (!test->times.empty()) return *this;
    TestBase::declareArray(test->outputData, a1, wtype);
    TestBase::declareArray(test->outputData, a2, wtype);
    TestBase::declareArray(test->outputData, a3, wtype);
    return *this;
}

TestBase::_declareHelper& TestBase::_declareHelper::out(cv::InputOutputArray a1, cv::InputOutputArray a2, cv::InputOutputArray a3, cv::InputOutputArray a4, int wtype)
{
    if (!test->times.empty()) return *this;
    TestBase::declareArray(test->outputData, a1, wtype);
    TestBase::declareArray(test->outputData, a2, wtype);
    TestBase::declareArray(test->outputData, a3, wtype);
    TestBase::declareArray(test->outputData, a4, wtype);
    return *this;
}

TestBase::_declareHelper::_declareHelper(TestBase* t) : test(t)
{
}

/*****************************************************************************************\
*                                  ::perf::PrintTo
\*****************************************************************************************/
namespace perf
{

void PrintTo(const MatType& t, ::std::ostream* os)
{
    switch( CV_MAT_DEPTH((int)t) )
    {
        case CV_8U:  *os << "8U";  break;
        case CV_8S:  *os << "8S";  break;
        case CV_16U: *os << "16U"; break;
        case CV_16S: *os << "16S"; break;
        case CV_32S: *os << "32S"; break;
        case CV_32F: *os << "32F"; break;
        case CV_64F: *os << "64F"; break;
        case CV_USRTYPE1: *os << "USRTYPE1"; break;
        default: *os << "INVALID_TYPE"; break;
    }
    *os << 'C' << CV_MAT_CN((int)t);
}

} //namespace perf

/*****************************************************************************************\
*                                  ::cv::PrintTo
\*****************************************************************************************/
namespace cv {

void PrintTo(const Size& sz, ::std::ostream* os)
{
    *os << /*"Size:" << */sz.width << "x" << sz.height;
}

}  // namespace cv


/*****************************************************************************************\
*                                  ::cv::PrintTo
\*****************************************************************************************/
=======
#include "precomp.hpp"

#ifdef ANDROID
# include <sys/time.h>
#endif

using namespace perf;

int64 TestBase::timeLimitDefault = 0;
unsigned int TestBase::iterationsLimitDefault = (unsigned int)(-1);
int64 TestBase::_timeadjustment = 0;

const std::string command_line_keys =
    "{   |perf_max_outliers   |8        |percent of allowed outliers}"
    "{   |perf_min_samples    |10       |minimal required numer of samples}"
    "{   |perf_force_samples  |100      |force set maximum number of samples for all tests}"
    "{   |perf_seed           |809564   |seed for random numbers generator}"
    "{   |perf_threads        |-1       |the number of worker threads, if parallel execution is enabled}"
    "{   |perf_write_sanity   |         |allow to create new records for sanity checks}"
#ifdef ANDROID
    "{   |perf_time_limit     |6.0      |default time limit for a single test (in seconds)}"
    "{   |perf_affinity_mask  |0        |set affinity mask for the main thread}"
    "{   |perf_log_power_checkpoints  | |additional xml logging for power measurement}"
#else
    "{   |perf_time_limit     |3.0      |default time limit for a single test (in seconds)}"
#endif
    "{   |perf_max_deviation  |1.0      |}"
    "{h  |help                |         |print help info}"
#ifdef HAVE_CUDA
    "{   |perf_run_cpu        |false    |run GPU performance tests for analogical CPU functions}"
    "{   |perf_cuda_device    |0        |run GPU test suite onto specific CUDA capable device}"
    "{   |perf_cuda_info_only |false    |print an information about system and an available CUDA devices and then exit.}"
#endif
;

static double       param_max_outliers;
static double       param_max_deviation;
static unsigned int param_min_samples;
static unsigned int param_force_samples;
static uint64       param_seed;
static double       param_time_limit;
static int          param_threads;
static bool         param_write_sanity;
#ifdef HAVE_CUDA
static bool         param_run_cpu;
static int          param_cuda_device;
#endif


#ifdef ANDROID
static int          param_affinity_mask;
static bool         log_power_checkpoints;

#include <sys/syscall.h>
#include <pthread.h>
static void setCurrentThreadAffinityMask(int mask)
{
    pid_t pid=gettid();
    int syscallres=syscall(__NR_sched_setaffinity, pid, sizeof(mask), &mask);
    if (syscallres)
    {
        int err=errno;
        err=err;//to avoid warnings about unused variables
        LOGE("Error in the syscall setaffinity: mask=%d=0x%x err=%d=0x%x", mask, mask, err, err);
    }
}
#endif

#ifdef HAVE_CUDA
# include <opencv2/core/gpumat.hpp>
#endif

namespace {

class PerfEnvironment: public ::testing::Environment
{
public:
    void TearDown()
    {
        cv::setNumThreads(-1);
    }
};

} // namespace

static void randu(cv::Mat& m)
{
    const int bigValue = 0x00000FFF;
    if (m.depth() < CV_32F)
    {
        int minmax[] = {0, 256};
        cv::Mat mr = cv::Mat(m.rows, (int)(m.cols * m.elemSize()), CV_8U, m.ptr(), m.step[0]);
        cv::randu(mr, cv::Mat(1, 1, CV_32S, minmax), cv::Mat(1, 1, CV_32S, minmax + 1));
    }
    else if (m.depth() == CV_32F)
    {
        //float minmax[] = {-FLT_MAX, FLT_MAX};
        float minmax[] = {-bigValue, bigValue};
        cv::Mat mr = m.reshape(1);
        cv::randu(mr, cv::Mat(1, 1, CV_32F, minmax), cv::Mat(1, 1, CV_32F, minmax + 1));
    }
    else
    {
        //double minmax[] = {-DBL_MAX, DBL_MAX};
        double minmax[] = {-bigValue, bigValue};
        cv::Mat mr = m.reshape(1);
        cv::randu(mr, cv::Mat(1, 1, CV_64F, minmax), cv::Mat(1, 1, CV_64F, minmax + 1));
    }
}

/*****************************************************************************************\
*                       inner exception class for early termination
\*****************************************************************************************/

class PerfEarlyExitException: public cv::Exception {};

/*****************************************************************************************\
*                                   ::perf::Regression
\*****************************************************************************************/

Regression& Regression::instance()
{
    static Regression single;
    return single;
}

Regression& Regression::add(TestBase* test, const std::string& name, cv::InputArray array, double eps, ERROR_TYPE err)
{
    if(test) test->verified = true;
    return instance()(name, array, eps, err);
}

Regression& Regression::addKeypoints(TestBase* test, const std::string& name, const std::vector<cv::KeyPoint>& array, double eps, ERROR_TYPE err)
{
    int len = (int)array.size();
    cv::Mat pt      (len, 1, CV_32FC2, (void*)&array[0].pt,       sizeof(cv::KeyPoint));
    cv::Mat size    (len, 1, CV_32FC1, (void*)&array[0].size,     sizeof(cv::KeyPoint));
    cv::Mat angle   (len, 1, CV_32FC1, (void*)&array[0].angle,    sizeof(cv::KeyPoint));
    cv::Mat response(len, 1, CV_32FC1, (void*)&array[0].response, sizeof(cv::KeyPoint));
    cv::Mat octave  (len, 1, CV_32SC1, (void*)&array[0].octave,   sizeof(cv::KeyPoint));
    cv::Mat class_id(len, 1, CV_32SC1, (void*)&array[0].class_id, sizeof(cv::KeyPoint));

    return Regression::add(test, name + "-pt",       pt,       eps, ERROR_ABSOLUTE)
                                (name + "-size",     size,     eps, ERROR_ABSOLUTE)
                                (name + "-angle",    angle,    eps, ERROR_ABSOLUTE)
                                (name + "-response", response, eps, err)
                                (name + "-octave",   octave,   eps, ERROR_ABSOLUTE)
                                (name + "-class_id", class_id, eps, ERROR_ABSOLUTE);
}

Regression& Regression::addMatches(TestBase* test, const std::string& name, const std::vector<cv::DMatch>& array, double eps, ERROR_TYPE err)
{
    int len = (int)array.size();
    cv::Mat queryIdx(len, 1, CV_32SC1, (void*)&array[0].queryIdx, sizeof(cv::DMatch));
    cv::Mat trainIdx(len, 1, CV_32SC1, (void*)&array[0].trainIdx, sizeof(cv::DMatch));
    cv::Mat imgIdx  (len, 1, CV_32SC1, (void*)&array[0].imgIdx,   sizeof(cv::DMatch));
    cv::Mat distance(len, 1, CV_32FC1, (void*)&array[0].distance, sizeof(cv::DMatch));

    return Regression::add(test, name + "-queryIdx", queryIdx, DBL_EPSILON, ERROR_ABSOLUTE)
                                (name + "-trainIdx", trainIdx, DBL_EPSILON, ERROR_ABSOLUTE)
                                (name + "-imgIdx",   imgIdx,   DBL_EPSILON, ERROR_ABSOLUTE)
                                (name + "-distance", distance, eps, err);
}

void Regression::Init(const std::string& testSuitName, const std::string& ext)
{
    instance().init(testSuitName, ext);
}

void Regression::init(const std::string& testSuitName, const std::string& ext)
{
    if (!storageInPath.empty())
    {
        LOGE("Subsequent initialisation of Regression utility is not allowed.");
        return;
    }

    const char *data_path_dir = getenv("OPENCV_TEST_DATA_PATH");
    const char *path_separator = "/";

    if (data_path_dir)
    {
        int len = (int)strlen(data_path_dir)-1;
        if (len < 0) len = 0;
        std::string path_base = (data_path_dir[0] == 0 ? std::string(".") : std::string(data_path_dir))
                + (data_path_dir[len] == '/' || data_path_dir[len] == '\\' ? "" : path_separator)
                + "perf"
                + path_separator;

        storageInPath = path_base + testSuitName + ext;
        storageOutPath = path_base + testSuitName;
    }
    else
    {
        storageInPath = testSuitName + ext;
        storageOutPath = testSuitName;
    }

    suiteName = testSuitName;

    try
    {
        if (storageIn.open(storageInPath, cv::FileStorage::READ))
        {
            rootIn = storageIn.root();
            if (storageInPath.length() > 3 && storageInPath.substr(storageInPath.length()-3) == ".gz")
                storageOutPath += "_new";
            storageOutPath += ext;
        }
    }
    catch(cv::Exception&)
    {
        LOGE("Failed to open sanity data for reading: %s", storageInPath.c_str());
    }

    if(!storageIn.isOpened())
        storageOutPath = storageInPath;
}

Regression::Regression() : regRNG(cv::getTickCount())//this rng should be really random
{
}

Regression::~Regression()
{
    if (storageIn.isOpened())
        storageIn.release();
    if (storageOut.isOpened())
    {
        if (!currentTestNodeName.empty())
            storageOut << "}";
        storageOut.release();
    }
}

cv::FileStorage& Regression::write()
{
    if (!storageOut.isOpened() && !storageOutPath.empty())
    {
        int mode = (storageIn.isOpened() && storageInPath == storageOutPath)
                ? cv::FileStorage::APPEND : cv::FileStorage::WRITE;
        storageOut.open(storageOutPath, mode);
        if (!storageOut.isOpened())
        {
            LOGE("Could not open \"%s\" file for writing", storageOutPath.c_str());
            storageOutPath.clear();
        }
        else if (mode == cv::FileStorage::WRITE && !rootIn.empty())
        {
            //TODO: write content of rootIn node into the storageOut
        }
    }
    return storageOut;
}

std::string Regression::getCurrentTestNodeName()
{
    const ::testing::TestInfo* const test_info =
      ::testing::UnitTest::GetInstance()->current_test_info();

    if (test_info == 0)
        return "undefined";

    std::string nodename = std::string(test_info->test_case_name()) + "--" + test_info->name();
    size_t idx = nodename.find_first_of('/');
    if (idx != std::string::npos)
        nodename.erase(idx);

    const char* type_param = test_info->type_param();
    if (type_param != 0)
        (nodename += "--") += type_param;

    const char* value_param = test_info->value_param();
    if (value_param != 0)
        (nodename += "--") += value_param;

    for(size_t i = 0; i < nodename.length(); ++i)
        if (!isalnum(nodename[i]) && '_' != nodename[i])
            nodename[i] = '-';

    return nodename;
}

bool Regression::isVector(cv::InputArray a)
{
    return a.kind() == cv::_InputArray::STD_VECTOR_MAT || a.kind() == cv::_InputArray::STD_VECTOR_VECTOR;
}

double Regression::getElem(cv::Mat& m, int y, int x, int cn)
{
    switch (m.depth())
    {
    case CV_8U: return *(m.ptr<unsigned char>(y, x) + cn);
    case CV_8S: return *(m.ptr<signed char>(y, x) + cn);
    case CV_16U: return *(m.ptr<unsigned short>(y, x) + cn);
    case CV_16S: return *(m.ptr<signed short>(y, x) + cn);
    case CV_32S: return *(m.ptr<signed int>(y, x) + cn);
    case CV_32F: return *(m.ptr<float>(y, x) + cn);
    case CV_64F: return *(m.ptr<double>(y, x) + cn);
    default: return 0;
    }
}

void Regression::write(cv::Mat m)
{
    double min, max;
    cv::minMaxLoc(m, &min, &max);
    write() << "min" << min << "max" << max;

    write() << "last" << "{" << "x" << m.cols-1 << "y" << m.rows-1
        << "val" << getElem(m, m.rows-1, m.cols-1, m.channels()-1) << "}";

    int x, y, cn;
    x = regRNG.uniform(0, m.cols);
    y = regRNG.uniform(0, m.rows);
    cn = regRNG.uniform(0, m.channels());
    write() << "rng1" << "{" << "x" << x << "y" << y;
    if(cn > 0) write() << "cn" << cn;
    write() << "val" << getElem(m, y, x, cn) << "}";

    x = regRNG.uniform(0, m.cols);
    y = regRNG.uniform(0, m.rows);
    cn = regRNG.uniform(0, m.channels());
    write() << "rng2" << "{" << "x" << x << "y" << y;
    if (cn > 0) write() << "cn" << cn;
    write() << "val" << getElem(m, y, x, cn) << "}";
}

static double evalEps(double expected, double actual, double _eps, ERROR_TYPE err)
{
    if (err == ERROR_ABSOLUTE)
        return _eps;
    else if (err == ERROR_RELATIVE)
        return std::max(std::abs(expected), std::abs(actual)) * err;
    return 0;
}

void Regression::verify(cv::FileNode node, cv::Mat actual, double _eps, std::string argname, ERROR_TYPE err)
{
    double actual_min, actual_max;
    cv::minMaxLoc(actual, &actual_min, &actual_max);

    double expect_min = (double)node["min"];
    double eps = evalEps(expect_min, actual_min, _eps, err);
    ASSERT_NEAR(expect_min, actual_min, eps)
            << argname << " has unexpected minimal value" << std::endl;

    double expect_max = (double)node["max"];
    eps = evalEps(expect_max, actual_max, _eps, err);
    ASSERT_NEAR(expect_max, actual_max, eps)
            << argname << " has unexpected maximal value" << std::endl;

    cv::FileNode last = node["last"];
    double actual_last = getElem(actual, actual.rows - 1, actual.cols - 1, actual.channels() - 1);
    int expect_cols = (int)last["x"] + 1;
    int expect_rows = (int)last["y"] + 1;
    ASSERT_EQ(expect_cols, actual.cols)
            << argname << " has unexpected number of columns" << std::endl;
    ASSERT_EQ(expect_rows, actual.rows)
            << argname << " has unexpected number of rows" << std::endl;

    double expect_last = (double)last["val"];
    eps = evalEps(expect_last, actual_last, _eps, err);
    ASSERT_NEAR(expect_last, actual_last, eps)
            << argname << " has unexpected value of the last element" << std::endl;

    cv::FileNode rng1 = node["rng1"];
    int x1 = rng1["x"];
    int y1 = rng1["y"];
    int cn1 = rng1["cn"];

    double expect_rng1 = (double)rng1["val"];
    double actual_rng1 = getElem(actual, y1, x1, cn1);

    eps = evalEps(expect_rng1, actual_rng1, _eps, err);
    ASSERT_NEAR(expect_rng1, actual_rng1, eps)
            << argname << " has unexpected value of the ["<< x1 << ":" << y1 << ":" << cn1 <<"] element" << std::endl;

    cv::FileNode rng2 = node["rng2"];
    int x2 = rng2["x"];
    int y2 = rng2["y"];
    int cn2 = rng2["cn"];

    double expect_rng2 = (double)rng2["val"];
    double actual_rng2 = getElem(actual, y2, x2, cn2);

    eps = evalEps(expect_rng2, actual_rng2, _eps, err);
    ASSERT_NEAR(expect_rng2, actual_rng2, eps)
            << argname << " has unexpected value of the ["<< x2 << ":" << y2 << ":" << cn2 <<"] element" << std::endl;
}

void Regression::write(cv::InputArray array)
{
    write() << "kind" << array.kind();
    write() << "type" << array.type();
    if (isVector(array))
    {
        int total = (int)array.total();
        int idx = regRNG.uniform(0, total);
        write() << "len" << total;
        write() << "idx" << idx;

        cv::Mat m = array.getMat(idx);

        if (m.total() * m.channels() < 26) //5x5 or smaller
            write() << "val" << m;
        else
            write(m);
    }
    else
    {
        if (array.total() * array.channels() < 26) //5x5 or smaller
            write() << "val" << array.getMat();
        else
            write(array.getMat());
    }
}

static int countViolations(const cv::Mat& expected, const cv::Mat& actual, const cv::Mat& diff, double eps, double* max_violation = 0, double* max_allowed = 0)
{
    cv::Mat diff64f;
    diff.reshape(1).convertTo(diff64f, CV_64F);

    cv::Mat expected_abs = cv::abs(expected.reshape(1));
    cv::Mat actual_abs = cv::abs(actual.reshape(1));
    cv::Mat maximum, mask;
    cv::max(expected_abs, actual_abs, maximum);
    cv::multiply(maximum, cv::Vec<double, 1>(eps), maximum, CV_64F);
    cv::compare(diff64f, maximum, mask, cv::CMP_GT);

    int v = cv::countNonZero(mask);

    if (v > 0 && max_violation != 0 && max_allowed != 0)
    {
        int loc[10];
        cv::minMaxIdx(maximum, 0, max_allowed, 0, loc, mask);
        *max_violation = diff64f.at<double>(loc[1], loc[0]);
    }

    return v;
}

void Regression::verify(cv::FileNode node, cv::InputArray array, double eps, ERROR_TYPE err)
{
    int expected_kind = (int)node["kind"];
    int expected_type = (int)node["type"];
    ASSERT_EQ(expected_kind, array.kind()) << "  Argument \"" << node.name() << "\" has unexpected kind";
    ASSERT_EQ(expected_type, array.type()) << "  Argument \"" << node.name() << "\" has unexpected type";

    cv::FileNode valnode = node["val"];
    if (isVector(array))
    {
        int expected_length = (int)node["len"];
        ASSERT_EQ(expected_length, (int)array.total()) << "  Vector \"" << node.name() << "\" has unexpected length";
        int idx = node["idx"];

        cv::Mat actual = array.getMat(idx);

        if (valnode.isNone())
        {
            ASSERT_LE((size_t)26, actual.total() * (size_t)actual.channels())
                    << "  \"" << node.name() << "[" <<  idx << "]\" has unexpected number of elements";
            verify(node, actual, eps, cv::format("%s[%d]", node.name().c_str(), idx), err);
        }
        else
        {
            cv::Mat expected;
            valnode >> expected;

            if(expected.empty())
            {
                ASSERT_TRUE(actual.empty())
                    << "  expected empty " << node.name() << "[" <<  idx<< "]";
            }
            else
            {
                ASSERT_EQ(expected.size(), actual.size())
                        << "  " << node.name() << "[" <<  idx<< "] has unexpected size";

                cv::Mat diff;
                cv::absdiff(expected, actual, diff);

                if (err == ERROR_ABSOLUTE)
                {
                    if (!cv::checkRange(diff, true, 0, 0, eps))
                    {
                        if(expected.total() * expected.channels() < 12)
                            std::cout << " Expected: " << std::endl << expected << std::endl << " Actual:" << std::endl << actual << std::endl;

                        double max;
                        cv::minMaxLoc(diff.reshape(1), 0, &max);

                        FAIL() << "  Absolute difference (=" << max << ") between argument \""
                               << node.name() << "[" <<  idx << "]\" and expected value is bugger than " << eps;
                    }
                }
                else if (err == ERROR_RELATIVE)
                {
                    double maxv, maxa;
                    int violations = countViolations(expected, actual, diff, eps, &maxv, &maxa);
                    if (violations > 0)
                    {
                        FAIL() << "  Relative difference (" << maxv << " of " << maxa << " allowed) between argument \""
                               << node.name() << "[" <<  idx << "]\" and expected value is bugger than " << eps << " in " << violations << " points";
                    }
                }
            }
        }
    }
    else
    {
        if (valnode.isNone())
        {
            ASSERT_LE((size_t)26, array.total() * (size_t)array.channels())
                    << "  Argument \"" << node.name() << "\" has unexpected number of elements";
            verify(node, array.getMat(), eps, "Argument \"" + node.name() + "\"", err);
        }
        else
        {
            cv::Mat expected;
            valnode >> expected;
            cv::Mat actual = array.getMat();

            if(expected.empty())
            {
                ASSERT_TRUE(actual.empty())
                    << "  expected empty " << node.name();
            }
            else
            {
                ASSERT_EQ(expected.size(), actual.size())
                        << "  Argument \"" << node.name() << "\" has unexpected size";

                cv::Mat diff;
                cv::absdiff(expected, actual, diff);

                if (err == ERROR_ABSOLUTE)
                {
                    if (!cv::checkRange(diff, true, 0, 0, eps))
                    {
                        if(expected.total() * expected.channels() < 12)
                            std::cout << " Expected: " << std::endl << expected << std::endl << " Actual:" << std::endl << actual << std::endl;

                        double max;
                        cv::minMaxLoc(diff.reshape(1), 0, &max);

                        FAIL() << "  Difference (=" << max << ") between argument1 \"" << node.name()
                               << "\" and expected value is bugger than " << eps;
                    }
                }
                else if (err == ERROR_RELATIVE)
                {
                    double maxv, maxa;
                    int violations = countViolations(expected, actual, diff, eps, &maxv, &maxa);
                    if (violations > 0)
                    {
                        FAIL() << "  Relative difference (" << maxv << " of " << maxa << " allowed) between argument \"" << node.name()
                               << "\" and expected value is bugger than " << eps << " in " << violations << " points";
                    }
                }
            }
        }
    }
}

Regression& Regression::operator() (const std::string& name, cv::InputArray array, double eps, ERROR_TYPE err)
{
    // exit if current test is already failed
    if(::testing::UnitTest::GetInstance()->current_test_info()->result()->Failed()) return *this;

    if(!array.empty() && array.depth() == CV_USRTYPE1)
    {
        ADD_FAILURE() << "  Can not check regression for CV_USRTYPE1 data type for " << name;
        return *this;
    }

    std::string nodename = getCurrentTestNodeName();

#ifdef HAVE_CUDA
    static const std::string prefix = (param_run_cpu)? "CPU_" : "GPU_";
    if(suiteName == "gpu")
    	nodename = prefix + nodename;
#endif

    cv::FileNode n = rootIn[nodename];
    if(n.isNone())
    {
        if(param_write_sanity)
        {
            if (nodename != currentTestNodeName)
            {
                if (!currentTestNodeName.empty())
                    write() << "}";
                currentTestNodeName = nodename;

                write() << nodename << "{";
            }
            write() << name << "{";
            write(array);
            write() << "}";
        }
    }
    else
    {
        cv::FileNode this_arg = n[name];
        if (!this_arg.isMap())
            ADD_FAILURE() << "  No regression data for " << name << " argument";
        else
            verify(this_arg, array, eps, err);
    }

    return *this;
}


/*****************************************************************************************\
*                                ::perf::performance_metrics
\*****************************************************************************************/
performance_metrics::performance_metrics()
{
    bytesIn = 0;
    bytesOut = 0;
    samples = 0;
    outliers = 0;
    gmean = 0;
    gstddev = 0;
    mean = 0;
    stddev = 0;
    median = 0;
    min = 0;
    frequency = 0;
    terminationReason = TERM_UNKNOWN;
}


/*****************************************************************************************\
*                                   ::perf::TestBase
\*****************************************************************************************/


void TestBase::Init(int argc, const char* const argv[])
{
    cv::CommandLineParser args(argc, argv, command_line_keys.c_str());
    if (args.get<bool>("help"))
    {
        args.printParams();
        printf("\n\n");
        return;
    }

    ::testing::AddGlobalTestEnvironment(new PerfEnvironment);

    param_max_outliers  = std::min(100., std::max(0., args.get<double>("perf_max_outliers")));
    param_min_samples   = std::max(1u, args.get<unsigned int>("perf_min_samples"));
    param_max_deviation = std::max(0., args.get<double>("perf_max_deviation"));
    param_seed          = args.get<uint64>("perf_seed");
    param_time_limit    = std::max(0., args.get<double>("perf_time_limit"));
    param_force_samples = args.get<unsigned int>("perf_force_samples");
    param_write_sanity  = args.get<bool>("perf_write_sanity");
    param_threads  = args.get<int>("perf_threads");
#ifdef ANDROID
    param_affinity_mask   = args.get<int>("perf_affinity_mask");
    log_power_checkpoints = args.get<bool>("perf_log_power_checkpoints");
#endif

#ifdef HAVE_CUDA

    bool printOnly        = args.get<bool>("perf_cuda_info_only");

    if (printOnly)
        exit(0);

    param_run_cpu         = args.get<bool>("perf_run_cpu");
    param_cuda_device      = std::max(0, std::min(cv::gpu::getCudaEnabledDeviceCount(), args.get<int>("perf_cuda_device")));

    if (param_run_cpu)
        printf("[----------]\n[ GPU INFO ] \tRun test suite on CPU.\n[----------]\n"), fflush(stdout);
    else
    {
        cv::gpu::DeviceInfo info(param_cuda_device);
        if (!info.isCompatible())
        {
            printf("[----------]\n[ FAILURE  ] \tDevice %s is NOT compatible with current GPU module build.\n[----------]\n", info.name().c_str()), fflush(stdout);
            exit(-1);
        }

        cv::gpu::setDevice(param_cuda_device);

        printf("[----------]\n[ GPU INFO ] \tRun test suite on %s GPU.\n[----------]\n", info.name().c_str()), fflush(stdout);
    }
#endif

//    if (!args.check())
//    {
//        args.printErrors();
//        return;
//    }

    timeLimitDefault = param_time_limit == 0.0 ? 1 : (int64)(param_time_limit * cv::getTickFrequency());
    iterationsLimitDefault = param_force_samples == 0 ? (unsigned)(-1) : param_force_samples;
    _timeadjustment = _calibrate();
}

int64 TestBase::_calibrate()
{
    class _helper : public ::perf::TestBase
    {
        public:
        performance_metrics& getMetrics() { return calcMetrics(); }
        virtual void TestBody() {}
        virtual void PerfTestBody()
        {
            //the whole system warmup
            SetUp();
            cv::Mat a(2048, 2048, CV_32S, cv::Scalar(1));
            cv::Mat b(2048, 2048, CV_32S, cv::Scalar(2));
            declare.time(30);
            double s = 0;
            for(declare.iterations(20); startTimer(), next(); stopTimer())
                s+=a.dot(b);
            declare.time(s);

            //self calibration
            SetUp();
            for(declare.iterations(1000); startTimer(), next(); stopTimer()){}
        }
    };

    _timeadjustment = 0;
    _helper h;
    h.PerfTestBody();
    double compensation = h.getMetrics().min;
    LOGD("Time compensation is %.0f", compensation);
    return (int64)compensation;
}

#ifdef _MSC_VER
# pragma warning(push)
# pragma warning(disable:4355)  // 'this' : used in base member initializer list
#endif
TestBase::TestBase(): declare(this)
{
}
#ifdef _MSC_VER
# pragma warning(pop)
#endif


void TestBase::declareArray(SizeVector& sizes, cv::InputOutputArray a, int wtype)
{
    if (!a.empty())
    {
        sizes.push_back(std::pair<int, cv::Size>(getSizeInBytes(a), getSize(a)));
        warmup(a, wtype);
    }
    else if (a.kind() != cv::_InputArray::NONE)
        ADD_FAILURE() << "  Uninitialized input/output parameters are not allowed for performance tests";
}

void TestBase::warmup(cv::InputOutputArray a, int wtype)
{
    if (a.empty()) return;
    if (a.kind() != cv::_InputArray::STD_VECTOR_MAT && a.kind() != cv::_InputArray::STD_VECTOR_VECTOR)
        warmup_impl(a.getMat(), wtype);
    else
    {
        size_t total = a.total();
        for (size_t i = 0; i < total; ++i)
            warmup_impl(a.getMat((int)i), wtype);
    }
}

int TestBase::getSizeInBytes(cv::InputArray a)
{
    if (a.empty()) return 0;
    int total = (int)a.total();
    if (a.kind() != cv::_InputArray::STD_VECTOR_MAT && a.kind() != cv::_InputArray::STD_VECTOR_VECTOR)
        return total * CV_ELEM_SIZE(a.type());

    int size = 0;
    for (int i = 0; i < total; ++i)
        size += (int)a.total(i) * CV_ELEM_SIZE(a.type(i));

    return size;
}

cv::Size TestBase::getSize(cv::InputArray a)
{
    if (a.kind() != cv::_InputArray::STD_VECTOR_MAT && a.kind() != cv::_InputArray::STD_VECTOR_VECTOR)
        return a.size();
    return cv::Size();
}

bool TestBase::next()
{
    bool has_next = ++currentIter < nIters && totalTime < timeLimit;
    cv::theRNG().state = param_seed; //this rng should generate same numbers for each run

#ifdef ANDROID
    if (log_power_checkpoints)
    {
        timeval tim;
        gettimeofday(&tim, NULL);
        unsigned long long t1 = tim.tv_sec * 1000LLU + (unsigned long long)(tim.tv_usec / 1000.f);

        if (currentIter == 1) RecordProperty("test_start", cv::format("%llu",t1).c_str());
        if (!has_next) RecordProperty("test_complete", cv::format("%llu",t1).c_str());
    }
#endif
    return has_next;
}

void TestBase::warmup_impl(cv::Mat m, int wtype)
{
    switch(wtype)
    {
    case WARMUP_READ:
        cv::sum(m.reshape(1));
        return;
    case WARMUP_WRITE:
        m.reshape(1).setTo(cv::Scalar::all(0));
        return;
    case WARMUP_RNG:
        randu(m);
        return;
    default:
        return;
    }
}

unsigned int TestBase::getTotalInputSize() const
{
    unsigned int res = 0;
    for (SizeVector::const_iterator i = inputData.begin(); i != inputData.end(); ++i)
        res += i->first;
    return res;
}

unsigned int TestBase::getTotalOutputSize() const
{
    unsigned int res = 0;
    for (SizeVector::const_iterator i = outputData.begin(); i != outputData.end(); ++i)
        res += i->first;
    return res;
}

void TestBase::startTimer()
{
    lastTime = cv::getTickCount();
}

void TestBase::stopTimer()
{
    int64 time = cv::getTickCount();
    if (lastTime == 0)
        ADD_FAILURE() << "  stopTimer() is called before startTimer()";
    lastTime = time - lastTime;
    totalTime += lastTime;
    lastTime -= _timeadjustment;
    if (lastTime < 0) lastTime = 0;
    times.push_back(lastTime);
    lastTime = 0;
}

performance_metrics& TestBase::calcMetrics()
{
    if ((metrics.samples == (unsigned int)currentIter) || times.size() == 0)
        return metrics;

    metrics.bytesIn = getTotalInputSize();
    metrics.bytesOut = getTotalOutputSize();
    metrics.frequency = cv::getTickFrequency();
    metrics.samples = (unsigned int)times.size();
    metrics.outliers = 0;

    if (metrics.terminationReason != performance_metrics::TERM_INTERRUPT && metrics.terminationReason != performance_metrics::TERM_EXCEPTION)
    {
        if (currentIter == nIters)
            metrics.terminationReason = performance_metrics::TERM_ITERATIONS;
        else if (totalTime >= timeLimit)
            metrics.terminationReason = performance_metrics::TERM_TIME;
        else
            metrics.terminationReason = performance_metrics::TERM_UNKNOWN;
    }

    std::sort(times.begin(), times.end());

    //estimate mean and stddev for log(time)
    double gmean = 0;
    double gstddev = 0;
    int n = 0;
    for(TimeVector::const_iterator i = times.begin(); i != times.end(); ++i)
    {
        double x = static_cast<double>(*i)/runsPerIteration;
        if (x < DBL_EPSILON) continue;
        double lx = log(x);

        ++n;
        double delta = lx - gmean;
        gmean += delta / n;
        gstddev += delta * (lx - gmean);
    }

    gstddev = n > 1 ? sqrt(gstddev / (n - 1)) : 0;

    TimeVector::const_iterator start = times.begin();
    TimeVector::const_iterator end = times.end();

    //filter outliers assuming log-normal distribution
    //http://stackoverflow.com/questions/1867426/modeling-distribution-of-performance-measurements
    int offset = 0;
    if (gstddev > DBL_EPSILON)
    {
        double minout = exp(gmean - 3 * gstddev) * runsPerIteration;
        double maxout = exp(gmean + 3 * gstddev) * runsPerIteration;
        while(*start < minout) ++start, ++metrics.outliers, ++offset;
        do --end, ++metrics.outliers; while(*end > maxout);
        ++end, --metrics.outliers;
    }

    metrics.min = static_cast<double>(*start)/runsPerIteration;
    //calc final metrics
    n = 0;
    gmean = 0;
    gstddev = 0;
    double mean = 0;
    double stddev = 0;
    int m = 0;
    for(; start != end; ++start)
    {
        double x = static_cast<double>(*start)/runsPerIteration;
        if (x > DBL_EPSILON)
        {
            double lx = log(x);
            ++m;
            double gdelta = lx - gmean;
            gmean += gdelta / m;
            gstddev += gdelta * (lx - gmean);
        }
        ++n;
        double delta = x - mean;
        mean += delta / n;
        stddev += delta * (x - mean);
    }

    metrics.mean = mean;
    metrics.gmean = exp(gmean);
    metrics.gstddev = m > 1 ? sqrt(gstddev / (m - 1)) : 0;
    metrics.stddev = n > 1 ? sqrt(stddev / (n - 1)) : 0;
    metrics.median = n % 2
            ? (double)times[offset + n / 2]
            : 0.5 * (times[offset + n / 2] + times[offset + n / 2 - 1]);

    metrics.median /= runsPerIteration;

    return metrics;
}

void TestBase::validateMetrics()
{
    performance_metrics& m = calcMetrics();

    if (HasFailure()) return;

    ASSERT_GE(m.samples, 1u)
      << "  No time measurements was performed.\nstartTimer() and stopTimer() commands are required for performance tests.";

    EXPECT_GE(m.samples, param_min_samples)
      << "  Only a few samples are collected.\nPlease increase number of iterations or/and time limit to get reliable performance measurements.";

    if (m.gstddev > DBL_EPSILON)
    {
        EXPECT_GT(/*m.gmean * */1., /*m.gmean * */ 2 * sinh(m.gstddev * param_max_deviation))
          << "  Test results are not reliable ((mean-sigma,mean+sigma) deviation interval is bigger than measured time interval).";
    }

    EXPECT_LE(m.outliers, std::max((unsigned int)cvCeil(m.samples * param_max_outliers / 100.), 1u))
      << "  Test results are not reliable (too many outliers).";
}

void TestBase::reportMetrics(bool toJUnitXML)
{
    performance_metrics& m = calcMetrics();

    if (toJUnitXML)
    {
        RecordProperty("bytesIn", (int)m.bytesIn);
        RecordProperty("bytesOut", (int)m.bytesOut);
        RecordProperty("term", m.terminationReason);
        RecordProperty("samples", (int)m.samples);
        RecordProperty("outliers", (int)m.outliers);
        RecordProperty("frequency", cv::format("%.0f", m.frequency).c_str());
        RecordProperty("min", cv::format("%.0f", m.min).c_str());
        RecordProperty("median", cv::format("%.0f", m.median).c_str());
        RecordProperty("gmean", cv::format("%.0f", m.gmean).c_str());
        RecordProperty("gstddev", cv::format("%.6f", m.gstddev).c_str());
        RecordProperty("mean", cv::format("%.0f", m.mean).c_str());
        RecordProperty("stddev", cv::format("%.0f", m.stddev).c_str());
    }
    else
    {
        const ::testing::TestInfo* const test_info = ::testing::UnitTest::GetInstance()->current_test_info();
        const char* type_param = test_info->type_param();
        const char* value_param = test_info->value_param();

#if defined(ANDROID) && defined(USE_ANDROID_LOGGING)
        LOGD("[ FAILED   ] %s.%s", test_info->test_case_name(), test_info->name());
#endif

        if (type_param)  LOGD("type      = %11s", type_param);
        if (value_param) LOGD("params    = %11s", value_param);

        switch (m.terminationReason)
        {
        case performance_metrics::TERM_ITERATIONS:
            LOGD("termination reason:  reached maximum number of iterations");
            break;
        case performance_metrics::TERM_TIME:
            LOGD("termination reason:  reached time limit");
            break;
        case performance_metrics::TERM_INTERRUPT:
            LOGD("termination reason:  aborted by the performance testing framework");
            break;
        case performance_metrics::TERM_EXCEPTION:
            LOGD("termination reason:  unhandled exception");
            break;
        case performance_metrics::TERM_UNKNOWN:
        default:
            LOGD("termination reason:  unknown");
            break;
        };

        LOGD("bytesIn   =%11lu", (unsigned long)m.bytesIn);
        LOGD("bytesOut  =%11lu", (unsigned long)m.bytesOut);
        if (nIters == (unsigned int)-1 || m.terminationReason == performance_metrics::TERM_ITERATIONS)
            LOGD("samples   =%11u",  m.samples);
        else
            LOGD("samples   =%11u of %u", m.samples, nIters);
        LOGD("outliers  =%11u", m.outliers);
        LOGD("frequency =%11.0f", m.frequency);
        if (m.samples > 0)
        {
            LOGD("min       =%11.0f = %.2fms", m.min, m.min * 1e3 / m.frequency);
            LOGD("median    =%11.0f = %.2fms", m.median, m.median * 1e3 / m.frequency);
            LOGD("gmean     =%11.0f = %.2fms", m.gmean, m.gmean * 1e3 / m.frequency);
            LOGD("gstddev   =%11.8f = %.2fms for 97%% dispersion interval", m.gstddev, m.gmean * 2 * sinh(m.gstddev * 3) * 1e3 / m.frequency);
            LOGD("mean      =%11.0f = %.2fms", m.mean, m.mean * 1e3 / m.frequency);
            LOGD("stddev    =%11.0f = %.2fms", m.stddev, m.stddev * 1e3 / m.frequency);
        }
    }
}

void TestBase::SetUp()
{
    cv::theRNG().state = param_seed; // this rng should generate same numbers for each run

    if (param_threads >= 0)
        cv::setNumThreads(param_threads);

#ifdef ANDROID
    if (param_affinity_mask)
        setCurrentThreadAffinityMask(param_affinity_mask);
#endif

    verified = false;
    lastTime = 0;
    totalTime = 0;
    runsPerIteration = 1;
    nIters = iterationsLimitDefault;
    currentIter = (unsigned int)-1;
    timeLimit = timeLimitDefault;
    times.clear();
}

void TestBase::TearDown()
{
    if (!HasFailure() && !verified)
        ADD_FAILURE() << "The test has no sanity checks. There should be at least one check at the end of performance test.";

    validateMetrics();
    if (HasFailure())
        reportMetrics(false);
    else
    {
        const ::testing::TestInfo* const test_info = ::testing::UnitTest::GetInstance()->current_test_info();
        const char* type_param = test_info->type_param();
        const char* value_param = test_info->value_param();
        if (value_param) printf("[ VALUE    ] \t%s\n", value_param), fflush(stdout);
        if (type_param)  printf("[ TYPE     ] \t%s\n", type_param), fflush(stdout);
        reportMetrics(true);
    }
}

std::string TestBase::getDataPath(const std::string& relativePath)
{
    if (relativePath.empty())
    {
        ADD_FAILURE() << "  Bad path to test resource";
        throw PerfEarlyExitException();
    }

    const char *data_path_dir = getenv("OPENCV_TEST_DATA_PATH");
    const char *path_separator = "/";

    std::string path;
    if (data_path_dir)
    {
        int len = (int)strlen(data_path_dir) - 1;
        if (len < 0) len = 0;
        path = (data_path_dir[0] == 0 ? std::string(".") : std::string(data_path_dir))
                + (data_path_dir[len] == '/' || data_path_dir[len] == '\\' ? "" : path_separator);
    }
    else
    {
        path = ".";
        path += path_separator;
    }

    if (relativePath[0] == '/' || relativePath[0] == '\\')
        path += relativePath.substr(1);
    else
        path += relativePath;

    FILE* fp = fopen(path.c_str(), "r");
    if (fp)
        fclose(fp);
    else
    {
        ADD_FAILURE() << "  Requested file \"" << path << "\" does not exist.";
        throw PerfEarlyExitException();
    }
    return path;
}

void TestBase::RunPerfTestBody()
{
    try
    {
        this->PerfTestBody();
    }
    catch(PerfEarlyExitException)
    {
        metrics.terminationReason = performance_metrics::TERM_INTERRUPT;
        return;//no additional failure logging
    }
    catch(cv::Exception e)
    {
        metrics.terminationReason = performance_metrics::TERM_EXCEPTION;
        FAIL() << "Expected: PerfTestBody() doesn't throw an exception.\n  Actual: it throws:\n  " << e.what();
    }
    catch(...)
    {
        metrics.terminationReason = performance_metrics::TERM_EXCEPTION;
        FAIL() << "Expected: PerfTestBody() doesn't throw an exception.\n  Actual: it throws.";
    }
}

/*****************************************************************************************\
*                          ::perf::TestBase::_declareHelper
\*****************************************************************************************/
TestBase::_declareHelper& TestBase::_declareHelper::iterations(unsigned int n)
{
    test->times.clear();
    test->times.reserve(n);
    test->nIters = std::min(n, TestBase::iterationsLimitDefault);
    test->currentIter = (unsigned int)-1;
    return *this;
}

TestBase::_declareHelper& TestBase::_declareHelper::time(double timeLimitSecs)
{
    test->times.clear();
    test->currentIter = (unsigned int)-1;
    test->timeLimit = (int64)(timeLimitSecs * cv::getTickFrequency());
    return *this;
}

TestBase::_declareHelper& TestBase::_declareHelper::tbb_threads(int n)
{
    cv::setNumThreads(n);
    return *this;
}

TestBase::_declareHelper& TestBase::_declareHelper::runs(unsigned int runsNumber)
{
    test->runsPerIteration = runsNumber;
    return *this;
}

TestBase::_declareHelper& TestBase::_declareHelper::in(cv::InputOutputArray a1, int wtype)
{
    if (!test->times.empty()) return *this;
    TestBase::declareArray(test->inputData, a1, wtype);
    return *this;
}

TestBase::_declareHelper& TestBase::_declareHelper::in(cv::InputOutputArray a1, cv::InputOutputArray a2, int wtype)
{
    if (!test->times.empty()) return *this;
    TestBase::declareArray(test->inputData, a1, wtype);
    TestBase::declareArray(test->inputData, a2, wtype);
    return *this;
}

TestBase::_declareHelper& TestBase::_declareHelper::in(cv::InputOutputArray a1, cv::InputOutputArray a2, cv::InputOutputArray a3, int wtype)
{
    if (!test->times.empty()) return *this;
    TestBase::declareArray(test->inputData, a1, wtype);
    TestBase::declareArray(test->inputData, a2, wtype);
    TestBase::declareArray(test->inputData, a3, wtype);
    return *this;
}

TestBase::_declareHelper& TestBase::_declareHelper::in(cv::InputOutputArray a1, cv::InputOutputArray a2, cv::InputOutputArray a3, cv::InputOutputArray a4, int wtype)
{
    if (!test->times.empty()) return *this;
    TestBase::declareArray(test->inputData, a1, wtype);
    TestBase::declareArray(test->inputData, a2, wtype);
    TestBase::declareArray(test->inputData, a3, wtype);
    TestBase::declareArray(test->inputData, a4, wtype);
    return *this;
}

TestBase::_declareHelper& TestBase::_declareHelper::out(cv::InputOutputArray a1, int wtype)
{
    if (!test->times.empty()) return *this;
    TestBase::declareArray(test->outputData, a1, wtype);
    return *this;
}

TestBase::_declareHelper& TestBase::_declareHelper::out(cv::InputOutputArray a1, cv::InputOutputArray a2, int wtype)
{
    if (!test->times.empty()) return *this;
    TestBase::declareArray(test->outputData, a1, wtype);
    TestBase::declareArray(test->outputData, a2, wtype);
    return *this;
}

TestBase::_declareHelper& TestBase::_declareHelper::out(cv::InputOutputArray a1, cv::InputOutputArray a2, cv::InputOutputArray a3, int wtype)
{
    if (!test->times.empty()) return *this;
    TestBase::declareArray(test->outputData, a1, wtype);
    TestBase::declareArray(test->outputData, a2, wtype);
    TestBase::declareArray(test->outputData, a3, wtype);
    return *this;
}

TestBase::_declareHelper& TestBase::_declareHelper::out(cv::InputOutputArray a1, cv::InputOutputArray a2, cv::InputOutputArray a3, cv::InputOutputArray a4, int wtype)
{
    if (!test->times.empty()) return *this;
    TestBase::declareArray(test->outputData, a1, wtype);
    TestBase::declareArray(test->outputData, a2, wtype);
    TestBase::declareArray(test->outputData, a3, wtype);
    TestBase::declareArray(test->outputData, a4, wtype);
    return *this;
}

TestBase::_declareHelper::_declareHelper(TestBase* t) : test(t)
{
}

/*****************************************************************************************\
*                                  miscellaneous
\*****************************************************************************************/

namespace {
struct KeypointComparator
{
    std::vector<cv::KeyPoint>& pts_;
    comparators::KeypointGreater cmp;

    KeypointComparator(std::vector<cv::KeyPoint>& pts) : pts_(pts), cmp() {}

    bool operator()(int idx1, int idx2) const
    {
        return cmp(pts_[idx1], pts_[idx2]);
    }
private:
    const KeypointComparator& operator=(const KeypointComparator&); // quiet MSVC
};
}//namespace

void perf::sort(std::vector<cv::KeyPoint>& pts, cv::InputOutputArray descriptors)
{
    cv::Mat desc = descriptors.getMat();

    CV_Assert(pts.size() == (size_t)desc.rows);
    cv::AutoBuffer<int> idxs(desc.rows);

    for (int i = 0; i < desc.rows; ++i)
        idxs[i] = i;

    std::sort((int*)idxs, (int*)idxs + desc.rows, KeypointComparator(pts));

    std::vector<cv::KeyPoint> spts(pts.size());
    cv::Mat sdesc(desc.size(), desc.type());

    for(int j = 0; j < desc.rows; ++j)
    {
        spts[j] = pts[idxs[j]];
        cv::Mat row = sdesc.row(j);
        desc.row(idxs[j]).copyTo(row);
    }

    spts.swap(pts);
    sdesc.copyTo(desc);
}

/*****************************************************************************************\
*                                  ::perf::GpuPerf
\*****************************************************************************************/
#ifdef HAVE_CUDA
bool perf::GpuPerf::targetDevice()
{
    return !param_run_cpu;
}
#endif

/*****************************************************************************************\
*                                  ::perf::PrintTo
\*****************************************************************************************/
namespace perf
{

void PrintTo(const MatType& t, ::std::ostream* os)
{
    switch( CV_MAT_DEPTH((int)t) )
    {
        case CV_8U:  *os << "8U";  break;
        case CV_8S:  *os << "8S";  break;
        case CV_16U: *os << "16U"; break;
        case CV_16S: *os << "16S"; break;
        case CV_32S: *os << "32S"; break;
        case CV_32F: *os << "32F"; break;
        case CV_64F: *os << "64F"; break;
        case CV_USRTYPE1: *os << "USRTYPE1"; break;
        default: *os << "INVALID_TYPE"; break;
    }
    *os << 'C' << CV_MAT_CN((int)t);
}

} //namespace perf

/*****************************************************************************************\
*                                  ::cv::PrintTo
\*****************************************************************************************/
namespace cv {

void PrintTo(const Size& sz, ::std::ostream* os)
{
    *os << /*"Size:" << */sz.width << "x" << sz.height;
}

}  // namespace cv
>>>>>>> f4e33ea0
<|MERGE_RESOLUTION|>--- conflicted
+++ resolved
@@ -1,4 +1,3 @@
-<<<<<<< HEAD
 #include "precomp.hpp"
 
 #ifdef ANDROID
@@ -11,24 +10,28 @@
 unsigned int TestBase::iterationsLimitDefault = (unsigned int)(-1);
 int64 TestBase::_timeadjustment = 0;
 
-const char *command_line_keys =
-{
+const std::string command_line_keys =
     "{   |perf_max_outliers   |8        |percent of allowed outliers}"
     "{   |perf_min_samples    |10       |minimal required numer of samples}"
     "{   |perf_force_samples  |100      |force set maximum number of samples for all tests}"
     "{   |perf_seed           |809564   |seed for random numbers generator}"
-    "{   |perf_tbb_nthreads   |-1       |if TBB is enabled, the number of TBB threads}"
-    "{   |perf_write_sanity   |false    |allow to create new records for sanity checks}"
-    #ifdef ANDROID
+    "{   |perf_threads        |-1       |the number of worker threads, if parallel execution is enabled}"
+    "{   |perf_write_sanity   |         |allow to create new records for sanity checks}"
+#ifdef ANDROID
     "{   |perf_time_limit     |6.0      |default time limit for a single test (in seconds)}"
     "{   |perf_affinity_mask  |0        |set affinity mask for the main thread}"
-    "{   |perf_log_power_checkpoints  |false    |additional xml logging for power measurement}"
-    #else
+    "{   |perf_log_power_checkpoints  | |additional xml logging for power measurement}"
+#else
     "{   |perf_time_limit     |3.0      |default time limit for a single test (in seconds)}"
-    #endif
+#endif
     "{   |perf_max_deviation  |1.0      |}"
-    "{h  |help                |false    |}"
-};
+    "{h  |help                |         |print help info}"
+#ifdef HAVE_CUDA
+    "{   |perf_run_cpu        |false    |run GPU performance tests for analogical CPU functions}"
+    "{   |perf_cuda_device    |0        |run GPU test suite onto specific CUDA capable device}"
+    "{   |perf_cuda_info_only |false    |print an information about system and an available CUDA devices and then exit.}"
+#endif
+;
 
 static double       param_max_outliers;
 static double       param_max_deviation;
@@ -36,8 +39,14 @@
 static unsigned int param_force_samples;
 static uint64       param_seed;
 static double       param_time_limit;
-static int          param_tbb_nthreads;
+static int          param_threads;
 static bool         param_write_sanity;
+#ifdef HAVE_CUDA
+static bool         param_run_cpu;
+static int          param_cuda_device;
+#endif
+
+
 #ifdef ANDROID
 static int          param_affinity_mask;
 static bool         log_power_checkpoints;
@@ -55,8 +64,24 @@
         LOGE("Error in the syscall setaffinity: mask=%d=0x%x err=%d=0x%x", mask, mask, err, err);
     }
 }
-
-#endif
+#endif
+
+#ifdef HAVE_CUDA
+# include <opencv2/core/gpumat.hpp>
+#endif
+
+namespace {
+
+class PerfEnvironment: public ::testing::Environment
+{
+public:
+    void TearDown()
+    {
+        cv::setNumThreads(-1);
+    }
+};
+
+} // namespace
 
 static void randu(cv::Mat& m)
 {
@@ -99,9 +124,42 @@
     return single;
 }
 
-Regression& Regression::add(const std::string& name, cv::InputArray array, double eps, ERROR_TYPE err)
-{
+Regression& Regression::add(TestBase* test, const std::string& name, cv::InputArray array, double eps, ERROR_TYPE err)
+{
+    if(test) test->verified = true;
     return instance()(name, array, eps, err);
+}
+
+Regression& Regression::addKeypoints(TestBase* test, const std::string& name, const std::vector<cv::KeyPoint>& array, double eps, ERROR_TYPE err)
+{
+    int len = (int)array.size();
+    cv::Mat pt      (len, 1, CV_32FC2, (void*)&array[0].pt,       sizeof(cv::KeyPoint));
+    cv::Mat size    (len, 1, CV_32FC1, (void*)&array[0].size,     sizeof(cv::KeyPoint));
+    cv::Mat angle   (len, 1, CV_32FC1, (void*)&array[0].angle,    sizeof(cv::KeyPoint));
+    cv::Mat response(len, 1, CV_32FC1, (void*)&array[0].response, sizeof(cv::KeyPoint));
+    cv::Mat octave  (len, 1, CV_32SC1, (void*)&array[0].octave,   sizeof(cv::KeyPoint));
+    cv::Mat class_id(len, 1, CV_32SC1, (void*)&array[0].class_id, sizeof(cv::KeyPoint));
+
+    return Regression::add(test, name + "-pt",       pt,       eps, ERROR_ABSOLUTE)
+                                (name + "-size",     size,     eps, ERROR_ABSOLUTE)
+                                (name + "-angle",    angle,    eps, ERROR_ABSOLUTE)
+                                (name + "-response", response, eps, err)
+                                (name + "-octave",   octave,   eps, ERROR_ABSOLUTE)
+                                (name + "-class_id", class_id, eps, ERROR_ABSOLUTE);
+}
+
+Regression& Regression::addMatches(TestBase* test, const std::string& name, const std::vector<cv::DMatch>& array, double eps, ERROR_TYPE err)
+{
+    int len = (int)array.size();
+    cv::Mat queryIdx(len, 1, CV_32SC1, (void*)&array[0].queryIdx, sizeof(cv::DMatch));
+    cv::Mat trainIdx(len, 1, CV_32SC1, (void*)&array[0].trainIdx, sizeof(cv::DMatch));
+    cv::Mat imgIdx  (len, 1, CV_32SC1, (void*)&array[0].imgIdx,   sizeof(cv::DMatch));
+    cv::Mat distance(len, 1, CV_32FC1, (void*)&array[0].distance, sizeof(cv::DMatch));
+
+    return Regression::add(test, name + "-queryIdx", queryIdx, DBL_EPSILON, ERROR_ABSOLUTE)
+                                (name + "-trainIdx", trainIdx, DBL_EPSILON, ERROR_ABSOLUTE)
+                                (name + "-imgIdx",   imgIdx,   DBL_EPSILON, ERROR_ABSOLUTE)
+                                (name + "-distance", distance, eps, err);
 }
 
 void Regression::Init(const std::string& testSuitName, const std::string& ext)
@@ -137,6 +195,8 @@
         storageInPath = testSuitName + ext;
         storageOutPath = testSuitName;
     }
+
+    suiteName = testSuitName;
 
     try
     {
@@ -280,42 +340,53 @@
     double actual_min, actual_max;
     cv::minMaxLoc(actual, &actual_min, &actual_max);
 
-    double eps = evalEps((double)node["min"], actual_min, _eps, err);
-    ASSERT_NEAR((double)node["min"], actual_min, eps)
-            << "  " << argname << " has unexpected minimal value";
-
-    eps = evalEps((double)node["max"], actual_max, _eps, err);
-    ASSERT_NEAR((double)node["max"], actual_max, eps)
-            << "  " << argname << " has unexpected maximal value";
+    double expect_min = (double)node["min"];
+    double eps = evalEps(expect_min, actual_min, _eps, err);
+    ASSERT_NEAR(expect_min, actual_min, eps)
+            << argname << " has unexpected minimal value" << std::endl;
+
+    double expect_max = (double)node["max"];
+    eps = evalEps(expect_max, actual_max, _eps, err);
+    ASSERT_NEAR(expect_max, actual_max, eps)
+            << argname << " has unexpected maximal value" << std::endl;
 
     cv::FileNode last = node["last"];
-    double actualLast = getElem(actual, actual.rows - 1, actual.cols - 1, actual.channels() - 1);
-    ASSERT_EQ((int)last["x"], actual.cols - 1)
-            << "  " << argname << " has unexpected number of columns";
-    ASSERT_EQ((int)last["y"], actual.rows - 1)
-            << "  " << argname << " has unexpected number of rows";
-
-    eps = evalEps((double)last["val"], actualLast, _eps, err);
-    ASSERT_NEAR((double)last["val"], actualLast, eps)
-            << "  " << argname << " has unexpected value of last element";
+    double actual_last = getElem(actual, actual.rows - 1, actual.cols - 1, actual.channels() - 1);
+    int expect_cols = (int)last["x"] + 1;
+    int expect_rows = (int)last["y"] + 1;
+    ASSERT_EQ(expect_cols, actual.cols)
+            << argname << " has unexpected number of columns" << std::endl;
+    ASSERT_EQ(expect_rows, actual.rows)
+            << argname << " has unexpected number of rows" << std::endl;
+
+    double expect_last = (double)last["val"];
+    eps = evalEps(expect_last, actual_last, _eps, err);
+    ASSERT_NEAR(expect_last, actual_last, eps)
+            << argname << " has unexpected value of the last element" << std::endl;
 
     cv::FileNode rng1 = node["rng1"];
     int x1 = rng1["x"];
     int y1 = rng1["y"];
     int cn1 = rng1["cn"];
 
-    eps = evalEps((double)rng1["val"], getElem(actual, y1, x1, cn1), _eps, err);
-    ASSERT_NEAR((double)rng1["val"], getElem(actual, y1, x1, cn1), eps)
-            << "  " << argname << " has unexpected value of ["<< x1 << ":" << y1 << ":" << cn1 <<"] element";
+    double expect_rng1 = (double)rng1["val"];
+    double actual_rng1 = getElem(actual, y1, x1, cn1);
+
+    eps = evalEps(expect_rng1, actual_rng1, _eps, err);
+    ASSERT_NEAR(expect_rng1, actual_rng1, eps)
+            << argname << " has unexpected value of the ["<< x1 << ":" << y1 << ":" << cn1 <<"] element" << std::endl;
 
     cv::FileNode rng2 = node["rng2"];
     int x2 = rng2["x"];
     int y2 = rng2["y"];
     int cn2 = rng2["cn"];
 
-    eps = evalEps((double)rng2["val"], getElem(actual, y2, x2, cn2), _eps, err);
-    ASSERT_NEAR((double)rng2["val"], getElem(actual, y2, x2, cn2), eps)
-            << "  " << argname << " has unexpected value of ["<< x2 << ":" << y2 << ":" << cn2 <<"] element";
+    double expect_rng2 = (double)rng2["val"];
+    double actual_rng2 = getElem(actual, y2, x2, cn2);
+
+    eps = evalEps(expect_rng2, actual_rng2, _eps, err);
+    ASSERT_NEAR(expect_rng2, actual_rng2, eps)
+            << argname << " has unexpected value of the ["<< x2 << ":" << y2 << ":" << cn2 <<"] element" << std::endl;
 }
 
 void Regression::write(cv::InputArray array)
@@ -371,13 +442,16 @@
 
 void Regression::verify(cv::FileNode node, cv::InputArray array, double eps, ERROR_TYPE err)
 {
-    ASSERT_EQ((int)node["kind"], array.kind()) << "  Argument \"" << node.name() << "\" has unexpected kind";
-    ASSERT_EQ((int)node["type"], array.type()) << "  Argument \"" << node.name() << "\" has unexpected type";
+    int expected_kind = (int)node["kind"];
+    int expected_type = (int)node["type"];
+    ASSERT_EQ(expected_kind, array.kind()) << "  Argument \"" << node.name() << "\" has unexpected kind";
+    ASSERT_EQ(expected_type, array.type()) << "  Argument \"" << node.name() << "\" has unexpected type";
 
     cv::FileNode valnode = node["val"];
     if (isVector(array))
     {
-        ASSERT_EQ((int)node["len"], (int)array.total()) << "  Vector \"" << node.name() << "\" has unexpected length";
+        int expected_length = (int)node["len"];
+        ASSERT_EQ(expected_length, (int)array.total()) << "  Vector \"" << node.name() << "\" has unexpected length";
         int idx = node["idx"];
 
         cv::Mat actual = array.getMat(idx);
@@ -393,30 +467,42 @@
             cv::Mat expected;
             valnode >> expected;
 
-            ASSERT_EQ(expected.size(), actual.size())
-                    << "  " << node.name() << "[" <<  idx<< "] has unexpected size";
-
-            cv::Mat diff;
-            cv::absdiff(expected, actual, diff);
-
-            if (err == ERROR_ABSOLUTE)
+            if(expected.empty())
             {
-                if (!cv::checkRange(diff, true, 0, 0, eps))
+                ASSERT_TRUE(actual.empty())
+                    << "  expected empty " << node.name() << "[" <<  idx<< "]";
+            }
+            else
+            {
+                ASSERT_EQ(expected.size(), actual.size())
+                        << "  " << node.name() << "[" <<  idx<< "] has unexpected size";
+
+                cv::Mat diff;
+                cv::absdiff(expected, actual, diff);
+
+                if (err == ERROR_ABSOLUTE)
                 {
-                    double max;
-                    cv::minMaxLoc(diff.reshape(1), 0, &max);
-                    FAIL() << "  Absolute difference (=" << max << ") between argument \""
-                           << node.name() << "[" <<  idx << "]\" and expected value is bugger than " << eps;
+                    if (!cv::checkRange(diff, true, 0, 0, eps))
+                    {
+                        if(expected.total() * expected.channels() < 12)
+                            std::cout << " Expected: " << std::endl << expected << std::endl << " Actual:" << std::endl << actual << std::endl;
+
+                        double max;
+                        cv::minMaxLoc(diff.reshape(1), 0, &max);
+
+                        FAIL() << "  Absolute difference (=" << max << ") between argument \""
+                               << node.name() << "[" <<  idx << "]\" and expected value is bugger than " << eps;
+                    }
                 }
-            }
-            else if (err == ERROR_RELATIVE)
-            {
-                double maxv, maxa;
-                int violations = countViolations(expected, actual, diff, eps, &maxv, &maxa);
-                if (violations > 0)
+                else if (err == ERROR_RELATIVE)
                 {
-                    FAIL() << "  Relative difference (" << maxv << " of " << maxa << " allowed) between argument \""
-                           << node.name() << "[" <<  idx << "]\" and expected value is bugger than " << eps << " in " << violations << " points";
+                    double maxv, maxa;
+                    int violations = countViolations(expected, actual, diff, eps, &maxv, &maxa);
+                    if (violations > 0)
+                    {
+                        FAIL() << "  Relative difference (" << maxv << " of " << maxa << " allowed) between argument \""
+                               << node.name() << "[" <<  idx << "]\" and expected value is bugger than " << eps << " in " << violations << " points";
+                    }
                 }
             }
         }
@@ -427,7 +513,7 @@
         {
             ASSERT_LE((size_t)26, array.total() * (size_t)array.channels())
                     << "  Argument \"" << node.name() << "\" has unexpected number of elements";
-            verify(node, array.getMat(), eps, "Argument " + node.name(), err);
+            verify(node, array.getMat(), eps, "Argument \"" + node.name() + "\"", err);
         }
         else
         {
@@ -435,30 +521,42 @@
             valnode >> expected;
             cv::Mat actual = array.getMat();
 
-            ASSERT_EQ(expected.size(), actual.size())
-                    << "  Argument \"" << node.name() << "\" has unexpected size";
-
-            cv::Mat diff;
-            cv::absdiff(expected, actual, diff);
-
-            if (err == ERROR_ABSOLUTE)
+            if(expected.empty())
             {
-                if (!cv::checkRange(diff, true, 0, 0, eps))
+                ASSERT_TRUE(actual.empty())
+                    << "  expected empty " << node.name();
+            }
+            else
+            {
+                ASSERT_EQ(expected.size(), actual.size())
+                        << "  Argument \"" << node.name() << "\" has unexpected size";
+
+                cv::Mat diff;
+                cv::absdiff(expected, actual, diff);
+
+                if (err == ERROR_ABSOLUTE)
                 {
-                    double max;
-                    cv::minMaxLoc(diff.reshape(1), 0, &max);
-                    FAIL() << "  Difference (=" << max << ") between argument \"" << node.name()
-                           << "\" and expected value is bugger than " << eps;
+                    if (!cv::checkRange(diff, true, 0, 0, eps))
+                    {
+                        if(expected.total() * expected.channels() < 12)
+                            std::cout << " Expected: " << std::endl << expected << std::endl << " Actual:" << std::endl << actual << std::endl;
+
+                        double max;
+                        cv::minMaxLoc(diff.reshape(1), 0, &max);
+
+                        FAIL() << "  Difference (=" << max << ") between argument1 \"" << node.name()
+                               << "\" and expected value is bugger than " << eps;
+                    }
                 }
-            }
-            else if (err == ERROR_RELATIVE)
-            {
-                double maxv, maxa;
-                int violations = countViolations(expected, actual, diff, eps, &maxv, &maxa);
-                if (violations > 0)
+                else if (err == ERROR_RELATIVE)
                 {
-                    FAIL() << "  Relative difference (" << maxv << " of " << maxa << " allowed) between argument \"" << node.name()
-                           << "\" and expected value is bugger than " << eps << " in " << violations << " points";
+                    double maxv, maxa;
+                    int violations = countViolations(expected, actual, diff, eps, &maxv, &maxa);
+                    if (violations > 0)
+                    {
+                        FAIL() << "  Relative difference (" << maxv << " of " << maxa << " allowed) between argument \"" << node.name()
+                               << "\" and expected value is bugger than " << eps << " in " << violations << " points";
+                    }
                 }
             }
         }
@@ -467,7 +565,22 @@
 
 Regression& Regression::operator() (const std::string& name, cv::InputArray array, double eps, ERROR_TYPE err)
 {
+    // exit if current test is already failed
+    if(::testing::UnitTest::GetInstance()->current_test_info()->result()->Failed()) return *this;
+
+    if(!array.empty() && array.depth() == CV_USRTYPE1)
+    {
+        ADD_FAILURE() << "  Can not check regression for CV_USRTYPE1 data type for " << name;
+        return *this;
+    }
+
     std::string nodename = getCurrentTestNodeName();
+
+#ifdef HAVE_CUDA
+    static const std::string prefix = (param_run_cpu)? "CPU_" : "GPU_";
+    if(suiteName == "gpu")
+    	nodename = prefix + nodename;
+#endif
 
     cv::FileNode n = rootIn[nodename];
     if(n.isNone())
@@ -495,6 +608,7 @@
         else
             verify(this_arg, array, eps, err);
     }
+
     return *this;
 }
 
@@ -526,26 +640,61 @@
 
 void TestBase::Init(int argc, const char* const argv[])
 {
-    cv::CommandLineParser args(argc, argv, command_line_keys);
-    param_max_outliers = std::min(100., std::max(0., args.get<double>("perf_max_outliers")));
-    param_min_samples  = std::max(1u, args.get<unsigned int>("perf_min_samples"));
-    param_max_deviation = std::max(0., args.get<double>("perf_max_deviation"));
-    param_seed = args.get<uint64>("perf_seed");
-    param_time_limit = std::max(0., args.get<double>("perf_time_limit"));
-    param_force_samples = args.get<unsigned int>("perf_force_samples");
-    param_write_sanity = args.get<bool>("perf_write_sanity");
-    param_tbb_nthreads  = args.get<int>("perf_tbb_nthreads");
-#ifdef ANDROID
-    param_affinity_mask = args.get<int>("perf_affinity_mask");
-    log_power_checkpoints = args.get<bool>("perf_log_power_checkpoints");
-#endif
-
+    cv::CommandLineParser args(argc, argv, command_line_keys.c_str());
     if (args.get<bool>("help"))
     {
         args.printParams();
         printf("\n\n");
         return;
     }
+
+    ::testing::AddGlobalTestEnvironment(new PerfEnvironment);
+
+    param_max_outliers  = std::min(100., std::max(0., args.get<double>("perf_max_outliers")));
+    param_min_samples   = std::max(1u, args.get<unsigned int>("perf_min_samples"));
+    param_max_deviation = std::max(0., args.get<double>("perf_max_deviation"));
+    param_seed          = args.get<uint64>("perf_seed");
+    param_time_limit    = std::max(0., args.get<double>("perf_time_limit"));
+    param_force_samples = args.get<unsigned int>("perf_force_samples");
+    param_write_sanity  = args.get<bool>("perf_write_sanity");
+    param_threads  = args.get<int>("perf_threads");
+#ifdef ANDROID
+    param_affinity_mask   = args.get<int>("perf_affinity_mask");
+    log_power_checkpoints = args.get<bool>("perf_log_power_checkpoints");
+#endif
+
+#ifdef HAVE_CUDA
+
+    bool printOnly        = args.get<bool>("perf_cuda_info_only");
+
+    if (printOnly)
+        exit(0);
+
+    param_run_cpu         = args.get<bool>("perf_run_cpu");
+    param_cuda_device      = std::max(0, std::min(cv::gpu::getCudaEnabledDeviceCount(), args.get<int>("perf_cuda_device")));
+
+    if (param_run_cpu)
+        printf("[----------]\n[ GPU INFO ] \tRun test suite on CPU.\n[----------]\n"), fflush(stdout);
+    else
+    {
+        cv::gpu::DeviceInfo info(param_cuda_device);
+        if (!info.isCompatible())
+        {
+            printf("[----------]\n[ FAILURE  ] \tDevice %s is NOT compatible with current GPU module build.\n[----------]\n", info.name().c_str()), fflush(stdout);
+            exit(-1);
+        }
+
+        cv::gpu::setDevice(param_cuda_device);
+
+        printf("[----------]\n[ GPU INFO ] \tRun test suite on %s GPU.\n[----------]\n", info.name().c_str()), fflush(stdout);
+    }
+#endif
+
+//    if (!args.check())
+//    {
+//        args.printErrors();
+//        return;
+//    }
 
     timeLimitDefault = param_time_limit == 0.0 ? 1 : (int64)(param_time_limit * cv::getTickFrequency());
     iterationsLimitDefault = param_force_samples == 0 ? (unsigned)(-1) : param_force_samples;
@@ -645,6 +794,8 @@
 bool TestBase::next()
 {
     bool has_next = ++currentIter < nIters && totalTime < timeLimit;
+    cv::theRNG().state = param_seed; //this rng should generate same numbers for each run
+
 #ifdef ANDROID
     if (log_power_checkpoints)
     {
@@ -740,7 +891,7 @@
     int n = 0;
     for(TimeVector::const_iterator i = times.begin(); i != times.end(); ++i)
     {
-        double x = (double)*i;
+        double x = static_cast<double>(*i)/runsPerIteration;
         if (x < DBL_EPSILON) continue;
         double lx = log(x);
 
@@ -760,14 +911,14 @@
     int offset = 0;
     if (gstddev > DBL_EPSILON)
     {
-        double minout = exp(gmean - 3 * gstddev);
-        double maxout = exp(gmean + 3 * gstddev);
+        double minout = exp(gmean - 3 * gstddev) * runsPerIteration;
+        double maxout = exp(gmean + 3 * gstddev) * runsPerIteration;
         while(*start < minout) ++start, ++metrics.outliers, ++offset;
         do --end, ++metrics.outliers; while(*end > maxout);
         ++end, --metrics.outliers;
     }
 
-    metrics.min = (double)*start;
+    metrics.min = static_cast<double>(*start)/runsPerIteration;
     //calc final metrics
     n = 0;
     gmean = 0;
@@ -777,7 +928,7 @@
     int m = 0;
     for(; start != end; ++start)
     {
-        double x = (double)*start;
+        double x = static_cast<double>(*start)/runsPerIteration;
         if (x > DBL_EPSILON)
         {
             double lx = log(x);
@@ -799,6 +950,8 @@
     metrics.median = n % 2
             ? (double)times[offset + n / 2]
             : 0.5 * (times[offset + n / 2] + times[offset + n / 2 - 1]);
+
+    metrics.median /= runsPerIteration;
 
     return metrics;
 }
@@ -899,27 +1052,31 @@
 
 void TestBase::SetUp()
 {
-#ifdef HAVE_TBB
-    if (param_tbb_nthreads > 0) {
-        p_tbb_initializer.release();
-        p_tbb_initializer=new tbb::task_scheduler_init(param_tbb_nthreads);
-    }
-#endif
+    cv::theRNG().state = param_seed; // this rng should generate same numbers for each run
+
+    if (param_threads >= 0)
+        cv::setNumThreads(param_threads);
+
 #ifdef ANDROID
     if (param_affinity_mask)
         setCurrentThreadAffinityMask(param_affinity_mask);
 #endif
+
+    verified = false;
     lastTime = 0;
     totalTime = 0;
+    runsPerIteration = 1;
     nIters = iterationsLimitDefault;
     currentIter = (unsigned int)-1;
     timeLimit = timeLimitDefault;
     times.clear();
-    cv::theRNG().state = param_seed;//this rng should generate same numbers for each run
 }
 
 void TestBase::TearDown()
 {
+    if (!HasFailure() && !verified)
+        ADD_FAILURE() << "The test has no sanity checks. There should be at least one check at the end of performance test.";
+
     validateMetrics();
     if (HasFailure())
         reportMetrics(false);
@@ -932,9 +1089,6 @@
         if (type_param)  printf("[ TYPE     ] \t%s\n", type_param), fflush(stdout);
         reportMetrics(true);
     }
-#ifdef HAVE_TBB
-    p_tbb_initializer.release();
-#endif
 }
 
 std::string TestBase::getDataPath(const std::string& relativePath)
@@ -1023,12 +1177,13 @@
 
 TestBase::_declareHelper& TestBase::_declareHelper::tbb_threads(int n)
 {
-#ifdef HAVE_TBB
-    test->p_tbb_initializer.release();
-    if (n > 0)
-        test->p_tbb_initializer=new tbb::task_scheduler_init(n);
-#endif
-    (void)n;
+    cv::setNumThreads(n);
+    return *this;
+}
+
+TestBase::_declareHelper& TestBase::_declareHelper::runs(unsigned int runsNumber)
+{
+    test->runsPerIteration = runsNumber;
     return *this;
 }
 
@@ -1103,6 +1258,63 @@
 TestBase::_declareHelper::_declareHelper(TestBase* t) : test(t)
 {
 }
+
+/*****************************************************************************************\
+*                                  miscellaneous
+\*****************************************************************************************/
+
+namespace {
+struct KeypointComparator
+{
+    std::vector<cv::KeyPoint>& pts_;
+    comparators::KeypointGreater cmp;
+
+    KeypointComparator(std::vector<cv::KeyPoint>& pts) : pts_(pts), cmp() {}
+
+    bool operator()(int idx1, int idx2) const
+    {
+        return cmp(pts_[idx1], pts_[idx2]);
+    }
+private:
+    const KeypointComparator& operator=(const KeypointComparator&); // quiet MSVC
+};
+}//namespace
+
+void perf::sort(std::vector<cv::KeyPoint>& pts, cv::InputOutputArray descriptors)
+{
+    cv::Mat desc = descriptors.getMat();
+
+    CV_Assert(pts.size() == (size_t)desc.rows);
+    cv::AutoBuffer<int> idxs(desc.rows);
+
+    for (int i = 0; i < desc.rows; ++i)
+        idxs[i] = i;
+
+    std::sort((int*)idxs, (int*)idxs + desc.rows, KeypointComparator(pts));
+
+    std::vector<cv::KeyPoint> spts(pts.size());
+    cv::Mat sdesc(desc.size(), desc.type());
+
+    for(int j = 0; j < desc.rows; ++j)
+    {
+        spts[j] = pts[idxs[j]];
+        cv::Mat row = sdesc.row(j);
+        desc.row(idxs[j]).copyTo(row);
+    }
+
+    spts.swap(pts);
+    sdesc.copyTo(desc);
+}
+
+/*****************************************************************************************\
+*                                  ::perf::GpuPerf
+\*****************************************************************************************/
+#ifdef HAVE_CUDA
+bool perf::GpuPerf::targetDevice()
+{
+    return !param_run_cpu;
+}
+#endif
 
 /*****************************************************************************************\
 *                                  ::perf::PrintTo
@@ -1140,1364 +1352,3 @@
 }
 
 }  // namespace cv
-
-
-/*****************************************************************************************\
-*                                  ::cv::PrintTo
-\*****************************************************************************************/
-=======
-#include "precomp.hpp"
-
-#ifdef ANDROID
-# include <sys/time.h>
-#endif
-
-using namespace perf;
-
-int64 TestBase::timeLimitDefault = 0;
-unsigned int TestBase::iterationsLimitDefault = (unsigned int)(-1);
-int64 TestBase::_timeadjustment = 0;
-
-const std::string command_line_keys =
-    "{   |perf_max_outliers   |8        |percent of allowed outliers}"
-    "{   |perf_min_samples    |10       |minimal required numer of samples}"
-    "{   |perf_force_samples  |100      |force set maximum number of samples for all tests}"
-    "{   |perf_seed           |809564   |seed for random numbers generator}"
-    "{   |perf_threads        |-1       |the number of worker threads, if parallel execution is enabled}"
-    "{   |perf_write_sanity   |         |allow to create new records for sanity checks}"
-#ifdef ANDROID
-    "{   |perf_time_limit     |6.0      |default time limit for a single test (in seconds)}"
-    "{   |perf_affinity_mask  |0        |set affinity mask for the main thread}"
-    "{   |perf_log_power_checkpoints  | |additional xml logging for power measurement}"
-#else
-    "{   |perf_time_limit     |3.0      |default time limit for a single test (in seconds)}"
-#endif
-    "{   |perf_max_deviation  |1.0      |}"
-    "{h  |help                |         |print help info}"
-#ifdef HAVE_CUDA
-    "{   |perf_run_cpu        |false    |run GPU performance tests for analogical CPU functions}"
-    "{   |perf_cuda_device    |0        |run GPU test suite onto specific CUDA capable device}"
-    "{   |perf_cuda_info_only |false    |print an information about system and an available CUDA devices and then exit.}"
-#endif
-;
-
-static double       param_max_outliers;
-static double       param_max_deviation;
-static unsigned int param_min_samples;
-static unsigned int param_force_samples;
-static uint64       param_seed;
-static double       param_time_limit;
-static int          param_threads;
-static bool         param_write_sanity;
-#ifdef HAVE_CUDA
-static bool         param_run_cpu;
-static int          param_cuda_device;
-#endif
-
-
-#ifdef ANDROID
-static int          param_affinity_mask;
-static bool         log_power_checkpoints;
-
-#include <sys/syscall.h>
-#include <pthread.h>
-static void setCurrentThreadAffinityMask(int mask)
-{
-    pid_t pid=gettid();
-    int syscallres=syscall(__NR_sched_setaffinity, pid, sizeof(mask), &mask);
-    if (syscallres)
-    {
-        int err=errno;
-        err=err;//to avoid warnings about unused variables
-        LOGE("Error in the syscall setaffinity: mask=%d=0x%x err=%d=0x%x", mask, mask, err, err);
-    }
-}
-#endif
-
-#ifdef HAVE_CUDA
-# include <opencv2/core/gpumat.hpp>
-#endif
-
-namespace {
-
-class PerfEnvironment: public ::testing::Environment
-{
-public:
-    void TearDown()
-    {
-        cv::setNumThreads(-1);
-    }
-};
-
-} // namespace
-
-static void randu(cv::Mat& m)
-{
-    const int bigValue = 0x00000FFF;
-    if (m.depth() < CV_32F)
-    {
-        int minmax[] = {0, 256};
-        cv::Mat mr = cv::Mat(m.rows, (int)(m.cols * m.elemSize()), CV_8U, m.ptr(), m.step[0]);
-        cv::randu(mr, cv::Mat(1, 1, CV_32S, minmax), cv::Mat(1, 1, CV_32S, minmax + 1));
-    }
-    else if (m.depth() == CV_32F)
-    {
-        //float minmax[] = {-FLT_MAX, FLT_MAX};
-        float minmax[] = {-bigValue, bigValue};
-        cv::Mat mr = m.reshape(1);
-        cv::randu(mr, cv::Mat(1, 1, CV_32F, minmax), cv::Mat(1, 1, CV_32F, minmax + 1));
-    }
-    else
-    {
-        //double minmax[] = {-DBL_MAX, DBL_MAX};
-        double minmax[] = {-bigValue, bigValue};
-        cv::Mat mr = m.reshape(1);
-        cv::randu(mr, cv::Mat(1, 1, CV_64F, minmax), cv::Mat(1, 1, CV_64F, minmax + 1));
-    }
-}
-
-/*****************************************************************************************\
-*                       inner exception class for early termination
-\*****************************************************************************************/
-
-class PerfEarlyExitException: public cv::Exception {};
-
-/*****************************************************************************************\
-*                                   ::perf::Regression
-\*****************************************************************************************/
-
-Regression& Regression::instance()
-{
-    static Regression single;
-    return single;
-}
-
-Regression& Regression::add(TestBase* test, const std::string& name, cv::InputArray array, double eps, ERROR_TYPE err)
-{
-    if(test) test->verified = true;
-    return instance()(name, array, eps, err);
-}
-
-Regression& Regression::addKeypoints(TestBase* test, const std::string& name, const std::vector<cv::KeyPoint>& array, double eps, ERROR_TYPE err)
-{
-    int len = (int)array.size();
-    cv::Mat pt      (len, 1, CV_32FC2, (void*)&array[0].pt,       sizeof(cv::KeyPoint));
-    cv::Mat size    (len, 1, CV_32FC1, (void*)&array[0].size,     sizeof(cv::KeyPoint));
-    cv::Mat angle   (len, 1, CV_32FC1, (void*)&array[0].angle,    sizeof(cv::KeyPoint));
-    cv::Mat response(len, 1, CV_32FC1, (void*)&array[0].response, sizeof(cv::KeyPoint));
-    cv::Mat octave  (len, 1, CV_32SC1, (void*)&array[0].octave,   sizeof(cv::KeyPoint));
-    cv::Mat class_id(len, 1, CV_32SC1, (void*)&array[0].class_id, sizeof(cv::KeyPoint));
-
-    return Regression::add(test, name + "-pt",       pt,       eps, ERROR_ABSOLUTE)
-                                (name + "-size",     size,     eps, ERROR_ABSOLUTE)
-                                (name + "-angle",    angle,    eps, ERROR_ABSOLUTE)
-                                (name + "-response", response, eps, err)
-                                (name + "-octave",   octave,   eps, ERROR_ABSOLUTE)
-                                (name + "-class_id", class_id, eps, ERROR_ABSOLUTE);
-}
-
-Regression& Regression::addMatches(TestBase* test, const std::string& name, const std::vector<cv::DMatch>& array, double eps, ERROR_TYPE err)
-{
-    int len = (int)array.size();
-    cv::Mat queryIdx(len, 1, CV_32SC1, (void*)&array[0].queryIdx, sizeof(cv::DMatch));
-    cv::Mat trainIdx(len, 1, CV_32SC1, (void*)&array[0].trainIdx, sizeof(cv::DMatch));
-    cv::Mat imgIdx  (len, 1, CV_32SC1, (void*)&array[0].imgIdx,   sizeof(cv::DMatch));
-    cv::Mat distance(len, 1, CV_32FC1, (void*)&array[0].distance, sizeof(cv::DMatch));
-
-    return Regression::add(test, name + "-queryIdx", queryIdx, DBL_EPSILON, ERROR_ABSOLUTE)
-                                (name + "-trainIdx", trainIdx, DBL_EPSILON, ERROR_ABSOLUTE)
-                                (name + "-imgIdx",   imgIdx,   DBL_EPSILON, ERROR_ABSOLUTE)
-                                (name + "-distance", distance, eps, err);
-}
-
-void Regression::Init(const std::string& testSuitName, const std::string& ext)
-{
-    instance().init(testSuitName, ext);
-}
-
-void Regression::init(const std::string& testSuitName, const std::string& ext)
-{
-    if (!storageInPath.empty())
-    {
-        LOGE("Subsequent initialisation of Regression utility is not allowed.");
-        return;
-    }
-
-    const char *data_path_dir = getenv("OPENCV_TEST_DATA_PATH");
-    const char *path_separator = "/";
-
-    if (data_path_dir)
-    {
-        int len = (int)strlen(data_path_dir)-1;
-        if (len < 0) len = 0;
-        std::string path_base = (data_path_dir[0] == 0 ? std::string(".") : std::string(data_path_dir))
-                + (data_path_dir[len] == '/' || data_path_dir[len] == '\\' ? "" : path_separator)
-                + "perf"
-                + path_separator;
-
-        storageInPath = path_base + testSuitName + ext;
-        storageOutPath = path_base + testSuitName;
-    }
-    else
-    {
-        storageInPath = testSuitName + ext;
-        storageOutPath = testSuitName;
-    }
-
-    suiteName = testSuitName;
-
-    try
-    {
-        if (storageIn.open(storageInPath, cv::FileStorage::READ))
-        {
-            rootIn = storageIn.root();
-            if (storageInPath.length() > 3 && storageInPath.substr(storageInPath.length()-3) == ".gz")
-                storageOutPath += "_new";
-            storageOutPath += ext;
-        }
-    }
-    catch(cv::Exception&)
-    {
-        LOGE("Failed to open sanity data for reading: %s", storageInPath.c_str());
-    }
-
-    if(!storageIn.isOpened())
-        storageOutPath = storageInPath;
-}
-
-Regression::Regression() : regRNG(cv::getTickCount())//this rng should be really random
-{
-}
-
-Regression::~Regression()
-{
-    if (storageIn.isOpened())
-        storageIn.release();
-    if (storageOut.isOpened())
-    {
-        if (!currentTestNodeName.empty())
-            storageOut << "}";
-        storageOut.release();
-    }
-}
-
-cv::FileStorage& Regression::write()
-{
-    if (!storageOut.isOpened() && !storageOutPath.empty())
-    {
-        int mode = (storageIn.isOpened() && storageInPath == storageOutPath)
-                ? cv::FileStorage::APPEND : cv::FileStorage::WRITE;
-        storageOut.open(storageOutPath, mode);
-        if (!storageOut.isOpened())
-        {
-            LOGE("Could not open \"%s\" file for writing", storageOutPath.c_str());
-            storageOutPath.clear();
-        }
-        else if (mode == cv::FileStorage::WRITE && !rootIn.empty())
-        {
-            //TODO: write content of rootIn node into the storageOut
-        }
-    }
-    return storageOut;
-}
-
-std::string Regression::getCurrentTestNodeName()
-{
-    const ::testing::TestInfo* const test_info =
-      ::testing::UnitTest::GetInstance()->current_test_info();
-
-    if (test_info == 0)
-        return "undefined";
-
-    std::string nodename = std::string(test_info->test_case_name()) + "--" + test_info->name();
-    size_t idx = nodename.find_first_of('/');
-    if (idx != std::string::npos)
-        nodename.erase(idx);
-
-    const char* type_param = test_info->type_param();
-    if (type_param != 0)
-        (nodename += "--") += type_param;
-
-    const char* value_param = test_info->value_param();
-    if (value_param != 0)
-        (nodename += "--") += value_param;
-
-    for(size_t i = 0; i < nodename.length(); ++i)
-        if (!isalnum(nodename[i]) && '_' != nodename[i])
-            nodename[i] = '-';
-
-    return nodename;
-}
-
-bool Regression::isVector(cv::InputArray a)
-{
-    return a.kind() == cv::_InputArray::STD_VECTOR_MAT || a.kind() == cv::_InputArray::STD_VECTOR_VECTOR;
-}
-
-double Regression::getElem(cv::Mat& m, int y, int x, int cn)
-{
-    switch (m.depth())
-    {
-    case CV_8U: return *(m.ptr<unsigned char>(y, x) + cn);
-    case CV_8S: return *(m.ptr<signed char>(y, x) + cn);
-    case CV_16U: return *(m.ptr<unsigned short>(y, x) + cn);
-    case CV_16S: return *(m.ptr<signed short>(y, x) + cn);
-    case CV_32S: return *(m.ptr<signed int>(y, x) + cn);
-    case CV_32F: return *(m.ptr<float>(y, x) + cn);
-    case CV_64F: return *(m.ptr<double>(y, x) + cn);
-    default: return 0;
-    }
-}
-
-void Regression::write(cv::Mat m)
-{
-    double min, max;
-    cv::minMaxLoc(m, &min, &max);
-    write() << "min" << min << "max" << max;
-
-    write() << "last" << "{" << "x" << m.cols-1 << "y" << m.rows-1
-        << "val" << getElem(m, m.rows-1, m.cols-1, m.channels()-1) << "}";
-
-    int x, y, cn;
-    x = regRNG.uniform(0, m.cols);
-    y = regRNG.uniform(0, m.rows);
-    cn = regRNG.uniform(0, m.channels());
-    write() << "rng1" << "{" << "x" << x << "y" << y;
-    if(cn > 0) write() << "cn" << cn;
-    write() << "val" << getElem(m, y, x, cn) << "}";
-
-    x = regRNG.uniform(0, m.cols);
-    y = regRNG.uniform(0, m.rows);
-    cn = regRNG.uniform(0, m.channels());
-    write() << "rng2" << "{" << "x" << x << "y" << y;
-    if (cn > 0) write() << "cn" << cn;
-    write() << "val" << getElem(m, y, x, cn) << "}";
-}
-
-static double evalEps(double expected, double actual, double _eps, ERROR_TYPE err)
-{
-    if (err == ERROR_ABSOLUTE)
-        return _eps;
-    else if (err == ERROR_RELATIVE)
-        return std::max(std::abs(expected), std::abs(actual)) * err;
-    return 0;
-}
-
-void Regression::verify(cv::FileNode node, cv::Mat actual, double _eps, std::string argname, ERROR_TYPE err)
-{
-    double actual_min, actual_max;
-    cv::minMaxLoc(actual, &actual_min, &actual_max);
-
-    double expect_min = (double)node["min"];
-    double eps = evalEps(expect_min, actual_min, _eps, err);
-    ASSERT_NEAR(expect_min, actual_min, eps)
-            << argname << " has unexpected minimal value" << std::endl;
-
-    double expect_max = (double)node["max"];
-    eps = evalEps(expect_max, actual_max, _eps, err);
-    ASSERT_NEAR(expect_max, actual_max, eps)
-            << argname << " has unexpected maximal value" << std::endl;
-
-    cv::FileNode last = node["last"];
-    double actual_last = getElem(actual, actual.rows - 1, actual.cols - 1, actual.channels() - 1);
-    int expect_cols = (int)last["x"] + 1;
-    int expect_rows = (int)last["y"] + 1;
-    ASSERT_EQ(expect_cols, actual.cols)
-            << argname << " has unexpected number of columns" << std::endl;
-    ASSERT_EQ(expect_rows, actual.rows)
-            << argname << " has unexpected number of rows" << std::endl;
-
-    double expect_last = (double)last["val"];
-    eps = evalEps(expect_last, actual_last, _eps, err);
-    ASSERT_NEAR(expect_last, actual_last, eps)
-            << argname << " has unexpected value of the last element" << std::endl;
-
-    cv::FileNode rng1 = node["rng1"];
-    int x1 = rng1["x"];
-    int y1 = rng1["y"];
-    int cn1 = rng1["cn"];
-
-    double expect_rng1 = (double)rng1["val"];
-    double actual_rng1 = getElem(actual, y1, x1, cn1);
-
-    eps = evalEps(expect_rng1, actual_rng1, _eps, err);
-    ASSERT_NEAR(expect_rng1, actual_rng1, eps)
-            << argname << " has unexpected value of the ["<< x1 << ":" << y1 << ":" << cn1 <<"] element" << std::endl;
-
-    cv::FileNode rng2 = node["rng2"];
-    int x2 = rng2["x"];
-    int y2 = rng2["y"];
-    int cn2 = rng2["cn"];
-
-    double expect_rng2 = (double)rng2["val"];
-    double actual_rng2 = getElem(actual, y2, x2, cn2);
-
-    eps = evalEps(expect_rng2, actual_rng2, _eps, err);
-    ASSERT_NEAR(expect_rng2, actual_rng2, eps)
-            << argname << " has unexpected value of the ["<< x2 << ":" << y2 << ":" << cn2 <<"] element" << std::endl;
-}
-
-void Regression::write(cv::InputArray array)
-{
-    write() << "kind" << array.kind();
-    write() << "type" << array.type();
-    if (isVector(array))
-    {
-        int total = (int)array.total();
-        int idx = regRNG.uniform(0, total);
-        write() << "len" << total;
-        write() << "idx" << idx;
-
-        cv::Mat m = array.getMat(idx);
-
-        if (m.total() * m.channels() < 26) //5x5 or smaller
-            write() << "val" << m;
-        else
-            write(m);
-    }
-    else
-    {
-        if (array.total() * array.channels() < 26) //5x5 or smaller
-            write() << "val" << array.getMat();
-        else
-            write(array.getMat());
-    }
-}
-
-static int countViolations(const cv::Mat& expected, const cv::Mat& actual, const cv::Mat& diff, double eps, double* max_violation = 0, double* max_allowed = 0)
-{
-    cv::Mat diff64f;
-    diff.reshape(1).convertTo(diff64f, CV_64F);
-
-    cv::Mat expected_abs = cv::abs(expected.reshape(1));
-    cv::Mat actual_abs = cv::abs(actual.reshape(1));
-    cv::Mat maximum, mask;
-    cv::max(expected_abs, actual_abs, maximum);
-    cv::multiply(maximum, cv::Vec<double, 1>(eps), maximum, CV_64F);
-    cv::compare(diff64f, maximum, mask, cv::CMP_GT);
-
-    int v = cv::countNonZero(mask);
-
-    if (v > 0 && max_violation != 0 && max_allowed != 0)
-    {
-        int loc[10];
-        cv::minMaxIdx(maximum, 0, max_allowed, 0, loc, mask);
-        *max_violation = diff64f.at<double>(loc[1], loc[0]);
-    }
-
-    return v;
-}
-
-void Regression::verify(cv::FileNode node, cv::InputArray array, double eps, ERROR_TYPE err)
-{
-    int expected_kind = (int)node["kind"];
-    int expected_type = (int)node["type"];
-    ASSERT_EQ(expected_kind, array.kind()) << "  Argument \"" << node.name() << "\" has unexpected kind";
-    ASSERT_EQ(expected_type, array.type()) << "  Argument \"" << node.name() << "\" has unexpected type";
-
-    cv::FileNode valnode = node["val"];
-    if (isVector(array))
-    {
-        int expected_length = (int)node["len"];
-        ASSERT_EQ(expected_length, (int)array.total()) << "  Vector \"" << node.name() << "\" has unexpected length";
-        int idx = node["idx"];
-
-        cv::Mat actual = array.getMat(idx);
-
-        if (valnode.isNone())
-        {
-            ASSERT_LE((size_t)26, actual.total() * (size_t)actual.channels())
-                    << "  \"" << node.name() << "[" <<  idx << "]\" has unexpected number of elements";
-            verify(node, actual, eps, cv::format("%s[%d]", node.name().c_str(), idx), err);
-        }
-        else
-        {
-            cv::Mat expected;
-            valnode >> expected;
-
-            if(expected.empty())
-            {
-                ASSERT_TRUE(actual.empty())
-                    << "  expected empty " << node.name() << "[" <<  idx<< "]";
-            }
-            else
-            {
-                ASSERT_EQ(expected.size(), actual.size())
-                        << "  " << node.name() << "[" <<  idx<< "] has unexpected size";
-
-                cv::Mat diff;
-                cv::absdiff(expected, actual, diff);
-
-                if (err == ERROR_ABSOLUTE)
-                {
-                    if (!cv::checkRange(diff, true, 0, 0, eps))
-                    {
-                        if(expected.total() * expected.channels() < 12)
-                            std::cout << " Expected: " << std::endl << expected << std::endl << " Actual:" << std::endl << actual << std::endl;
-
-                        double max;
-                        cv::minMaxLoc(diff.reshape(1), 0, &max);
-
-                        FAIL() << "  Absolute difference (=" << max << ") between argument \""
-                               << node.name() << "[" <<  idx << "]\" and expected value is bugger than " << eps;
-                    }
-                }
-                else if (err == ERROR_RELATIVE)
-                {
-                    double maxv, maxa;
-                    int violations = countViolations(expected, actual, diff, eps, &maxv, &maxa);
-                    if (violations > 0)
-                    {
-                        FAIL() << "  Relative difference (" << maxv << " of " << maxa << " allowed) between argument \""
-                               << node.name() << "[" <<  idx << "]\" and expected value is bugger than " << eps << " in " << violations << " points";
-                    }
-                }
-            }
-        }
-    }
-    else
-    {
-        if (valnode.isNone())
-        {
-            ASSERT_LE((size_t)26, array.total() * (size_t)array.channels())
-                    << "  Argument \"" << node.name() << "\" has unexpected number of elements";
-            verify(node, array.getMat(), eps, "Argument \"" + node.name() + "\"", err);
-        }
-        else
-        {
-            cv::Mat expected;
-            valnode >> expected;
-            cv::Mat actual = array.getMat();
-
-            if(expected.empty())
-            {
-                ASSERT_TRUE(actual.empty())
-                    << "  expected empty " << node.name();
-            }
-            else
-            {
-                ASSERT_EQ(expected.size(), actual.size())
-                        << "  Argument \"" << node.name() << "\" has unexpected size";
-
-                cv::Mat diff;
-                cv::absdiff(expected, actual, diff);
-
-                if (err == ERROR_ABSOLUTE)
-                {
-                    if (!cv::checkRange(diff, true, 0, 0, eps))
-                    {
-                        if(expected.total() * expected.channels() < 12)
-                            std::cout << " Expected: " << std::endl << expected << std::endl << " Actual:" << std::endl << actual << std::endl;
-
-                        double max;
-                        cv::minMaxLoc(diff.reshape(1), 0, &max);
-
-                        FAIL() << "  Difference (=" << max << ") between argument1 \"" << node.name()
-                               << "\" and expected value is bugger than " << eps;
-                    }
-                }
-                else if (err == ERROR_RELATIVE)
-                {
-                    double maxv, maxa;
-                    int violations = countViolations(expected, actual, diff, eps, &maxv, &maxa);
-                    if (violations > 0)
-                    {
-                        FAIL() << "  Relative difference (" << maxv << " of " << maxa << " allowed) between argument \"" << node.name()
-                               << "\" and expected value is bugger than " << eps << " in " << violations << " points";
-                    }
-                }
-            }
-        }
-    }
-}
-
-Regression& Regression::operator() (const std::string& name, cv::InputArray array, double eps, ERROR_TYPE err)
-{
-    // exit if current test is already failed
-    if(::testing::UnitTest::GetInstance()->current_test_info()->result()->Failed()) return *this;
-
-    if(!array.empty() && array.depth() == CV_USRTYPE1)
-    {
-        ADD_FAILURE() << "  Can not check regression for CV_USRTYPE1 data type for " << name;
-        return *this;
-    }
-
-    std::string nodename = getCurrentTestNodeName();
-
-#ifdef HAVE_CUDA
-    static const std::string prefix = (param_run_cpu)? "CPU_" : "GPU_";
-    if(suiteName == "gpu")
-    	nodename = prefix + nodename;
-#endif
-
-    cv::FileNode n = rootIn[nodename];
-    if(n.isNone())
-    {
-        if(param_write_sanity)
-        {
-            if (nodename != currentTestNodeName)
-            {
-                if (!currentTestNodeName.empty())
-                    write() << "}";
-                currentTestNodeName = nodename;
-
-                write() << nodename << "{";
-            }
-            write() << name << "{";
-            write(array);
-            write() << "}";
-        }
-    }
-    else
-    {
-        cv::FileNode this_arg = n[name];
-        if (!this_arg.isMap())
-            ADD_FAILURE() << "  No regression data for " << name << " argument";
-        else
-            verify(this_arg, array, eps, err);
-    }
-
-    return *this;
-}
-
-
-/*****************************************************************************************\
-*                                ::perf::performance_metrics
-\*****************************************************************************************/
-performance_metrics::performance_metrics()
-{
-    bytesIn = 0;
-    bytesOut = 0;
-    samples = 0;
-    outliers = 0;
-    gmean = 0;
-    gstddev = 0;
-    mean = 0;
-    stddev = 0;
-    median = 0;
-    min = 0;
-    frequency = 0;
-    terminationReason = TERM_UNKNOWN;
-}
-
-
-/*****************************************************************************************\
-*                                   ::perf::TestBase
-\*****************************************************************************************/
-
-
-void TestBase::Init(int argc, const char* const argv[])
-{
-    cv::CommandLineParser args(argc, argv, command_line_keys.c_str());
-    if (args.get<bool>("help"))
-    {
-        args.printParams();
-        printf("\n\n");
-        return;
-    }
-
-    ::testing::AddGlobalTestEnvironment(new PerfEnvironment);
-
-    param_max_outliers  = std::min(100., std::max(0., args.get<double>("perf_max_outliers")));
-    param_min_samples   = std::max(1u, args.get<unsigned int>("perf_min_samples"));
-    param_max_deviation = std::max(0., args.get<double>("perf_max_deviation"));
-    param_seed          = args.get<uint64>("perf_seed");
-    param_time_limit    = std::max(0., args.get<double>("perf_time_limit"));
-    param_force_samples = args.get<unsigned int>("perf_force_samples");
-    param_write_sanity  = args.get<bool>("perf_write_sanity");
-    param_threads  = args.get<int>("perf_threads");
-#ifdef ANDROID
-    param_affinity_mask   = args.get<int>("perf_affinity_mask");
-    log_power_checkpoints = args.get<bool>("perf_log_power_checkpoints");
-#endif
-
-#ifdef HAVE_CUDA
-
-    bool printOnly        = args.get<bool>("perf_cuda_info_only");
-
-    if (printOnly)
-        exit(0);
-
-    param_run_cpu         = args.get<bool>("perf_run_cpu");
-    param_cuda_device      = std::max(0, std::min(cv::gpu::getCudaEnabledDeviceCount(), args.get<int>("perf_cuda_device")));
-
-    if (param_run_cpu)
-        printf("[----------]\n[ GPU INFO ] \tRun test suite on CPU.\n[----------]\n"), fflush(stdout);
-    else
-    {
-        cv::gpu::DeviceInfo info(param_cuda_device);
-        if (!info.isCompatible())
-        {
-            printf("[----------]\n[ FAILURE  ] \tDevice %s is NOT compatible with current GPU module build.\n[----------]\n", info.name().c_str()), fflush(stdout);
-            exit(-1);
-        }
-
-        cv::gpu::setDevice(param_cuda_device);
-
-        printf("[----------]\n[ GPU INFO ] \tRun test suite on %s GPU.\n[----------]\n", info.name().c_str()), fflush(stdout);
-    }
-#endif
-
-//    if (!args.check())
-//    {
-//        args.printErrors();
-//        return;
-//    }
-
-    timeLimitDefault = param_time_limit == 0.0 ? 1 : (int64)(param_time_limit * cv::getTickFrequency());
-    iterationsLimitDefault = param_force_samples == 0 ? (unsigned)(-1) : param_force_samples;
-    _timeadjustment = _calibrate();
-}
-
-int64 TestBase::_calibrate()
-{
-    class _helper : public ::perf::TestBase
-    {
-        public:
-        performance_metrics& getMetrics() { return calcMetrics(); }
-        virtual void TestBody() {}
-        virtual void PerfTestBody()
-        {
-            //the whole system warmup
-            SetUp();
-            cv::Mat a(2048, 2048, CV_32S, cv::Scalar(1));
-            cv::Mat b(2048, 2048, CV_32S, cv::Scalar(2));
-            declare.time(30);
-            double s = 0;
-            for(declare.iterations(20); startTimer(), next(); stopTimer())
-                s+=a.dot(b);
-            declare.time(s);
-
-            //self calibration
-            SetUp();
-            for(declare.iterations(1000); startTimer(), next(); stopTimer()){}
-        }
-    };
-
-    _timeadjustment = 0;
-    _helper h;
-    h.PerfTestBody();
-    double compensation = h.getMetrics().min;
-    LOGD("Time compensation is %.0f", compensation);
-    return (int64)compensation;
-}
-
-#ifdef _MSC_VER
-# pragma warning(push)
-# pragma warning(disable:4355)  // 'this' : used in base member initializer list
-#endif
-TestBase::TestBase(): declare(this)
-{
-}
-#ifdef _MSC_VER
-# pragma warning(pop)
-#endif
-
-
-void TestBase::declareArray(SizeVector& sizes, cv::InputOutputArray a, int wtype)
-{
-    if (!a.empty())
-    {
-        sizes.push_back(std::pair<int, cv::Size>(getSizeInBytes(a), getSize(a)));
-        warmup(a, wtype);
-    }
-    else if (a.kind() != cv::_InputArray::NONE)
-        ADD_FAILURE() << "  Uninitialized input/output parameters are not allowed for performance tests";
-}
-
-void TestBase::warmup(cv::InputOutputArray a, int wtype)
-{
-    if (a.empty()) return;
-    if (a.kind() != cv::_InputArray::STD_VECTOR_MAT && a.kind() != cv::_InputArray::STD_VECTOR_VECTOR)
-        warmup_impl(a.getMat(), wtype);
-    else
-    {
-        size_t total = a.total();
-        for (size_t i = 0; i < total; ++i)
-            warmup_impl(a.getMat((int)i), wtype);
-    }
-}
-
-int TestBase::getSizeInBytes(cv::InputArray a)
-{
-    if (a.empty()) return 0;
-    int total = (int)a.total();
-    if (a.kind() != cv::_InputArray::STD_VECTOR_MAT && a.kind() != cv::_InputArray::STD_VECTOR_VECTOR)
-        return total * CV_ELEM_SIZE(a.type());
-
-    int size = 0;
-    for (int i = 0; i < total; ++i)
-        size += (int)a.total(i) * CV_ELEM_SIZE(a.type(i));
-
-    return size;
-}
-
-cv::Size TestBase::getSize(cv::InputArray a)
-{
-    if (a.kind() != cv::_InputArray::STD_VECTOR_MAT && a.kind() != cv::_InputArray::STD_VECTOR_VECTOR)
-        return a.size();
-    return cv::Size();
-}
-
-bool TestBase::next()
-{
-    bool has_next = ++currentIter < nIters && totalTime < timeLimit;
-    cv::theRNG().state = param_seed; //this rng should generate same numbers for each run
-
-#ifdef ANDROID
-    if (log_power_checkpoints)
-    {
-        timeval tim;
-        gettimeofday(&tim, NULL);
-        unsigned long long t1 = tim.tv_sec * 1000LLU + (unsigned long long)(tim.tv_usec / 1000.f);
-
-        if (currentIter == 1) RecordProperty("test_start", cv::format("%llu",t1).c_str());
-        if (!has_next) RecordProperty("test_complete", cv::format("%llu",t1).c_str());
-    }
-#endif
-    return has_next;
-}
-
-void TestBase::warmup_impl(cv::Mat m, int wtype)
-{
-    switch(wtype)
-    {
-    case WARMUP_READ:
-        cv::sum(m.reshape(1));
-        return;
-    case WARMUP_WRITE:
-        m.reshape(1).setTo(cv::Scalar::all(0));
-        return;
-    case WARMUP_RNG:
-        randu(m);
-        return;
-    default:
-        return;
-    }
-}
-
-unsigned int TestBase::getTotalInputSize() const
-{
-    unsigned int res = 0;
-    for (SizeVector::const_iterator i = inputData.begin(); i != inputData.end(); ++i)
-        res += i->first;
-    return res;
-}
-
-unsigned int TestBase::getTotalOutputSize() const
-{
-    unsigned int res = 0;
-    for (SizeVector::const_iterator i = outputData.begin(); i != outputData.end(); ++i)
-        res += i->first;
-    return res;
-}
-
-void TestBase::startTimer()
-{
-    lastTime = cv::getTickCount();
-}
-
-void TestBase::stopTimer()
-{
-    int64 time = cv::getTickCount();
-    if (lastTime == 0)
-        ADD_FAILURE() << "  stopTimer() is called before startTimer()";
-    lastTime = time - lastTime;
-    totalTime += lastTime;
-    lastTime -= _timeadjustment;
-    if (lastTime < 0) lastTime = 0;
-    times.push_back(lastTime);
-    lastTime = 0;
-}
-
-performance_metrics& TestBase::calcMetrics()
-{
-    if ((metrics.samples == (unsigned int)currentIter) || times.size() == 0)
-        return metrics;
-
-    metrics.bytesIn = getTotalInputSize();
-    metrics.bytesOut = getTotalOutputSize();
-    metrics.frequency = cv::getTickFrequency();
-    metrics.samples = (unsigned int)times.size();
-    metrics.outliers = 0;
-
-    if (metrics.terminationReason != performance_metrics::TERM_INTERRUPT && metrics.terminationReason != performance_metrics::TERM_EXCEPTION)
-    {
-        if (currentIter == nIters)
-            metrics.terminationReason = performance_metrics::TERM_ITERATIONS;
-        else if (totalTime >= timeLimit)
-            metrics.terminationReason = performance_metrics::TERM_TIME;
-        else
-            metrics.terminationReason = performance_metrics::TERM_UNKNOWN;
-    }
-
-    std::sort(times.begin(), times.end());
-
-    //estimate mean and stddev for log(time)
-    double gmean = 0;
-    double gstddev = 0;
-    int n = 0;
-    for(TimeVector::const_iterator i = times.begin(); i != times.end(); ++i)
-    {
-        double x = static_cast<double>(*i)/runsPerIteration;
-        if (x < DBL_EPSILON) continue;
-        double lx = log(x);
-
-        ++n;
-        double delta = lx - gmean;
-        gmean += delta / n;
-        gstddev += delta * (lx - gmean);
-    }
-
-    gstddev = n > 1 ? sqrt(gstddev / (n - 1)) : 0;
-
-    TimeVector::const_iterator start = times.begin();
-    TimeVector::const_iterator end = times.end();
-
-    //filter outliers assuming log-normal distribution
-    //http://stackoverflow.com/questions/1867426/modeling-distribution-of-performance-measurements
-    int offset = 0;
-    if (gstddev > DBL_EPSILON)
-    {
-        double minout = exp(gmean - 3 * gstddev) * runsPerIteration;
-        double maxout = exp(gmean + 3 * gstddev) * runsPerIteration;
-        while(*start < minout) ++start, ++metrics.outliers, ++offset;
-        do --end, ++metrics.outliers; while(*end > maxout);
-        ++end, --metrics.outliers;
-    }
-
-    metrics.min = static_cast<double>(*start)/runsPerIteration;
-    //calc final metrics
-    n = 0;
-    gmean = 0;
-    gstddev = 0;
-    double mean = 0;
-    double stddev = 0;
-    int m = 0;
-    for(; start != end; ++start)
-    {
-        double x = static_cast<double>(*start)/runsPerIteration;
-        if (x > DBL_EPSILON)
-        {
-            double lx = log(x);
-            ++m;
-            double gdelta = lx - gmean;
-            gmean += gdelta / m;
-            gstddev += gdelta * (lx - gmean);
-        }
-        ++n;
-        double delta = x - mean;
-        mean += delta / n;
-        stddev += delta * (x - mean);
-    }
-
-    metrics.mean = mean;
-    metrics.gmean = exp(gmean);
-    metrics.gstddev = m > 1 ? sqrt(gstddev / (m - 1)) : 0;
-    metrics.stddev = n > 1 ? sqrt(stddev / (n - 1)) : 0;
-    metrics.median = n % 2
-            ? (double)times[offset + n / 2]
-            : 0.5 * (times[offset + n / 2] + times[offset + n / 2 - 1]);
-
-    metrics.median /= runsPerIteration;
-
-    return metrics;
-}
-
-void TestBase::validateMetrics()
-{
-    performance_metrics& m = calcMetrics();
-
-    if (HasFailure()) return;
-
-    ASSERT_GE(m.samples, 1u)
-      << "  No time measurements was performed.\nstartTimer() and stopTimer() commands are required for performance tests.";
-
-    EXPECT_GE(m.samples, param_min_samples)
-      << "  Only a few samples are collected.\nPlease increase number of iterations or/and time limit to get reliable performance measurements.";
-
-    if (m.gstddev > DBL_EPSILON)
-    {
-        EXPECT_GT(/*m.gmean * */1., /*m.gmean * */ 2 * sinh(m.gstddev * param_max_deviation))
-          << "  Test results are not reliable ((mean-sigma,mean+sigma) deviation interval is bigger than measured time interval).";
-    }
-
-    EXPECT_LE(m.outliers, std::max((unsigned int)cvCeil(m.samples * param_max_outliers / 100.), 1u))
-      << "  Test results are not reliable (too many outliers).";
-}
-
-void TestBase::reportMetrics(bool toJUnitXML)
-{
-    performance_metrics& m = calcMetrics();
-
-    if (toJUnitXML)
-    {
-        RecordProperty("bytesIn", (int)m.bytesIn);
-        RecordProperty("bytesOut", (int)m.bytesOut);
-        RecordProperty("term", m.terminationReason);
-        RecordProperty("samples", (int)m.samples);
-        RecordProperty("outliers", (int)m.outliers);
-        RecordProperty("frequency", cv::format("%.0f", m.frequency).c_str());
-        RecordProperty("min", cv::format("%.0f", m.min).c_str());
-        RecordProperty("median", cv::format("%.0f", m.median).c_str());
-        RecordProperty("gmean", cv::format("%.0f", m.gmean).c_str());
-        RecordProperty("gstddev", cv::format("%.6f", m.gstddev).c_str());
-        RecordProperty("mean", cv::format("%.0f", m.mean).c_str());
-        RecordProperty("stddev", cv::format("%.0f", m.stddev).c_str());
-    }
-    else
-    {
-        const ::testing::TestInfo* const test_info = ::testing::UnitTest::GetInstance()->current_test_info();
-        const char* type_param = test_info->type_param();
-        const char* value_param = test_info->value_param();
-
-#if defined(ANDROID) && defined(USE_ANDROID_LOGGING)
-        LOGD("[ FAILED   ] %s.%s", test_info->test_case_name(), test_info->name());
-#endif
-
-        if (type_param)  LOGD("type      = %11s", type_param);
-        if (value_param) LOGD("params    = %11s", value_param);
-
-        switch (m.terminationReason)
-        {
-        case performance_metrics::TERM_ITERATIONS:
-            LOGD("termination reason:  reached maximum number of iterations");
-            break;
-        case performance_metrics::TERM_TIME:
-            LOGD("termination reason:  reached time limit");
-            break;
-        case performance_metrics::TERM_INTERRUPT:
-            LOGD("termination reason:  aborted by the performance testing framework");
-            break;
-        case performance_metrics::TERM_EXCEPTION:
-            LOGD("termination reason:  unhandled exception");
-            break;
-        case performance_metrics::TERM_UNKNOWN:
-        default:
-            LOGD("termination reason:  unknown");
-            break;
-        };
-
-        LOGD("bytesIn   =%11lu", (unsigned long)m.bytesIn);
-        LOGD("bytesOut  =%11lu", (unsigned long)m.bytesOut);
-        if (nIters == (unsigned int)-1 || m.terminationReason == performance_metrics::TERM_ITERATIONS)
-            LOGD("samples   =%11u",  m.samples);
-        else
-            LOGD("samples   =%11u of %u", m.samples, nIters);
-        LOGD("outliers  =%11u", m.outliers);
-        LOGD("frequency =%11.0f", m.frequency);
-        if (m.samples > 0)
-        {
-            LOGD("min       =%11.0f = %.2fms", m.min, m.min * 1e3 / m.frequency);
-            LOGD("median    =%11.0f = %.2fms", m.median, m.median * 1e3 / m.frequency);
-            LOGD("gmean     =%11.0f = %.2fms", m.gmean, m.gmean * 1e3 / m.frequency);
-            LOGD("gstddev   =%11.8f = %.2fms for 97%% dispersion interval", m.gstddev, m.gmean * 2 * sinh(m.gstddev * 3) * 1e3 / m.frequency);
-            LOGD("mean      =%11.0f = %.2fms", m.mean, m.mean * 1e3 / m.frequency);
-            LOGD("stddev    =%11.0f = %.2fms", m.stddev, m.stddev * 1e3 / m.frequency);
-        }
-    }
-}
-
-void TestBase::SetUp()
-{
-    cv::theRNG().state = param_seed; // this rng should generate same numbers for each run
-
-    if (param_threads >= 0)
-        cv::setNumThreads(param_threads);
-
-#ifdef ANDROID
-    if (param_affinity_mask)
-        setCurrentThreadAffinityMask(param_affinity_mask);
-#endif
-
-    verified = false;
-    lastTime = 0;
-    totalTime = 0;
-    runsPerIteration = 1;
-    nIters = iterationsLimitDefault;
-    currentIter = (unsigned int)-1;
-    timeLimit = timeLimitDefault;
-    times.clear();
-}
-
-void TestBase::TearDown()
-{
-    if (!HasFailure() && !verified)
-        ADD_FAILURE() << "The test has no sanity checks. There should be at least one check at the end of performance test.";
-
-    validateMetrics();
-    if (HasFailure())
-        reportMetrics(false);
-    else
-    {
-        const ::testing::TestInfo* const test_info = ::testing::UnitTest::GetInstance()->current_test_info();
-        const char* type_param = test_info->type_param();
-        const char* value_param = test_info->value_param();
-        if (value_param) printf("[ VALUE    ] \t%s\n", value_param), fflush(stdout);
-        if (type_param)  printf("[ TYPE     ] \t%s\n", type_param), fflush(stdout);
-        reportMetrics(true);
-    }
-}
-
-std::string TestBase::getDataPath(const std::string& relativePath)
-{
-    if (relativePath.empty())
-    {
-        ADD_FAILURE() << "  Bad path to test resource";
-        throw PerfEarlyExitException();
-    }
-
-    const char *data_path_dir = getenv("OPENCV_TEST_DATA_PATH");
-    const char *path_separator = "/";
-
-    std::string path;
-    if (data_path_dir)
-    {
-        int len = (int)strlen(data_path_dir) - 1;
-        if (len < 0) len = 0;
-        path = (data_path_dir[0] == 0 ? std::string(".") : std::string(data_path_dir))
-                + (data_path_dir[len] == '/' || data_path_dir[len] == '\\' ? "" : path_separator);
-    }
-    else
-    {
-        path = ".";
-        path += path_separator;
-    }
-
-    if (relativePath[0] == '/' || relativePath[0] == '\\')
-        path += relativePath.substr(1);
-    else
-        path += relativePath;
-
-    FILE* fp = fopen(path.c_str(), "r");
-    if (fp)
-        fclose(fp);
-    else
-    {
-        ADD_FAILURE() << "  Requested file \"" << path << "\" does not exist.";
-        throw PerfEarlyExitException();
-    }
-    return path;
-}
-
-void TestBase::RunPerfTestBody()
-{
-    try
-    {
-        this->PerfTestBody();
-    }
-    catch(PerfEarlyExitException)
-    {
-        metrics.terminationReason = performance_metrics::TERM_INTERRUPT;
-        return;//no additional failure logging
-    }
-    catch(cv::Exception e)
-    {
-        metrics.terminationReason = performance_metrics::TERM_EXCEPTION;
-        FAIL() << "Expected: PerfTestBody() doesn't throw an exception.\n  Actual: it throws:\n  " << e.what();
-    }
-    catch(...)
-    {
-        metrics.terminationReason = performance_metrics::TERM_EXCEPTION;
-        FAIL() << "Expected: PerfTestBody() doesn't throw an exception.\n  Actual: it throws.";
-    }
-}
-
-/*****************************************************************************************\
-*                          ::perf::TestBase::_declareHelper
-\*****************************************************************************************/
-TestBase::_declareHelper& TestBase::_declareHelper::iterations(unsigned int n)
-{
-    test->times.clear();
-    test->times.reserve(n);
-    test->nIters = std::min(n, TestBase::iterationsLimitDefault);
-    test->currentIter = (unsigned int)-1;
-    return *this;
-}
-
-TestBase::_declareHelper& TestBase::_declareHelper::time(double timeLimitSecs)
-{
-    test->times.clear();
-    test->currentIter = (unsigned int)-1;
-    test->timeLimit = (int64)(timeLimitSecs * cv::getTickFrequency());
-    return *this;
-}
-
-TestBase::_declareHelper& TestBase::_declareHelper::tbb_threads(int n)
-{
-    cv::setNumThreads(n);
-    return *this;
-}
-
-TestBase::_declareHelper& TestBase::_declareHelper::runs(unsigned int runsNumber)
-{
-    test->runsPerIteration = runsNumber;
-    return *this;
-}
-
-TestBase::_declareHelper& TestBase::_declareHelper::in(cv::InputOutputArray a1, int wtype)
-{
-    if (!test->times.empty()) return *this;
-    TestBase::declareArray(test->inputData, a1, wtype);
-    return *this;
-}
-
-TestBase::_declareHelper& TestBase::_declareHelper::in(cv::InputOutputArray a1, cv::InputOutputArray a2, int wtype)
-{
-    if (!test->times.empty()) return *this;
-    TestBase::declareArray(test->inputData, a1, wtype);
-    TestBase::declareArray(test->inputData, a2, wtype);
-    return *this;
-}
-
-TestBase::_declareHelper& TestBase::_declareHelper::in(cv::InputOutputArray a1, cv::InputOutputArray a2, cv::InputOutputArray a3, int wtype)
-{
-    if (!test->times.empty()) return *this;
-    TestBase::declareArray(test->inputData, a1, wtype);
-    TestBase::declareArray(test->inputData, a2, wtype);
-    TestBase::declareArray(test->inputData, a3, wtype);
-    return *this;
-}
-
-TestBase::_declareHelper& TestBase::_declareHelper::in(cv::InputOutputArray a1, cv::InputOutputArray a2, cv::InputOutputArray a3, cv::InputOutputArray a4, int wtype)
-{
-    if (!test->times.empty()) return *this;
-    TestBase::declareArray(test->inputData, a1, wtype);
-    TestBase::declareArray(test->inputData, a2, wtype);
-    TestBase::declareArray(test->inputData, a3, wtype);
-    TestBase::declareArray(test->inputData, a4, wtype);
-    return *this;
-}
-
-TestBase::_declareHelper& TestBase::_declareHelper::out(cv::InputOutputArray a1, int wtype)
-{
-    if (!test->times.empty()) return *this;
-    TestBase::declareArray(test->outputData, a1, wtype);
-    return *this;
-}
-
-TestBase::_declareHelper& TestBase::_declareHelper::out(cv::InputOutputArray a1, cv::InputOutputArray a2, int wtype)
-{
-    if (!test->times.empty()) return *this;
-    TestBase::declareArray(test->outputData, a1, wtype);
-    TestBase::declareArray(test->outputData, a2, wtype);
-    return *this;
-}
-
-TestBase::_declareHelper& TestBase::_declareHelper::out(cv::InputOutputArray a1, cv::InputOutputArray a2, cv::InputOutputArray a3, int wtype)
-{
-    if (!test->times.empty()) return *this;
-    TestBase::declareArray(test->outputData, a1, wtype);
-    TestBase::declareArray(test->outputData, a2, wtype);
-    TestBase::declareArray(test->outputData, a3, wtype);
-    return *this;
-}
-
-TestBase::_declareHelper& TestBase::_declareHelper::out(cv::InputOutputArray a1, cv::InputOutputArray a2, cv::InputOutputArray a3, cv::InputOutputArray a4, int wtype)
-{
-    if (!test->times.empty()) return *this;
-    TestBase::declareArray(test->outputData, a1, wtype);
-    TestBase::declareArray(test->outputData, a2, wtype);
-    TestBase::declareArray(test->outputData, a3, wtype);
-    TestBase::declareArray(test->outputData, a4, wtype);
-    return *this;
-}
-
-TestBase::_declareHelper::_declareHelper(TestBase* t) : test(t)
-{
-}
-
-/*****************************************************************************************\
-*                                  miscellaneous
-\*****************************************************************************************/
-
-namespace {
-struct KeypointComparator
-{
-    std::vector<cv::KeyPoint>& pts_;
-    comparators::KeypointGreater cmp;
-
-    KeypointComparator(std::vector<cv::KeyPoint>& pts) : pts_(pts), cmp() {}
-
-    bool operator()(int idx1, int idx2) const
-    {
-        return cmp(pts_[idx1], pts_[idx2]);
-    }
-private:
-    const KeypointComparator& operator=(const KeypointComparator&); // quiet MSVC
-};
-}//namespace
-
-void perf::sort(std::vector<cv::KeyPoint>& pts, cv::InputOutputArray descriptors)
-{
-    cv::Mat desc = descriptors.getMat();
-
-    CV_Assert(pts.size() == (size_t)desc.rows);
-    cv::AutoBuffer<int> idxs(desc.rows);
-
-    for (int i = 0; i < desc.rows; ++i)
-        idxs[i] = i;
-
-    std::sort((int*)idxs, (int*)idxs + desc.rows, KeypointComparator(pts));
-
-    std::vector<cv::KeyPoint> spts(pts.size());
-    cv::Mat sdesc(desc.size(), desc.type());
-
-    for(int j = 0; j < desc.rows; ++j)
-    {
-        spts[j] = pts[idxs[j]];
-        cv::Mat row = sdesc.row(j);
-        desc.row(idxs[j]).copyTo(row);
-    }
-
-    spts.swap(pts);
-    sdesc.copyTo(desc);
-}
-
-/*****************************************************************************************\
-*                                  ::perf::GpuPerf
-\*****************************************************************************************/
-#ifdef HAVE_CUDA
-bool perf::GpuPerf::targetDevice()
-{
-    return !param_run_cpu;
-}
-#endif
-
-/*****************************************************************************************\
-*                                  ::perf::PrintTo
-\*****************************************************************************************/
-namespace perf
-{
-
-void PrintTo(const MatType& t, ::std::ostream* os)
-{
-    switch( CV_MAT_DEPTH((int)t) )
-    {
-        case CV_8U:  *os << "8U";  break;
-        case CV_8S:  *os << "8S";  break;
-        case CV_16U: *os << "16U"; break;
-        case CV_16S: *os << "16S"; break;
-        case CV_32S: *os << "32S"; break;
-        case CV_32F: *os << "32F"; break;
-        case CV_64F: *os << "64F"; break;
-        case CV_USRTYPE1: *os << "USRTYPE1"; break;
-        default: *os << "INVALID_TYPE"; break;
-    }
-    *os << 'C' << CV_MAT_CN((int)t);
-}
-
-} //namespace perf
-
-/*****************************************************************************************\
-*                                  ::cv::PrintTo
-\*****************************************************************************************/
-namespace cv {
-
-void PrintTo(const Size& sz, ::std::ostream* os)
-{
-    *os << /*"Size:" << */sz.width << "x" << sz.height;
-}
-
-}  // namespace cv
->>>>>>> f4e33ea0

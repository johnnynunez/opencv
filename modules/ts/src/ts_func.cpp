--- conflicted
+++ resolved
@@ -2973,146 +2973,6 @@
     << "- " << expr2 << ":\n" << MatPart(m2part, border > 0 ? &loc : 0) << ".\n";
 }
 
-<<<<<<< HEAD
-void printVersionInfo(bool useStdOut)
-{
-    // Tell CTest not to discard any output
-    if(useStdOut) std::cout << "CTEST_FULL_OUTPUT" << std::endl;
-
-    ::testing::Test::RecordProperty("cv_version", CV_VERSION);
-    if(useStdOut) std::cout << "OpenCV version: " << CV_VERSION << std::endl;
-
-    std::string buildInfo( cv::getBuildInformation() );
-
-    size_t pos1 = buildInfo.find("Version control");
-    size_t pos2 = buildInfo.find('\n', pos1);
-    if(pos1 != std::string::npos && pos2 != std::string::npos)
-    {
-        size_t value_start = buildInfo.rfind(' ', pos2) + 1;
-        std::string ver( buildInfo.substr(value_start, pos2 - value_start) );
-        ::testing::Test::RecordProperty("cv_vcs_version", ver);
-        if (useStdOut) std::cout << "OpenCV VCS version: " << ver << std::endl;
-    }
-
-    pos1 = buildInfo.find("inner version");
-    pos2 = buildInfo.find('\n', pos1);
-    if(pos1 != std::string::npos && pos2 != std::string::npos)
-    {
-        size_t value_start = buildInfo.rfind(' ', pos2) + 1;
-        std::string ver( buildInfo.substr(value_start, pos2 - value_start) );
-        ::testing::Test::RecordProperty("cv_inner_vcs_version", ver);
-        if(useStdOut) std::cout << "Inner VCS version: " << ver << std::endl;
-    }
-
-    const char * build_type =
-#ifdef _DEBUG
-        "debug";
-#else
-        "release";
-#endif
-
-    ::testing::Test::RecordProperty("cv_build_type", build_type);
-    if (useStdOut) std::cout << "Build type: " << build_type << std::endl;
-
-    const char* parallel_framework = currentParallelFramework();
-
-    if (parallel_framework) {
-        ::testing::Test::RecordProperty("cv_parallel_framework", parallel_framework);
-        if (useStdOut) std::cout << "Parallel framework: " << parallel_framework << std::endl;
-    }
-
-    std::string cpu_features;
-
-#if CV_POPCNT
-    if (checkHardwareSupport(CV_CPU_POPCNT)) cpu_features += " popcnt";
-#endif
-#if CV_MMX
-    if (checkHardwareSupport(CV_CPU_MMX)) cpu_features += " mmx";
-#endif
-#if CV_SSE
-    if (checkHardwareSupport(CV_CPU_SSE)) cpu_features += " sse";
-#endif
-#if CV_SSE2
-    if (checkHardwareSupport(CV_CPU_SSE2)) cpu_features += " sse2";
-#endif
-#if CV_SSE3
-    if (checkHardwareSupport(CV_CPU_SSE3)) cpu_features += " sse3";
-#endif
-#if CV_SSSE3
-    if (checkHardwareSupport(CV_CPU_SSSE3)) cpu_features += " ssse3";
-#endif
-#if CV_SSE4_1
-    if (checkHardwareSupport(CV_CPU_SSE4_1)) cpu_features += " sse4.1";
-#endif
-#if CV_SSE4_2
-    if (checkHardwareSupport(CV_CPU_SSE4_2)) cpu_features += " sse4.2";
-#endif
-#if CV_AVX
-    if (checkHardwareSupport(CV_CPU_AVX)) cpu_features += " avx";
-#endif
-#if CV_AVX2
-    if (checkHardwareSupport(CV_CPU_AVX2)) cpu_features += " avx2";
-#endif
-#if CV_FMA3
-    if (checkHardwareSupport(CV_CPU_FMA3)) cpu_features += " fma3";
-#endif
-#if CV_AVX_512F
-    if (checkHardwareSupport(CV_CPU_AVX_512F)) cpu_features += " avx-512f";
-#endif
-#if CV_AVX_512BW
-    if (checkHardwareSupport(CV_CPU_AVX_512BW)) cpu_features += " avx-512bw";
-#endif
-#if CV_AVX_512CD
-    if (checkHardwareSupport(CV_CPU_AVX_512CD)) cpu_features += " avx-512cd";
-#endif
-#if CV_AVX_512DQ
-    if (checkHardwareSupport(CV_CPU_AVX_512DQ)) cpu_features += " avx-512dq";
-#endif
-#if CV_AVX_512ER
-    if (checkHardwareSupport(CV_CPU_AVX_512ER)) cpu_features += " avx-512er";
-#endif
-#if CV_AVX_512IFMA512
-    if (checkHardwareSupport(CV_CPU_AVX_512IFMA512)) cpu_features += " avx-512ifma512";
-#endif
-#if CV_AVX_512PF
-    if (checkHardwareSupport(CV_CPU_AVX_512PF)) cpu_features += " avx-512pf";
-#endif
-#if CV_AVX_512VBMI
-    if (checkHardwareSupport(CV_CPU_AVX_512VBMI)) cpu_features += " avx-512vbmi";
-#endif
-#if CV_AVX_512VL
-    if (checkHardwareSupport(CV_CPU_AVX_512VL)) cpu_features += " avx-512vl";
-#endif
-#if CV_NEON
-    if (checkHardwareSupport(CV_CPU_NEON)) cpu_features += " neon";
-#endif
-#if CV_FP16
-    if (checkHardwareSupport(CV_CPU_FP16)) cpu_features += " fp16";
-#endif
-#if CV_VSX
-    if (checkHardwareSupport(CV_CPU_VSX)) cpu_features += " VSX";
-#endif
-
-    cpu_features.erase(0, 1); // erase initial space
-
-    ::testing::Test::RecordProperty("cv_cpu_features", cpu_features);
-    if (useStdOut) std::cout << "CPU features: " << cpu_features << std::endl;
-
-#ifdef HAVE_IPP
-    const char * ipp_optimization = cv::ipp::useIPP()? "enabled" : "disabled";
-    ::testing::Test::RecordProperty("cv_ipp_optimization", ipp_optimization);
-    if (useStdOut) std::cout << "Intel(R) IPP optimization: " << ipp_optimization << std::endl;
-
-    cv::String ippVer = cv::ipp::getIppVersion();
-    ::testing::Test::RecordProperty("cv_ipp_version", ippVer);
-    if(useStdOut) std::cout << "Intel(R) IPP version: " << ippVer.c_str() << std::endl;
-#endif
-}
-
-
-
-=======
->>>>>>> 67f79aab
 void threshold( const Mat& _src, Mat& _dst,
                             double thresh, double maxval, int thresh_type )
 {

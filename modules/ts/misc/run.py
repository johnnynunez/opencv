--- conflicted
+++ resolved
@@ -331,21 +331,10 @@
 
         self.hardware = None
 
-<<<<<<< HEAD
-        self.getSvnVersion(self.cmake_home, "cmake_home_svn")
-=======
         self.cmake_home_vcver = self.getVCVersion(self.cmake_home)
->>>>>>> f4e33ea0
         if self.opencv_home == self.cmake_home:
             self.opencv_home_vcver = self.cmake_home_vcver
         else:
-<<<<<<< HEAD
-            self.getSvnVersion(self.opencv_home, "opencv_home_svn")
-
-        self.tests = self.getAvailableTestApps()
-
-    def getSvnVersion(self, path, name):
-=======
             self.opencv_home_vcver = self.getVCVersion(self.opencv_home)
 
         self.tests = self.getAvailableTestApps()
@@ -372,7 +361,6 @@
             return None
 
     def getSvnVersion(self, path):
->>>>>>> f4e33ea0
         if not path:
             val = None
         elif not self.svnversion_path and hostos == 'nt':
@@ -388,18 +376,12 @@
                 else:
                     val = None
             except OSError:
-<<<<<<< HEAD
-                setattr(self, name, None)
-
-    def tryGetSvnVersionWithTortoise(self, path, name):
-=======
                 val = None
         if val:
             val = val.replace(" ", "_")
         return val
 
     def tryGetSvnVersionWithTortoise(self, path):
->>>>>>> f4e33ea0
         try:
             wcrev = "SubWCRev.exe"
             dir = tempfile.mkdtemp()
@@ -446,19 +428,6 @@
         if app.endswith(".exe"):
             if app.endswith("d.exe"):
                 app = app[:-5]
-<<<<<<< HEAD
-            else:
-                app = app[:-4]
-        if app.startswith(self.nameprefix):
-            app = app[len(self.nameprefix):]
-
-        if self.cmake_home_svn:
-            if self.cmake_home_svn == self.opencv_home_svn:
-                rev = self.cmake_home_svn
-            elif self.opencv_home_svn:
-                rev = self.cmake_home_svn + "-" + self.opencv_home_svn
-=======
->>>>>>> f4e33ea0
             else:
                 app = app[:-4]
         if app.startswith(self.nameprefix):

--- conflicted
+++ resolved
@@ -290,11 +290,7 @@
                 args.push_back( std::make_pair(sizeof(cl_int), (void *)&cols));
                 float borderFloat[4] = {(float)borderValue[0], (float)borderValue[1], (float)borderValue[2], (float)borderValue[3]};
 
-<<<<<<< HEAD
-               if(src.clCxt -> impl -> double_support != 0)
-=======
                if(src.clCxt->supportsFeature(Context::CL_DOUBLE))
->>>>>>> b6365699
                 {
                     args.push_back( std::make_pair(sizeof(cl_double4), (void *)&borderValue));
                 }
@@ -305,7 +301,6 @@
             }
             if(map1.channels() == 1)
             {
-<<<<<<< HEAD
                 args.push_back( std::make_pair(sizeof(cl_mem), (void *)&dst.data));
                 args.push_back( std::make_pair(sizeof(cl_mem), (void *)&src.data));
                 args.push_back( std::make_pair(sizeof(cl_mem), (void *)&map1.data));
@@ -323,27 +318,7 @@
                 args.push_back( std::make_pair(sizeof(cl_int), (void *)&map1.cols));
                 args.push_back( std::make_pair(sizeof(cl_int), (void *)&map1.rows));
                 args.push_back( std::make_pair(sizeof(cl_int), (void *)&cols));
-                if(src.clCxt -> impl -> double_support != 0)
-=======
-                args.push_back( make_pair(sizeof(cl_mem), (void *)&dst.data));
-                args.push_back( make_pair(sizeof(cl_mem), (void *)&src.data));
-                args.push_back( make_pair(sizeof(cl_mem), (void *)&map1.data));
-                args.push_back( make_pair(sizeof(cl_mem), (void *)&map2.data));
-                args.push_back( make_pair(sizeof(cl_int), (void *)&dst.offset));
-                args.push_back( make_pair(sizeof(cl_int), (void *)&src.offset));
-                args.push_back( make_pair(sizeof(cl_int), (void *)&map1.offset));
-                args.push_back( make_pair(sizeof(cl_int), (void *)&dst.step));
-                args.push_back( make_pair(sizeof(cl_int), (void *)&src.step));
-                args.push_back( make_pair(sizeof(cl_int), (void *)&map1.step));
-                args.push_back( make_pair(sizeof(cl_int), (void *)&src.cols));
-                args.push_back( make_pair(sizeof(cl_int), (void *)&src.rows));
-                args.push_back( make_pair(sizeof(cl_int), (void *)&dst.cols));
-                args.push_back( make_pair(sizeof(cl_int), (void *)&dst.rows));
-                args.push_back( make_pair(sizeof(cl_int), (void *)&map1.cols));
-                args.push_back( make_pair(sizeof(cl_int), (void *)&map1.rows));
-                args.push_back( make_pair(sizeof(cl_int), (void *)&cols));
                 if(src.clCxt->supportsFeature(Context::CL_DOUBLE))
->>>>>>> b6365699
                 {
                     args.push_back( std::make_pair(sizeof(cl_double4), (void *)&borderValue));
                 }
@@ -397,7 +372,6 @@
             std::vector< std::pair<size_t, const void *> > args;
             if(interpolation == INTER_NEAREST)
             {
-<<<<<<< HEAD
                 args.push_back( std::make_pair(sizeof(cl_mem), (void *)&dst.data));
                 args.push_back( std::make_pair(sizeof(cl_mem), (void *)&src.data));
                 args.push_back( std::make_pair(sizeof(cl_int), (void *)&dstoffset_in_pixel));
@@ -408,20 +382,7 @@
                 args.push_back( std::make_pair(sizeof(cl_int), (void *)&src.rows));
                 args.push_back( std::make_pair(sizeof(cl_int), (void *)&dst.cols));
                 args.push_back( std::make_pair(sizeof(cl_int), (void *)&dst.rows));
-                if(src.clCxt -> impl -> double_support != 0)
-=======
-                args.push_back( make_pair(sizeof(cl_mem), (void *)&dst.data));
-                args.push_back( make_pair(sizeof(cl_mem), (void *)&src.data));
-                args.push_back( make_pair(sizeof(cl_int), (void *)&dstoffset_in_pixel));
-                args.push_back( make_pair(sizeof(cl_int), (void *)&srcoffset_in_pixel));
-                args.push_back( make_pair(sizeof(cl_int), (void *)&dstStep_in_pixel));
-                args.push_back( make_pair(sizeof(cl_int), (void *)&srcStep_in_pixel));
-                args.push_back( make_pair(sizeof(cl_int), (void *)&src.cols));
-                args.push_back( make_pair(sizeof(cl_int), (void *)&src.rows));
-                args.push_back( make_pair(sizeof(cl_int), (void *)&dst.cols));
-                args.push_back( make_pair(sizeof(cl_int), (void *)&dst.rows));
                 if(src.clCxt->supportsFeature(Context::CL_DOUBLE))
->>>>>>> b6365699
                 {
                     args.push_back( std::make_pair(sizeof(cl_double), (void *)&ifx_d));
                     args.push_back( std::make_pair(sizeof(cl_double), (void *)&ify_d));

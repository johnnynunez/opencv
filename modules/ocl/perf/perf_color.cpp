--- conflicted
+++ resolved
@@ -78,12 +78,7 @@
             TestSystem::instance().setAccurate(ExceptedMatSimilar(dst, ocl_mat, 1e-5));
 
             GPU_ON;
-<<<<<<< HEAD
             ocl::cvtColor(d_src, d_dst, COLOR_RGBA2GRAY, 4);
-             ;
-=======
-            ocl::cvtColor(d_src, d_dst, CV_RGBA2GRAY, 4);
->>>>>>> b51a1a7d
             GPU_OFF;
 
             GPU_FULL_ON;

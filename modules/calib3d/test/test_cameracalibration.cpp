--- conflicted
+++ resolved
@@ -800,7 +800,6 @@
         newObjMat.convertTo( newObjPoints, CV_64F );
     }
 
-<<<<<<< HEAD
     Mat stdDevMats[] = {stdDevsMatInt, stdDevsMatExt, stdDevsMatObj}, stdDevsMat;
     vconcat(stdDevMats, releaseObject ? 3 : 2, stdDevsMat);
     stdDevsMat.convertTo(stdDevs, CV_64F);
@@ -810,45 +809,6 @@
     distCoeffs.convertTo(_distCoeffs, CV_64F);
 
     for( i = 0; i < imageCount; i++ )
-=======
-    calibrateCamera( objectPoints,
-                     imagePoints,
-                     imageSize,
-                     cameraMatrix,
-                     distCoeffs,
-                     rvecs,
-                     tvecs,
-                     stdDevsMatInt,
-                     stdDevsMatExt,
-                     perViewErrorsMat,
-                     flags );
-
-    CV_Assert( stdDevsMatInt.type() == CV_64F );
-    CV_Assert( stdDevsMatInt.total() == static_cast<size_t>(CV_CALIB_NINTRINSIC) );
-    memcpy( stdDevs, stdDevsMatInt.ptr(), CV_CALIB_NINTRINSIC*sizeof(double) );
-
-    CV_Assert( stdDevsMatExt.type() == CV_64F );
-    CV_Assert( stdDevsMatExt.total() == static_cast<size_t>(6*imageCount) );
-    memcpy( stdDevs + CV_CALIB_NINTRINSIC, stdDevsMatExt.ptr(), 6*imageCount*sizeof(double) );
-
-    CV_Assert( perViewErrorsMat.type() == CV_64F);
-    CV_Assert( perViewErrorsMat.total() == static_cast<size_t>(imageCount) );
-    memcpy( perViewErrors, perViewErrorsMat.ptr(), imageCount*sizeof(double) );
-
-    CV_Assert( cameraMatrix.type() == CV_64FC1 );
-    memcpy( _cameraMatrix, cameraMatrix.ptr(), 9*sizeof(double) );
-
-    CV_Assert( cameraMatrix.type() == CV_64FC1 );
-    memcpy( _distortionCoeffs, distCoeffs.ptr(), 4*sizeof(double) );
-
-    vector<Mat>::iterator rvecsIt = rvecs.begin();
-    vector<Mat>::iterator tvecsIt = tvecs.begin();
-    double *rm = rotationMatrices,
-           *tm = translationVectors;
-    CV_Assert( rvecsIt->type() == CV_64FC1 );
-    CV_Assert( tvecsIt->type() == CV_64FC1 );
-    for( int i = 0; i < imageCount; ++rvecsIt, ++tvecsIt, i++, rm+=9, tm+=3 )
->>>>>>> 35ff9af6
     {
         Mat r9;
         cvtest::Rodrigues( rvecs[i], r9 );

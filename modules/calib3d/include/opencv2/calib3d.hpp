/*M///////////////////////////////////////////////////////////////////////////////////////
//
//  IMPORTANT: READ BEFORE DOWNLOADING, COPYING, INSTALLING OR USING.
//
//  By downloading, copying, installing or using the software you agree to this license.
//  If you do not agree to this license, do not download, install,
//  copy or use the software.
//
//
//                          License Agreement
//                For Open Source Computer Vision Library
//
// Copyright (C) 2000-2008, Intel Corporation, all rights reserved.
// Copyright (C) 2009, Willow Garage Inc., all rights reserved.
// Copyright (C) 2013, OpenCV Foundation, all rights reserved.
// Third party copyrights are property of their respective owners.
//
// Redistribution and use in source and binary forms, with or without modification,
// are permitted provided that the following conditions are met:
//
//   * Redistribution's of source code must retain the above copyright notice,
//     this list of conditions and the following disclaimer.
//
//   * Redistribution's in binary form must reproduce the above copyright notice,
//     this list of conditions and the following disclaimer in the documentation
//     and/or other materials provided with the distribution.
//
//   * The name of the copyright holders may not be used to endorse or promote products
//     derived from this software without specific prior written permission.
//
// This software is provided by the copyright holders and contributors "as is" and
// any express or implied warranties, including, but not limited to, the implied
// warranties of merchantability and fitness for a particular purpose are disclaimed.
// In no event shall the Intel Corporation or contributors be liable for any direct,
// indirect, incidental, special, exemplary, or consequential damages
// (including, but not limited to, procurement of substitute goods or services;
// loss of use, data, or profits; or business interruption) however caused
// and on any theory of liability, whether in contract, strict liability,
// or tort (including negligence or otherwise) arising in any way out of
// the use of this software, even if advised of the possibility of such damage.
//
//M*/

#ifndef OPENCV_CALIB3D_HPP
#define OPENCV_CALIB3D_HPP

#include "opencv2/core.hpp"
#include "opencv2/features2d.hpp"
#include "opencv2/core/affine.hpp"

/**
  @defgroup calib3d Camera Calibration and 3D Reconstruction

The functions in this section use a so-called pinhole camera model. The view of a scene
is obtained by projecting a scene's 3D point \f$P_w\f$ into the image plane using a perspective
transformation which forms the corresponding pixel \f$p\f$. Both \f$P_w\f$ and \f$p\f$ are
represented in homogeneous coordinates, i.e. as 3D and 2D homogeneous vector respectively. You will
find a brief introduction to projective geometry, homogeneous vectors and homogeneous
transformations at the end of this section's introduction. For more succinct notation, we often drop
the 'homogeneous' and say vector instead of homogeneous vector.

The distortion-free projective transformation given by a  pinhole camera model is shown below.

\f[s \; p = A \begin{bmatrix} R|t \end{bmatrix} P_w,\f]

where \f$P_w\f$ is a 3D point expressed with respect to the world coordinate system,
\f$p\f$ is a 2D pixel in the image plane, \f$A\f$ is the camera intrinsic matrix,
\f$R\f$ and \f$t\f$ are the rotation and translation that describe the change of coordinates from
world to camera coordinate systems (or camera frame) and \f$s\f$ is the projective transformation's
arbitrary scaling and not part of the camera model.

The camera intrinsic matrix \f$A\f$ (notation used as in @cite Zhang2000 and also generally notated
as \f$K\f$) projects 3D points given in the camera coordinate system to 2D pixel coordinates, i.e.

\f[p = A P_c.\f]

The camera intrinsic matrix \f$A\f$ is composed of the focal lengths \f$f_x\f$ and \f$f_y\f$, which are
expressed in pixel units, and the principal point \f$(c_x, c_y)\f$, that is usually close to the
image center:

\f[A = \vecthreethree{f_x}{0}{c_x}{0}{f_y}{c_y}{0}{0}{1},\f]

and thus

\f[s \vecthree{u}{v}{1} = \vecthreethree{f_x}{0}{c_x}{0}{f_y}{c_y}{0}{0}{1} \vecthree{X_c}{Y_c}{Z_c}.\f]

The matrix of intrinsic parameters does not depend on the scene viewed. So, once estimated, it can
be re-used as long as the focal length is fixed (in case of a zoom lens). Thus, if an image from the
camera is scaled by a factor, all of these parameters need to be scaled (multiplied/divided,
respectively) by the same factor.

The joint rotation-translation matrix \f$[R|t]\f$ is the matrix product of a projective
transformation and a homogeneous transformation. The 3-by-4 projective transformation maps 3D points
represented in camera coordinates to 2D points in the image plane and represented in normalized
camera coordinates \f$x' = X_c / Z_c\f$ and \f$y' = Y_c / Z_c\f$:

\f[Z_c \begin{bmatrix}
x' \\
y' \\
1
\end{bmatrix} = \begin{bmatrix}
1 & 0 & 0 & 0 \\
0 & 1 & 0 & 0 \\
0 & 0 & 1 & 0
\end{bmatrix}
\begin{bmatrix}
X_c \\
Y_c \\
Z_c \\
1
\end{bmatrix}.\f]

The homogeneous transformation is encoded by the extrinsic parameters \f$R\f$ and \f$t\f$ and
represents the change of basis from world coordinate system \f$w\f$ to the camera coordinate sytem
\f$c\f$. Thus, given the representation of the point \f$P\f$ in world coordinates, \f$P_w\f$, we
obtain \f$P\f$'s representation in the camera coordinate system, \f$P_c\f$, by

\f[P_c = \begin{bmatrix}
R & t \\
0 & 1
\end{bmatrix} P_w,\f]

This homogeneous transformation is composed out of \f$R\f$, a 3-by-3 rotation matrix, and \f$t\f$, a
3-by-1 translation vector:

\f[\begin{bmatrix}
R & t \\
0 & 1
\end{bmatrix} = \begin{bmatrix}
r_{11} & r_{12} & r_{13} & t_x \\
r_{21} & r_{22} & r_{23} & t_y \\
r_{31} & r_{32} & r_{33} & t_z \\
0 & 0 & 0 & 1
\end{bmatrix},
\f]

and therefore

\f[\begin{bmatrix}
X_c \\
Y_c \\
Z_c \\
1
\end{bmatrix} = \begin{bmatrix}
r_{11} & r_{12} & r_{13} & t_x \\
r_{21} & r_{22} & r_{23} & t_y \\
r_{31} & r_{32} & r_{33} & t_z \\
0 & 0 & 0 & 1
\end{bmatrix}
\begin{bmatrix}
X_w \\
Y_w \\
Z_w \\
1
\end{bmatrix}.\f]

Combining the projective transformation and the homogeneous transformation, we obtain the projective
transformation that maps 3D points in world coordinates into 2D points in the image plane and in
normalized camera coordinates:

\f[Z_c \begin{bmatrix}
x' \\
y' \\
1
\end{bmatrix} = \begin{bmatrix} R|t \end{bmatrix} \begin{bmatrix}
X_w \\
Y_w \\
Z_w \\
1
\end{bmatrix} = \begin{bmatrix}
r_{11} & r_{12} & r_{13} & t_x \\
r_{21} & r_{22} & r_{23} & t_y \\
r_{31} & r_{32} & r_{33} & t_z
\end{bmatrix}
\begin{bmatrix}
X_w \\
Y_w \\
Z_w \\
1
\end{bmatrix},\f]

with \f$x' = X_c / Z_c\f$ and \f$y' = Y_c / Z_c\f$. Putting the equations for instrincs and extrinsics together, we can write out
\f$s \; p = A \begin{bmatrix} R|t \end{bmatrix} P_w\f$ as

\f[s \vecthree{u}{v}{1} = \vecthreethree{f_x}{0}{c_x}{0}{f_y}{c_y}{0}{0}{1}
\begin{bmatrix}
r_{11} & r_{12} & r_{13} & t_x \\
r_{21} & r_{22} & r_{23} & t_y \\
r_{31} & r_{32} & r_{33} & t_z
\end{bmatrix}
\begin{bmatrix}
X_w \\
Y_w \\
Z_w \\
1
\end{bmatrix}.\f]

If \f$Z_c \ne 0\f$, the transformation above is equivalent to the following,

\f[\begin{bmatrix}
u \\
v
\end{bmatrix} = \begin{bmatrix}
f_x X_c/Z_c + c_x \\
f_y Y_c/Z_c + c_y
\end{bmatrix}\f]

with

\f[\vecthree{X_c}{Y_c}{Z_c} = \begin{bmatrix}
R|t
\end{bmatrix} \begin{bmatrix}
X_w \\
Y_w \\
Z_w \\
1
\end{bmatrix}.\f]

The following figure illustrates the pinhole camera model.

![Pinhole camera model](pics/pinhole_camera_model.png)

Real lenses usually have some distortion, mostly radial distortion, and slight tangential distortion.
So, the above model is extended as:

\f[\begin{bmatrix}
u \\
v
\end{bmatrix} = \begin{bmatrix}
f_x x'' + c_x \\
f_y y'' + c_y
\end{bmatrix}\f]

where

\f[\begin{bmatrix}
x'' \\
y''
\end{bmatrix} = \begin{bmatrix}
x' \frac{1 + k_1 r^2 + k_2 r^4 + k_3 r^6}{1 + k_4 r^2 + k_5 r^4 + k_6 r^6} + 2 p_1 x' y' + p_2(r^2 + 2 x'^2) + s_1 r^2 + s_2 r^4 \\
y' \frac{1 + k_1 r^2 + k_2 r^4 + k_3 r^6}{1 + k_4 r^2 + k_5 r^4 + k_6 r^6} + p_1 (r^2 + 2 y'^2) + 2 p_2 x' y' + s_3 r^2 + s_4 r^4 \\
\end{bmatrix}\f]

with

\f[r^2 = x'^2 + y'^2\f]

and

\f[\begin{bmatrix}
x'\\
y'
\end{bmatrix} = \begin{bmatrix}
X_c/Z_c \\
Y_c/Z_c
\end{bmatrix},\f]

if \f$Z_c \ne 0\f$.

The distortion parameters are the radial coefficients \f$k_1\f$, \f$k_2\f$, \f$k_3\f$, \f$k_4\f$, \f$k_5\f$, and \f$k_6\f$
,\f$p_1\f$ and \f$p_2\f$ are the tangential distortion coefficients, and \f$s_1\f$, \f$s_2\f$, \f$s_3\f$, and \f$s_4\f$,
are the thin prism distortion coefficients. Higher-order coefficients are not considered in OpenCV.

The next figures show two common types of radial distortion: barrel distortion
(\f$ 1 + k_1 r^2 + k_2 r^4 + k_3 r^6 \f$ monotonically decreasing)
and pincushion distortion (\f$ 1 + k_1 r^2 + k_2 r^4 + k_3 r^6 \f$ monotonically increasing).
Radial distortion is always monotonic for real lenses,
and if the estimator produces a non-monotonic result,
this should be considered a calibration failure.
More generally, radial distortion must be monotonic and the distortion function must be bijective.
A failed estimation result may look deceptively good near the image center
but will work poorly in e.g. AR/SFM applications.
The optimization method used in OpenCV camera calibration does not include these constraints as
the framework does not support the required integer programming and polynomial inequalities.
See [issue #15992](https://github.com/opencv/opencv/issues/15992) for additional information.

![](pics/distortion_examples.png)
![](pics/distortion_examples2.png)

In some cases, the image sensor may be tilted in order to focus an oblique plane in front of the
camera (Scheimpflug principle). This can be useful for particle image velocimetry (PIV) or
triangulation with a laser fan. The tilt causes a perspective distortion of \f$x''\f$ and
\f$y''\f$. This distortion can be modeled in the following way, see e.g. @cite Louhichi07.

\f[\begin{bmatrix}
u \\
v
\end{bmatrix} = \begin{bmatrix}
f_x x''' + c_x \\
f_y y''' + c_y
\end{bmatrix},\f]

where

\f[s\vecthree{x'''}{y'''}{1} =
\vecthreethree{R_{33}(\tau_x, \tau_y)}{0}{-R_{13}(\tau_x, \tau_y)}
{0}{R_{33}(\tau_x, \tau_y)}{-R_{23}(\tau_x, \tau_y)}
{0}{0}{1} R(\tau_x, \tau_y) \vecthree{x''}{y''}{1}\f]

and the matrix \f$R(\tau_x, \tau_y)\f$ is defined by two rotations with angular parameter
\f$\tau_x\f$ and \f$\tau_y\f$, respectively,

\f[
R(\tau_x, \tau_y) =
\vecthreethree{\cos(\tau_y)}{0}{-\sin(\tau_y)}{0}{1}{0}{\sin(\tau_y)}{0}{\cos(\tau_y)}
\vecthreethree{1}{0}{0}{0}{\cos(\tau_x)}{\sin(\tau_x)}{0}{-\sin(\tau_x)}{\cos(\tau_x)} =
\vecthreethree{\cos(\tau_y)}{\sin(\tau_y)\sin(\tau_x)}{-\sin(\tau_y)\cos(\tau_x)}
{0}{\cos(\tau_x)}{\sin(\tau_x)}
{\sin(\tau_y)}{-\cos(\tau_y)\sin(\tau_x)}{\cos(\tau_y)\cos(\tau_x)}.
\f]

In the functions below the coefficients are passed or returned as

\f[(k_1, k_2, p_1, p_2[, k_3[, k_4, k_5, k_6 [, s_1, s_2, s_3, s_4[, \tau_x, \tau_y]]]])\f]

vector. That is, if the vector contains four elements, it means that \f$k_3=0\f$ . The distortion
coefficients do not depend on the scene viewed. Thus, they also belong to the intrinsic camera
parameters. And they remain the same regardless of the captured image resolution. If, for example, a
camera has been calibrated on images of 320 x 240 resolution, absolutely the same distortion
coefficients can be used for 640 x 480 images from the same camera while \f$f_x\f$, \f$f_y\f$,
\f$c_x\f$, and \f$c_y\f$ need to be scaled appropriately.

The functions below use the above model to do the following:

-   Project 3D points to the image plane given intrinsic and extrinsic parameters.
-   Compute extrinsic parameters given intrinsic parameters, a few 3D points, and their
projections.
-   Estimate intrinsic and extrinsic camera parameters from several views of a known calibration
pattern (every view is described by several 3D-2D point correspondences).
-   Estimate the relative position and orientation of the stereo camera "heads" and compute the
*rectification* transformation that makes the camera optical axes parallel.

<B> Homogeneous Coordinates </B><br>
Homogeneous Coordinates are a system of coordinates that are used in projective geometry. Their use
allows to represent points at infinity by finite coordinates and simplifies formulas when compared
to the cartesian counterparts, e.g. they have the advantage that affine transformations can be
expressed as linear homogeneous transformation.

One obtains the homogeneous vector \f$P_h\f$ by appending a 1 along an n-dimensional cartesian
vector \f$P\f$ e.g. for a 3D cartesian vector the mapping \f$P \rightarrow P_h\f$ is:

\f[\begin{bmatrix}
X \\
Y \\
Z
\end{bmatrix} \rightarrow \begin{bmatrix}
X \\
Y \\
Z \\
1
\end{bmatrix}.\f]

For the inverse mapping \f$P_h \rightarrow P\f$, one divides all elements of the homogeneous vector
by its last element, e.g. for a 3D homogeneous vector one gets its 2D cartesian counterpart by:

\f[\begin{bmatrix}
X \\
Y \\
W
\end{bmatrix} \rightarrow \begin{bmatrix}
X / W \\
Y / W
\end{bmatrix},\f]

if \f$W \ne 0\f$.

Due to this mapping, all multiples \f$k P_h\f$, for \f$k \ne 0\f$, of a homogeneous point represent
the same point \f$P_h\f$. An intuitive understanding of this property is that under a projective
transformation, all multiples of \f$P_h\f$ are mapped to the same point. This is the physical
observation one does for pinhole cameras, as all points along a ray through the camera's pinhole are
projected to the same image point, e.g. all points along the red ray in the image of the pinhole
camera model above would be mapped to the same image coordinate. This property is also the source
for the scale ambiguity s in the equation of the pinhole camera model.

As mentioned, by using homogeneous coordinates we can express any change of basis parameterized by
\f$R\f$ and \f$t\f$ as a linear transformation, e.g. for the change of basis from coordinate system
0 to coordinate system 1 becomes:

\f[P_1 = R P_0 + t \rightarrow P_{h_1} = \begin{bmatrix}
R & t \\
0 & 1
\end{bmatrix} P_{h_0}.\f]

@note
    -   Many functions in this module take a camera intrinsic matrix as an input parameter. Although all
        functions assume the same structure of this parameter, they may name it differently. The
        parameter's description, however, will be clear in that a camera intrinsic matrix with the structure
        shown above is required.
    -   A calibration sample for 3 cameras in a horizontal position can be found at
        opencv_source_code/samples/cpp/3calibration.cpp
    -   A calibration sample based on a sequence of images can be found at
        opencv_source_code/samples/cpp/calibration.cpp
    -   A calibration sample in order to do 3D reconstruction can be found at
        opencv_source_code/samples/cpp/build3dmodel.cpp
    -   A calibration example on stereo calibration can be found at
        opencv_source_code/samples/cpp/stereo_calib.cpp
    -   A calibration example on stereo matching can be found at
        opencv_source_code/samples/cpp/stereo_match.cpp
    -   (Python) A camera calibration sample can be found at
        opencv_source_code/samples/python/calibrate.py

  @{
    @defgroup calib3d_fisheye Fisheye camera model

    Definitions: Let P be a point in 3D of coordinates X in the world reference frame (stored in the
    matrix X) The coordinate vector of P in the camera reference frame is:

    \f[Xc = R X + T\f]

    where R is the rotation matrix corresponding to the rotation vector om: R = rodrigues(om); call x, y
    and z the 3 coordinates of Xc:

    \f[x = Xc_1 \\ y = Xc_2 \\ z = Xc_3\f]

    The pinhole projection coordinates of P is [a; b] where

    \f[a = x / z \ and \ b = y / z \\ r^2 = a^2 + b^2 \\ \theta = atan(r)\f]

    Fisheye distortion:

    \f[\theta_d = \theta (1 + k_1 \theta^2 + k_2 \theta^4 + k_3 \theta^6 + k_4 \theta^8)\f]

    The distorted point coordinates are [x'; y'] where

    \f[x' = (\theta_d / r) a \\ y' = (\theta_d / r) b \f]

    Finally, conversion into pixel coordinates: The final pixel coordinates vector [u; v] where:

    \f[u = f_x (x' + \alpha y') + c_x \\
    v = f_y y' + c_y\f]

    @defgroup calib3d_c C API

  @}
 */

namespace cv
{

//! @addtogroup calib3d
//! @{

//! type of the robust estimation algorithm
enum { LMEDS  = 4,  //!< least-median of squares algorithm
       RANSAC = 8,  //!< RANSAC algorithm
       RHO    = 16, //!< RHO algorithm
       USAC_DEFAULT  = 32, //!< USAC algorithm, default settings
       USAC_PARALLEL = 33, //!< USAC, parallel version
       USAC_FM_8PTS = 34,  //!< USAC, fundamental matrix 8 points
       USAC_FAST = 35,     //!< USAC, fast settings
       USAC_ACCURATE = 36, //!< USAC, accurate settings
       USAC_PROSAC = 37,   //!< USAC, sorted points, runs PROSAC
       USAC_MAGSAC = 38    //!< USAC, runs MAGSAC++
     };

enum SolvePnPMethod {
    SOLVEPNP_ITERATIVE   = 0, //!< Pose refinement using non-linear Levenberg-Marquardt minimization scheme @cite Madsen04 @cite Eade13 \n
                              //!< Initial solution for non-planar "objectPoints" needs at least 6 points and uses the DLT algorithm. \n
                              //!< Initial solution for planar "objectPoints" needs at least 4 points and uses pose from homography decomposition.
    SOLVEPNP_EPNP        = 1, //!< EPnP: Efficient Perspective-n-Point Camera Pose Estimation @cite lepetit2009epnp
    SOLVEPNP_P3P         = 2, //!< Complete Solution Classification for the Perspective-Three-Point Problem @cite gao2003complete
    SOLVEPNP_DLS         = 3, //!< **Broken implementation. Using this flag will fallback to EPnP.** \n
                              //!< A Direct Least-Squares (DLS) Method for PnP @cite hesch2011direct
    SOLVEPNP_UPNP        = 4, //!< **Broken implementation. Using this flag will fallback to EPnP.** \n
                              //!< Exhaustive Linearization for Robust Camera Pose and Focal Length Estimation @cite penate2013exhaustive
    SOLVEPNP_AP3P        = 5, //!< An Efficient Algebraic Solution to the Perspective-Three-Point Problem @cite Ke17
    SOLVEPNP_IPPE        = 6, //!< Infinitesimal Plane-Based Pose Estimation @cite Collins14 \n
                              //!< Object points must be coplanar.
    SOLVEPNP_IPPE_SQUARE = 7, //!< Infinitesimal Plane-Based Pose Estimation @cite Collins14 \n
                              //!< This is a special case suitable for marker pose estimation.\n
                              //!< 4 coplanar object points must be defined in the following order:
                              //!<   - point 0: [-squareLength / 2,  squareLength / 2, 0]
                              //!<   - point 1: [ squareLength / 2,  squareLength / 2, 0]
                              //!<   - point 2: [ squareLength / 2, -squareLength / 2, 0]
                              //!<   - point 3: [-squareLength / 2, -squareLength / 2, 0]
    SOLVEPNP_SQPNP       = 8, //!< SQPnP: A Consistently Fast and Globally OptimalSolution to the Perspective-n-Point Problem @cite Terzakis2020SQPnP
#ifndef CV_DOXYGEN
    SOLVEPNP_MAX_COUNT        //!< Used for count
#endif
};

enum { CALIB_CB_ADAPTIVE_THRESH = 1,
       CALIB_CB_NORMALIZE_IMAGE = 2,
       CALIB_CB_FILTER_QUADS    = 4,
       CALIB_CB_FAST_CHECK      = 8,
       CALIB_CB_EXHAUSTIVE      = 16,
       CALIB_CB_ACCURACY        = 32,
       CALIB_CB_LARGER          = 64,
       CALIB_CB_MARKER          = 128
     };

enum { CALIB_CB_SYMMETRIC_GRID  = 1,
       CALIB_CB_ASYMMETRIC_GRID = 2,
       CALIB_CB_CLUSTERING      = 4
     };

enum { CALIB_NINTRINSIC          = 18,
       CALIB_USE_INTRINSIC_GUESS = 0x00001,
       CALIB_FIX_ASPECT_RATIO    = 0x00002,
       CALIB_FIX_PRINCIPAL_POINT = 0x00004,
       CALIB_ZERO_TANGENT_DIST   = 0x00008,
       CALIB_FIX_FOCAL_LENGTH    = 0x00010,
       CALIB_FIX_K1              = 0x00020,
       CALIB_FIX_K2              = 0x00040,
       CALIB_FIX_K3              = 0x00080,
       CALIB_FIX_K4              = 0x00800,
       CALIB_FIX_K5              = 0x01000,
       CALIB_FIX_K6              = 0x02000,
       CALIB_RATIONAL_MODEL      = 0x04000,
       CALIB_THIN_PRISM_MODEL    = 0x08000,
       CALIB_FIX_S1_S2_S3_S4     = 0x10000,
       CALIB_TILTED_MODEL        = 0x40000,
       CALIB_FIX_TAUX_TAUY       = 0x80000,
       CALIB_USE_QR              = 0x100000, //!< use QR instead of SVD decomposition for solving. Faster but potentially less precise
       CALIB_FIX_TANGENT_DIST    = 0x200000,
       // only for stereo
       CALIB_FIX_INTRINSIC       = 0x00100,
       CALIB_SAME_FOCAL_LENGTH   = 0x00200,
       // for stereo rectification
       CALIB_ZERO_DISPARITY      = 0x00400,
       CALIB_USE_LU              = (1 << 17), //!< use LU instead of SVD decomposition for solving. much faster but potentially less precise
       CALIB_USE_EXTRINSIC_GUESS = (1 << 22)  //!< for stereoCalibrate
     };

//! the algorithm for finding fundamental matrix
enum { FM_7POINT = 1, //!< 7-point algorithm
       FM_8POINT = 2, //!< 8-point algorithm
       FM_LMEDS  = 4, //!< least-median algorithm. 7-point algorithm is used.
       FM_RANSAC = 8  //!< RANSAC algorithm. It needs at least 15 points. 7-point algorithm is used.
     };

enum HandEyeCalibrationMethod
{
    CALIB_HAND_EYE_TSAI         = 0, //!< A New Technique for Fully Autonomous and Efficient 3D Robotics Hand/Eye Calibration @cite Tsai89
    CALIB_HAND_EYE_PARK         = 1, //!< Robot Sensor Calibration: Solving AX = XB on the Euclidean Group @cite Park94
    CALIB_HAND_EYE_HORAUD       = 2, //!< Hand-eye Calibration @cite Horaud95
    CALIB_HAND_EYE_ANDREFF      = 3, //!< On-line Hand-Eye Calibration @cite Andreff99
    CALIB_HAND_EYE_DANIILIDIS   = 4  //!< Hand-Eye Calibration Using Dual Quaternions @cite Daniilidis98
};

enum RobotWorldHandEyeCalibrationMethod
{
    CALIB_ROBOT_WORLD_HAND_EYE_SHAH = 0, //!< Solving the robot-world/hand-eye calibration problem using the kronecker product @cite Shah2013SolvingTR
    CALIB_ROBOT_WORLD_HAND_EYE_LI   = 1  //!< Simultaneous robot-world and hand-eye calibration using dual-quaternions and kronecker product @cite Li2010SimultaneousRA
};

enum SamplingMethod { SAMPLING_UNIFORM, SAMPLING_PROGRESSIVE_NAPSAC, SAMPLING_NAPSAC,
        SAMPLING_PROSAC };
enum LocalOptimMethod {LOCAL_OPTIM_NULL, LOCAL_OPTIM_INNER_LO, LOCAL_OPTIM_INNER_AND_ITER_LO,
        LOCAL_OPTIM_GC, LOCAL_OPTIM_SIGMA};
enum ScoreMethod {SCORE_METHOD_RANSAC, SCORE_METHOD_MSAC, SCORE_METHOD_MAGSAC, SCORE_METHOD_LMEDS};
enum NeighborSearchMethod { NEIGH_FLANN_KNN, NEIGH_GRID, NEIGH_FLANN_RADIUS };

struct CV_EXPORTS_W_SIMPLE UsacParams
{ // in alphabetical order
    CV_WRAP UsacParams();
    CV_PROP_RW double confidence;
    CV_PROP_RW bool isParallel;
    CV_PROP_RW int loIterations;
    CV_PROP_RW LocalOptimMethod loMethod;
    CV_PROP_RW int loSampleSize;
    CV_PROP_RW int maxIterations;
    CV_PROP_RW NeighborSearchMethod neighborsSearch;
    CV_PROP_RW int randomGeneratorState;
    CV_PROP_RW SamplingMethod sampler;
    CV_PROP_RW ScoreMethod score;
    CV_PROP_RW double threshold;
};

/** @brief Converts a rotation matrix to a rotation vector or vice versa.

@param src Input rotation vector (3x1 or 1x3) or rotation matrix (3x3).
@param dst Output rotation matrix (3x3) or rotation vector (3x1 or 1x3), respectively.
@param jacobian Optional output Jacobian matrix, 3x9 or 9x3, which is a matrix of partial
derivatives of the output array components with respect to the input array components.

\f[\begin{array}{l} \theta \leftarrow norm(r) \\ r  \leftarrow r/ \theta \\ R =  \cos(\theta) I + (1- \cos{\theta} ) r r^T +  \sin(\theta) \vecthreethree{0}{-r_z}{r_y}{r_z}{0}{-r_x}{-r_y}{r_x}{0} \end{array}\f]

Inverse transformation can be also done easily, since

\f[\sin ( \theta ) \vecthreethree{0}{-r_z}{r_y}{r_z}{0}{-r_x}{-r_y}{r_x}{0} = \frac{R - R^T}{2}\f]

A rotation vector is a convenient and most compact representation of a rotation matrix (since any
rotation matrix has just 3 degrees of freedom). The representation is used in the global 3D geometry
optimization procedures like @ref calibrateCamera, @ref stereoCalibrate, or @ref solvePnP .

@note More information about the computation of the derivative of a 3D rotation matrix with respect to its exponential coordinate
can be found in:
    - A Compact Formula for the Derivative of a 3-D Rotation in Exponential Coordinates, Guillermo Gallego, Anthony J. Yezzi @cite Gallego2014ACF

@note Useful information on SE(3) and Lie Groups can be found in:
    - A tutorial on SE(3) transformation parameterizations and on-manifold optimization, Jose-Luis Blanco @cite blanco2010tutorial
    - Lie Groups for 2D and 3D Transformation, Ethan Eade @cite Eade17
    - A micro Lie theory for state estimation in robotics, Joan Solà, Jérémie Deray, Dinesh Atchuthan @cite Sol2018AML
 */
CV_EXPORTS_W void Rodrigues( InputArray src, OutputArray dst, OutputArray jacobian = noArray() );



/** Levenberg-Marquardt solver. Starting with the specified vector of parameters it
    optimizes the target vector criteria "err"
    (finds local minima of each target vector component absolute value).

    When needed, it calls user-provided callback.
*/
class CV_EXPORTS LMSolver : public Algorithm
{
public:
    class CV_EXPORTS Callback
    {
    public:
        virtual ~Callback() {}
        /**
         computes error and Jacobian for the specified vector of parameters

         @param param the current vector of parameters
         @param err output vector of errors: err_i = actual_f_i - ideal_f_i
         @param J output Jacobian: J_ij = d(err_i)/d(param_j)

         when J=noArray(), it means that it does not need to be computed.
         Dimensionality of error vector and param vector can be different.
         The callback should explicitly allocate (with "create" method) each output array
         (unless it's noArray()).
        */
        virtual bool compute(InputArray param, OutputArray err, OutputArray J) const = 0;
    };

    /**
       Runs Levenberg-Marquardt algorithm using the passed vector of parameters as the start point.
       The final vector of parameters (whether the algorithm converged or not) is stored at the same
       vector. The method returns the number of iterations used. If it's equal to the previously specified
       maxIters, there is a big chance the algorithm did not converge.

       @param param initial/final vector of parameters.

       Note that the dimensionality of parameter space is defined by the size of param vector,
       and the dimensionality of optimized criteria is defined by the size of err vector
       computed by the callback.
    */
    virtual int run(InputOutputArray param) const = 0;

    /**
       Sets the maximum number of iterations
       @param maxIters the number of iterations
    */
    virtual void setMaxIters(int maxIters) = 0;
    /**
       Retrieves the current maximum number of iterations
    */
    virtual int getMaxIters() const = 0;

    /**
       Creates Levenberg-Marquard solver

       @param cb callback
       @param maxIters maximum number of iterations that can be further
         modified using setMaxIters() method.
    */
    static Ptr<LMSolver> create(const Ptr<LMSolver::Callback>& cb, int maxIters);
    static Ptr<LMSolver> create(const Ptr<LMSolver::Callback>& cb, int maxIters, double eps);
};



/** @example samples/cpp/tutorial_code/features2D/Homography/pose_from_homography.cpp
An example program about pose estimation from coplanar points

Check @ref tutorial_homography "the corresponding tutorial" for more details
*/

/** @brief Finds a perspective transformation between two planes.

@param srcPoints Coordinates of the points in the original plane, a matrix of the type CV_32FC2
or vector\<Point2f\> .
@param dstPoints Coordinates of the points in the target plane, a matrix of the type CV_32FC2 or
a vector\<Point2f\> .
@param method Method used to compute a homography matrix. The following methods are possible:
-   **0** - a regular method using all the points, i.e., the least squares method
-   @ref RANSAC - RANSAC-based robust method
-   @ref LMEDS - Least-Median robust method
-   @ref RHO - PROSAC-based robust method
@param ransacReprojThreshold Maximum allowed reprojection error to treat a point pair as an inlier
(used in the RANSAC and RHO methods only). That is, if
\f[\| \texttt{dstPoints} _i -  \texttt{convertPointsHomogeneous} ( \texttt{H} * \texttt{srcPoints} _i) \|_2  >  \texttt{ransacReprojThreshold}\f]
then the point \f$i\f$ is considered as an outlier. If srcPoints and dstPoints are measured in pixels,
it usually makes sense to set this parameter somewhere in the range of 1 to 10.
@param mask Optional output mask set by a robust method ( RANSAC or LMeDS ). Note that the input
mask values are ignored.
@param maxIters The maximum number of RANSAC iterations.
@param confidence Confidence level, between 0 and 1.

The function finds and returns the perspective transformation \f$H\f$ between the source and the
destination planes:

\f[s_i  \vecthree{x'_i}{y'_i}{1} \sim H  \vecthree{x_i}{y_i}{1}\f]

so that the back-projection error

\f[\sum _i \left ( x'_i- \frac{h_{11} x_i + h_{12} y_i + h_{13}}{h_{31} x_i + h_{32} y_i + h_{33}} \right )^2+ \left ( y'_i- \frac{h_{21} x_i + h_{22} y_i + h_{23}}{h_{31} x_i + h_{32} y_i + h_{33}} \right )^2\f]

is minimized. If the parameter method is set to the default value 0, the function uses all the point
pairs to compute an initial homography estimate with a simple least-squares scheme.

However, if not all of the point pairs ( \f$srcPoints_i\f$, \f$dstPoints_i\f$ ) fit the rigid perspective
transformation (that is, there are some outliers), this initial estimate will be poor. In this case,
you can use one of the three robust methods. The methods RANSAC, LMeDS and RHO try many different
random subsets of the corresponding point pairs (of four pairs each, collinear pairs are discarded), estimate the homography matrix
using this subset and a simple least-squares algorithm, and then compute the quality/goodness of the
computed homography (which is the number of inliers for RANSAC or the least median re-projection error for
LMeDS). The best subset is then used to produce the initial estimate of the homography matrix and
the mask of inliers/outliers.

Regardless of the method, robust or not, the computed homography matrix is refined further (using
inliers only in case of a robust method) with the Levenberg-Marquardt method to reduce the
re-projection error even more.

The methods RANSAC and RHO can handle practically any ratio of outliers but need a threshold to
distinguish inliers from outliers. The method LMeDS does not need any threshold but it works
correctly only when there are more than 50% of inliers. Finally, if there are no outliers and the
noise is rather small, use the default method (method=0).

The function is used to find initial intrinsic and extrinsic matrices. Homography matrix is
determined up to a scale. Thus, it is normalized so that \f$h_{33}=1\f$. Note that whenever an \f$H\f$ matrix
cannot be estimated, an empty one will be returned.

@sa
getAffineTransform, estimateAffine2D, estimateAffinePartial2D, getPerspectiveTransform, warpPerspective,
perspectiveTransform
 */
CV_EXPORTS_W Mat findHomography( InputArray srcPoints, InputArray dstPoints,
                                 int method = 0, double ransacReprojThreshold = 3,
                                 OutputArray mask=noArray(), const int maxIters = 2000,
                                 const double confidence = 0.995);

/** @overload */
CV_EXPORTS Mat findHomography( InputArray srcPoints, InputArray dstPoints,
                               OutputArray mask, int method = 0, double ransacReprojThreshold = 3 );


CV_EXPORTS_W Mat findHomography(InputArray srcPoints, InputArray dstPoints, OutputArray mask,
                   const UsacParams &params);

/** @brief Computes an RQ decomposition of 3x3 matrices.

@param src 3x3 input matrix.
@param mtxR Output 3x3 upper-triangular matrix.
@param mtxQ Output 3x3 orthogonal matrix.
@param Qx Optional output 3x3 rotation matrix around x-axis.
@param Qy Optional output 3x3 rotation matrix around y-axis.
@param Qz Optional output 3x3 rotation matrix around z-axis.

The function computes a RQ decomposition using the given rotations. This function is used in
#decomposeProjectionMatrix to decompose the left 3x3 submatrix of a projection matrix into a camera
and a rotation matrix.

It optionally returns three rotation matrices, one for each axis, and the three Euler angles in
degrees (as the return value) that could be used in OpenGL. Note, there is always more than one
sequence of rotations about the three principal axes that results in the same orientation of an
object, e.g. see @cite Slabaugh . Returned tree rotation matrices and corresponding three Euler angles
are only one of the possible solutions.
 */
CV_EXPORTS_W Vec3d RQDecomp3x3( InputArray src, OutputArray mtxR, OutputArray mtxQ,
                                OutputArray Qx = noArray(),
                                OutputArray Qy = noArray(),
                                OutputArray Qz = noArray());

/** @brief Decomposes a projection matrix into a rotation matrix and a camera intrinsic matrix.

@param projMatrix 3x4 input projection matrix P.
@param cameraMatrix Output 3x3 camera intrinsic matrix \f$\cameramatrix{A}\f$.
@param rotMatrix Output 3x3 external rotation matrix R.
@param transVect Output 4x1 translation vector T.
@param rotMatrixX Optional 3x3 rotation matrix around x-axis.
@param rotMatrixY Optional 3x3 rotation matrix around y-axis.
@param rotMatrixZ Optional 3x3 rotation matrix around z-axis.
@param eulerAngles Optional three-element vector containing three Euler angles of rotation in
degrees.

The function computes a decomposition of a projection matrix into a calibration and a rotation
matrix and the position of a camera.

It optionally returns three rotation matrices, one for each axis, and three Euler angles that could
be used in OpenGL. Note, there is always more than one sequence of rotations about the three
principal axes that results in the same orientation of an object, e.g. see @cite Slabaugh . Returned
tree rotation matrices and corresponding three Euler angles are only one of the possible solutions.

The function is based on RQDecomp3x3 .
 */
CV_EXPORTS_W void decomposeProjectionMatrix( InputArray projMatrix, OutputArray cameraMatrix,
                                             OutputArray rotMatrix, OutputArray transVect,
                                             OutputArray rotMatrixX = noArray(),
                                             OutputArray rotMatrixY = noArray(),
                                             OutputArray rotMatrixZ = noArray(),
                                             OutputArray eulerAngles =noArray() );

/** @brief Computes partial derivatives of the matrix product for each multiplied matrix.

@param A First multiplied matrix.
@param B Second multiplied matrix.
@param dABdA First output derivative matrix d(A\*B)/dA of size
\f$\texttt{A.rows*B.cols} \times {A.rows*A.cols}\f$ .
@param dABdB Second output derivative matrix d(A\*B)/dB of size
\f$\texttt{A.rows*B.cols} \times {B.rows*B.cols}\f$ .

The function computes partial derivatives of the elements of the matrix product \f$A*B\f$ with regard to
the elements of each of the two input matrices. The function is used to compute the Jacobian
matrices in #stereoCalibrate but can also be used in any other similar optimization function.
 */
CV_EXPORTS_W void matMulDeriv( InputArray A, InputArray B, OutputArray dABdA, OutputArray dABdB );

/** @brief Combines two rotation-and-shift transformations.

@param rvec1 First rotation vector.
@param tvec1 First translation vector.
@param rvec2 Second rotation vector.
@param tvec2 Second translation vector.
@param rvec3 Output rotation vector of the superposition.
@param tvec3 Output translation vector of the superposition.
@param dr3dr1 Optional output derivative of rvec3 with regard to rvec1
@param dr3dt1 Optional output derivative of rvec3 with regard to tvec1
@param dr3dr2 Optional output derivative of rvec3 with regard to rvec2
@param dr3dt2 Optional output derivative of rvec3 with regard to tvec2
@param dt3dr1 Optional output derivative of tvec3 with regard to rvec1
@param dt3dt1 Optional output derivative of tvec3 with regard to tvec1
@param dt3dr2 Optional output derivative of tvec3 with regard to rvec2
@param dt3dt2 Optional output derivative of tvec3 with regard to tvec2

The functions compute:

\f[\begin{array}{l} \texttt{rvec3} =  \mathrm{rodrigues} ^{-1} \left ( \mathrm{rodrigues} ( \texttt{rvec2} )  \cdot \mathrm{rodrigues} ( \texttt{rvec1} ) \right )  \\ \texttt{tvec3} =  \mathrm{rodrigues} ( \texttt{rvec2} )  \cdot \texttt{tvec1} +  \texttt{tvec2} \end{array} ,\f]

where \f$\mathrm{rodrigues}\f$ denotes a rotation vector to a rotation matrix transformation, and
\f$\mathrm{rodrigues}^{-1}\f$ denotes the inverse transformation. See Rodrigues for details.

Also, the functions can compute the derivatives of the output vectors with regards to the input
vectors (see matMulDeriv ). The functions are used inside #stereoCalibrate but can also be used in
your own code where Levenberg-Marquardt or another gradient-based solver is used to optimize a
function that contains a matrix multiplication.
 */
CV_EXPORTS_W void composeRT( InputArray rvec1, InputArray tvec1,
                             InputArray rvec2, InputArray tvec2,
                             OutputArray rvec3, OutputArray tvec3,
                             OutputArray dr3dr1 = noArray(), OutputArray dr3dt1 = noArray(),
                             OutputArray dr3dr2 = noArray(), OutputArray dr3dt2 = noArray(),
                             OutputArray dt3dr1 = noArray(), OutputArray dt3dt1 = noArray(),
                             OutputArray dt3dr2 = noArray(), OutputArray dt3dt2 = noArray() );

/** @brief Projects 3D points to an image plane.

@param objectPoints Array of object points expressed wrt. the world coordinate frame. A 3xN/Nx3
1-channel or 1xN/Nx1 3-channel (or vector\<Point3f\> ), where N is the number of points in the view.
@param rvec The rotation vector (@ref Rodrigues) that, together with tvec, performs a change of
basis from world to camera coordinate system, see @ref calibrateCamera for details.
@param tvec The translation vector, see parameter description above.
@param cameraMatrix Camera intrinsic matrix \f$\cameramatrix{A}\f$ .
@param distCoeffs Input vector of distortion coefficients
\f$\distcoeffs\f$ . If the vector is empty, the zero distortion coefficients are assumed.
@param imagePoints Output array of image points, 1xN/Nx1 2-channel, or
vector\<Point2f\> .
@param jacobian Optional output 2Nx(10+\<numDistCoeffs\>) jacobian matrix of derivatives of image
points with respect to components of the rotation vector, translation vector, focal lengths,
coordinates of the principal point and the distortion coefficients. In the old interface different
components of the jacobian are returned via different output parameters.
@param aspectRatio Optional "fixed aspect ratio" parameter. If the parameter is not 0, the
function assumes that the aspect ratio (\f$f_x / f_y\f$) is fixed and correspondingly adjusts the
jacobian matrix.

The function computes the 2D projections of 3D points to the image plane, given intrinsic and
extrinsic camera parameters. Optionally, the function computes Jacobians -matrices of partial
derivatives of image points coordinates (as functions of all the input parameters) with respect to
the particular parameters, intrinsic and/or extrinsic. The Jacobians are used during the global
optimization in @ref calibrateCamera, @ref solvePnP, and @ref stereoCalibrate. The function itself
can also be used to compute a re-projection error, given the current intrinsic and extrinsic
parameters.

@note By setting rvec = tvec = \f$[0, 0, 0]\f$, or by setting cameraMatrix to a 3x3 identity matrix,
or by passing zero distortion coefficients, one can get various useful partial cases of the
function. This means, one can compute the distorted coordinates for a sparse set of points or apply
a perspective transformation (and also compute the derivatives) in the ideal zero-distortion setup.
 */
CV_EXPORTS_W void projectPoints( InputArray objectPoints,
                                 InputArray rvec, InputArray tvec,
                                 InputArray cameraMatrix, InputArray distCoeffs,
                                 OutputArray imagePoints,
                                 OutputArray jacobian = noArray(),
                                 double aspectRatio = 0 );

/** @example samples/cpp/tutorial_code/features2D/Homography/homography_from_camera_displacement.cpp
An example program about homography from the camera displacement

Check @ref tutorial_homography "the corresponding tutorial" for more details
*/

/** @brief Finds an object pose from 3D-2D point correspondences.

@see @ref calib3d_solvePnP

This function returns the rotation and the translation vectors that transform a 3D point expressed in the object
coordinate frame to the camera coordinate frame, using different methods:
- P3P methods (@ref SOLVEPNP_P3P, @ref SOLVEPNP_AP3P): need 4 input points to return a unique solution.
- @ref SOLVEPNP_IPPE Input points must be >= 4 and object points must be coplanar.
- @ref SOLVEPNP_IPPE_SQUARE Special case suitable for marker pose estimation.
Number of input points must be 4. Object points must be defined in the following order:
  - point 0: [-squareLength / 2,  squareLength / 2, 0]
  - point 1: [ squareLength / 2,  squareLength / 2, 0]
  - point 2: [ squareLength / 2, -squareLength / 2, 0]
  - point 3: [-squareLength / 2, -squareLength / 2, 0]
- for all the other flags, number of input points must be >= 4 and object points can be in any configuration.

@param objectPoints Array of object points in the object coordinate space, Nx3 1-channel or
1xN/Nx1 3-channel, where N is the number of points. vector\<Point3d\> can be also passed here.
@param imagePoints Array of corresponding image points, Nx2 1-channel or 1xN/Nx1 2-channel,
where N is the number of points. vector\<Point2d\> can be also passed here.
@param cameraMatrix Input camera intrinsic matrix \f$\cameramatrix{A}\f$ .
@param distCoeffs Input vector of distortion coefficients
\f$\distcoeffs\f$. If the vector is NULL/empty, the zero distortion coefficients are
assumed.
@param rvec Output rotation vector (see @ref Rodrigues ) that, together with tvec, brings points from
the model coordinate system to the camera coordinate system.
@param tvec Output translation vector.
@param useExtrinsicGuess Parameter used for #SOLVEPNP_ITERATIVE. If true (1), the function uses
the provided rvec and tvec values as initial approximations of the rotation and translation
vectors, respectively, and further optimizes them.
@param flags Method for solving a PnP problem: see @ref calib3d_solvePnP_flags

More information about Perspective-n-Points is described in @ref calib3d_solvePnP

@note
   -   An example of how to use solvePnP for planar augmented reality can be found at
        opencv_source_code/samples/python/plane_ar.py
   -   If you are using Python:
        - Numpy array slices won't work as input because solvePnP requires contiguous
        arrays (enforced by the assertion using cv::Mat::checkVector() around line 55 of
        modules/calib3d/src/solvepnp.cpp version 2.4.9)
        - The P3P algorithm requires image points to be in an array of shape (N,1,2) due
        to its calling of #undistortPoints (around line 75 of modules/calib3d/src/solvepnp.cpp version 2.4.9)
        which requires 2-channel information.
        - Thus, given some data D = np.array(...) where D.shape = (N,M), in order to use a subset of
        it as, e.g., imagePoints, one must effectively copy it into a new array: imagePoints =
        np.ascontiguousarray(D[:,:2]).reshape((N,1,2))
   -   The methods @ref SOLVEPNP_DLS and @ref SOLVEPNP_UPNP cannot be used as the current implementations are
       unstable and sometimes give completely wrong results. If you pass one of these two
       flags, @ref SOLVEPNP_EPNP method will be used instead.
   -   The minimum number of points is 4 in the general case. In the case of @ref SOLVEPNP_P3P and @ref SOLVEPNP_AP3P
       methods, it is required to use exactly 4 points (the first 3 points are used to estimate all the solutions
       of the P3P problem, the last one is used to retain the best solution that minimizes the reprojection error).
   -   With @ref SOLVEPNP_ITERATIVE method and `useExtrinsicGuess=true`, the minimum number of points is 3 (3 points
       are sufficient to compute a pose but there are up to 4 solutions). The initial solution should be close to the
       global solution to converge.
   -   With @ref SOLVEPNP_IPPE input points must be >= 4 and object points must be coplanar.
   -   With @ref SOLVEPNP_IPPE_SQUARE this is a special case suitable for marker pose estimation.
       Number of input points must be 4. Object points must be defined in the following order:
         - point 0: [-squareLength / 2,  squareLength / 2, 0]
         - point 1: [ squareLength / 2,  squareLength / 2, 0]
         - point 2: [ squareLength / 2, -squareLength / 2, 0]
         - point 3: [-squareLength / 2, -squareLength / 2, 0]
    -  With @ref SOLVEPNP_SQPNP input points must be >= 3
 */
CV_EXPORTS_W bool solvePnP( InputArray objectPoints, InputArray imagePoints,
                            InputArray cameraMatrix, InputArray distCoeffs,
                            OutputArray rvec, OutputArray tvec,
                            bool useExtrinsicGuess = false, int flags = SOLVEPNP_ITERATIVE );

/** @brief Finds an object pose from 3D-2D point correspondences using the RANSAC scheme.

@see @ref calib3d_solvePnP

@param objectPoints Array of object points in the object coordinate space, Nx3 1-channel or
1xN/Nx1 3-channel, where N is the number of points. vector\<Point3d\> can be also passed here.
@param imagePoints Array of corresponding image points, Nx2 1-channel or 1xN/Nx1 2-channel,
where N is the number of points. vector\<Point2d\> can be also passed here.
@param cameraMatrix Input camera intrinsic matrix \f$\cameramatrix{A}\f$ .
@param distCoeffs Input vector of distortion coefficients
\f$\distcoeffs\f$. If the vector is NULL/empty, the zero distortion coefficients are
assumed.
@param rvec Output rotation vector (see @ref Rodrigues ) that, together with tvec, brings points from
the model coordinate system to the camera coordinate system.
@param tvec Output translation vector.
@param useExtrinsicGuess Parameter used for @ref SOLVEPNP_ITERATIVE. If true (1), the function uses
the provided rvec and tvec values as initial approximations of the rotation and translation
vectors, respectively, and further optimizes them.
@param iterationsCount Number of iterations.
@param reprojectionError Inlier threshold value used by the RANSAC procedure. The parameter value
is the maximum allowed distance between the observed and computed point projections to consider it
an inlier.
@param confidence The probability that the algorithm produces a useful result.
@param inliers Output vector that contains indices of inliers in objectPoints and imagePoints .
@param flags Method for solving a PnP problem (see @ref solvePnP ).

The function estimates an object pose given a set of object points, their corresponding image
projections, as well as the camera intrinsic matrix and the distortion coefficients. This function finds such
a pose that minimizes reprojection error, that is, the sum of squared distances between the observed
projections imagePoints and the projected (using @ref projectPoints ) objectPoints. The use of RANSAC
makes the function resistant to outliers.

@note
   -   An example of how to use solvePNPRansac for object detection can be found at
        opencv_source_code/samples/cpp/tutorial_code/calib3d/real_time_pose_estimation/
   -   The default method used to estimate the camera pose for the Minimal Sample Sets step
       is #SOLVEPNP_EPNP. Exceptions are:
         - if you choose #SOLVEPNP_P3P or #SOLVEPNP_AP3P, these methods will be used.
         - if the number of input points is equal to 4, #SOLVEPNP_P3P is used.
   -   The method used to estimate the camera pose using all the inliers is defined by the
       flags parameters unless it is equal to #SOLVEPNP_P3P or #SOLVEPNP_AP3P. In this case,
       the method #SOLVEPNP_EPNP will be used instead.
 */
CV_EXPORTS_W bool solvePnPRansac( InputArray objectPoints, InputArray imagePoints,
                                  InputArray cameraMatrix, InputArray distCoeffs,
                                  OutputArray rvec, OutputArray tvec,
                                  bool useExtrinsicGuess = false, int iterationsCount = 100,
                                  float reprojectionError = 8.0, double confidence = 0.99,
                                  OutputArray inliers = noArray(), int flags = SOLVEPNP_ITERATIVE );


/*
Finds rotation and translation vector.
If cameraMatrix is given then run P3P. Otherwise run linear P6P and output cameraMatrix too.
*/
CV_EXPORTS_W bool solvePnPRansac( InputArray objectPoints, InputArray imagePoints,
                     InputOutputArray cameraMatrix, InputArray distCoeffs,
                     OutputArray rvec, OutputArray tvec, OutputArray inliers,
                     const UsacParams &params=UsacParams());

/** @brief Finds an object pose from 3 3D-2D point correspondences.

@see @ref calib3d_solvePnP

@param objectPoints Array of object points in the object coordinate space, 3x3 1-channel or
1x3/3x1 3-channel. vector\<Point3f\> can be also passed here.
@param imagePoints Array of corresponding image points, 3x2 1-channel or 1x3/3x1 2-channel.
 vector\<Point2f\> can be also passed here.
@param cameraMatrix Input camera intrinsic matrix \f$\cameramatrix{A}\f$ .
@param distCoeffs Input vector of distortion coefficients
\f$\distcoeffs\f$. If the vector is NULL/empty, the zero distortion coefficients are
assumed.
@param rvecs Output rotation vectors (see @ref Rodrigues ) that, together with tvecs, brings points from
the model coordinate system to the camera coordinate system. A P3P problem has up to 4 solutions.
@param tvecs Output translation vectors.
@param flags Method for solving a P3P problem:
-   @ref SOLVEPNP_P3P Method is based on the paper of X.S. Gao, X.-R. Hou, J. Tang, H.-F. Chang
"Complete Solution Classification for the Perspective-Three-Point Problem" (@cite gao2003complete).
-   @ref SOLVEPNP_AP3P Method is based on the paper of T. Ke and S. Roumeliotis.
"An Efficient Algebraic Solution to the Perspective-Three-Point Problem" (@cite Ke17).

The function estimates the object pose given 3 object points, their corresponding image
projections, as well as the camera intrinsic matrix and the distortion coefficients.

@note
The solutions are sorted by reprojection errors (lowest to highest).
 */
CV_EXPORTS_W int solveP3P( InputArray objectPoints, InputArray imagePoints,
                           InputArray cameraMatrix, InputArray distCoeffs,
                           OutputArrayOfArrays rvecs, OutputArrayOfArrays tvecs,
                           int flags );

/** @brief Refine a pose (the translation and the rotation that transform a 3D point expressed in the object coordinate frame
to the camera coordinate frame) from a 3D-2D point correspondences and starting from an initial solution.

@see @ref calib3d_solvePnP

@param objectPoints Array of object points in the object coordinate space, Nx3 1-channel or 1xN/Nx1 3-channel,
where N is the number of points. vector\<Point3d\> can also be passed here.
@param imagePoints Array of corresponding image points, Nx2 1-channel or 1xN/Nx1 2-channel,
where N is the number of points. vector\<Point2d\> can also be passed here.
@param cameraMatrix Input camera intrinsic matrix \f$\cameramatrix{A}\f$ .
@param distCoeffs Input vector of distortion coefficients
\f$\distcoeffs\f$. If the vector is NULL/empty, the zero distortion coefficients are
assumed.
@param rvec Input/Output rotation vector (see @ref Rodrigues ) that, together with tvec, brings points from
the model coordinate system to the camera coordinate system. Input values are used as an initial solution.
@param tvec Input/Output translation vector. Input values are used as an initial solution.
@param criteria Criteria when to stop the Levenberg-Marquard iterative algorithm.

The function refines the object pose given at least 3 object points, their corresponding image
projections, an initial solution for the rotation and translation vector,
as well as the camera intrinsic matrix and the distortion coefficients.
The function minimizes the projection error with respect to the rotation and the translation vectors, according
to a Levenberg-Marquardt iterative minimization @cite Madsen04 @cite Eade13 process.
 */
CV_EXPORTS_W void solvePnPRefineLM( InputArray objectPoints, InputArray imagePoints,
                                    InputArray cameraMatrix, InputArray distCoeffs,
                                    InputOutputArray rvec, InputOutputArray tvec,
                                    TermCriteria criteria = TermCriteria(TermCriteria::EPS + TermCriteria::COUNT, 20, FLT_EPSILON));

/** @brief Refine a pose (the translation and the rotation that transform a 3D point expressed in the object coordinate frame
to the camera coordinate frame) from a 3D-2D point correspondences and starting from an initial solution.

@see @ref calib3d_solvePnP

@param objectPoints Array of object points in the object coordinate space, Nx3 1-channel or 1xN/Nx1 3-channel,
where N is the number of points. vector\<Point3d\> can also be passed here.
@param imagePoints Array of corresponding image points, Nx2 1-channel or 1xN/Nx1 2-channel,
where N is the number of points. vector\<Point2d\> can also be passed here.
@param cameraMatrix Input camera intrinsic matrix \f$\cameramatrix{A}\f$ .
@param distCoeffs Input vector of distortion coefficients
\f$\distcoeffs\f$. If the vector is NULL/empty, the zero distortion coefficients are
assumed.
@param rvec Input/Output rotation vector (see @ref Rodrigues ) that, together with tvec, brings points from
the model coordinate system to the camera coordinate system. Input values are used as an initial solution.
@param tvec Input/Output translation vector. Input values are used as an initial solution.
@param criteria Criteria when to stop the Levenberg-Marquard iterative algorithm.
@param VVSlambda Gain for the virtual visual servoing control law, equivalent to the \f$\alpha\f$
gain in the Damped Gauss-Newton formulation.

The function refines the object pose given at least 3 object points, their corresponding image
projections, an initial solution for the rotation and translation vector,
as well as the camera intrinsic matrix and the distortion coefficients.
The function minimizes the projection error with respect to the rotation and the translation vectors, using a
virtual visual servoing (VVS) @cite Chaumette06 @cite Marchand16 scheme.
 */
CV_EXPORTS_W void solvePnPRefineVVS( InputArray objectPoints, InputArray imagePoints,
                                     InputArray cameraMatrix, InputArray distCoeffs,
                                     InputOutputArray rvec, InputOutputArray tvec,
                                     TermCriteria criteria = TermCriteria(TermCriteria::EPS + TermCriteria::COUNT, 20, FLT_EPSILON),
                                     double VVSlambda = 1);

/** @brief Finds an object pose from 3D-2D point correspondences.

@see @ref calib3d_solvePnP

This function returns a list of all the possible solutions (a solution is a <rotation vector, translation vector>
couple), depending on the number of input points and the chosen method:
- P3P methods (@ref SOLVEPNP_P3P, @ref SOLVEPNP_AP3P): 3 or 4 input points. Number of returned solutions can be between 0 and 4 with 3 input points.
- @ref SOLVEPNP_IPPE Input points must be >= 4 and object points must be coplanar. Returns 2 solutions.
- @ref SOLVEPNP_IPPE_SQUARE Special case suitable for marker pose estimation.
Number of input points must be 4 and 2 solutions are returned. Object points must be defined in the following order:
  - point 0: [-squareLength / 2,  squareLength / 2, 0]
  - point 1: [ squareLength / 2,  squareLength / 2, 0]
  - point 2: [ squareLength / 2, -squareLength / 2, 0]
  - point 3: [-squareLength / 2, -squareLength / 2, 0]
- for all the other flags, number of input points must be >= 4 and object points can be in any configuration.
Only 1 solution is returned.

@param objectPoints Array of object points in the object coordinate space, Nx3 1-channel or
1xN/Nx1 3-channel, where N is the number of points. vector\<Point3d\> can be also passed here.
@param imagePoints Array of corresponding image points, Nx2 1-channel or 1xN/Nx1 2-channel,
where N is the number of points. vector\<Point2d\> can be also passed here.
@param cameraMatrix Input camera intrinsic matrix \f$\cameramatrix{A}\f$ .
@param distCoeffs Input vector of distortion coefficients
\f$\distcoeffs\f$. If the vector is NULL/empty, the zero distortion coefficients are
assumed.
@param rvecs Vector of output rotation vectors (see @ref Rodrigues ) that, together with tvecs, brings points from
the model coordinate system to the camera coordinate system.
@param tvecs Vector of output translation vectors.
@param useExtrinsicGuess Parameter used for #SOLVEPNP_ITERATIVE. If true (1), the function uses
the provided rvec and tvec values as initial approximations of the rotation and translation
vectors, respectively, and further optimizes them.
<<<<<<< HEAD
@param flags Method for solving a PnP problem:
-   @ref SOLVEPNP_ITERATIVE Iterative method is based on a Levenberg-Marquardt optimization. In
this case the function finds such a pose that minimizes reprojection error, that is the sum
of squared distances between the observed projections imagePoints and the projected (using
 #projectPoints ) objectPoints .
-   @ref SOLVEPNP_P3P Method is based on the paper of X.S. Gao, X.-R. Hou, J. Tang, H.-F. Chang
"Complete Solution Classification for the Perspective-Three-Point Problem" (@cite gao2003complete).
In this case the function requires exactly four object and image points.
-   @ref SOLVEPNP_AP3P Method is based on the paper of T. Ke, S. Roumeliotis
"An Efficient Algebraic Solution to the Perspective-Three-Point Problem" (@cite Ke17).
In this case the function requires exactly four object and image points.
-   @ref SOLVEPNP_EPNP Method has been introduced by F.Moreno-Noguer, V.Lepetit and P.Fua in the
paper "EPnP: Efficient Perspective-n-Point Camera Pose Estimation" (@cite lepetit2009epnp).
-   @ref SOLVEPNP_DLS **Broken implementation. Using this flag will fallback to EPnP.** \n
Method is based on the paper of Joel A. Hesch and Stergios I. Roumeliotis.
"A Direct Least-Squares (DLS) Method for PnP" (@cite hesch2011direct).
-   @ref SOLVEPNP_UPNP **Broken implementation. Using this flag will fallback to EPnP.** \n
Method is based on the paper of A.Penate-Sanchez, J.Andrade-Cetto,
F.Moreno-Noguer. "Exhaustive Linearization for Robust Camera Pose and Focal Length
Estimation" (@cite penate2013exhaustive). In this case the function also estimates the parameters \f$f_x\f$ and \f$f_y\f$
assuming that both have the same value. Then the cameraMatrix is updated with the estimated
focal length.
-   @ref SOLVEPNP_IPPE Method is based on the paper of T. Collins and A. Bartoli.
"Infinitesimal Plane-Based Pose Estimation" (@cite Collins14). This method requires coplanar object points.
-   @ref SOLVEPNP_IPPE_SQUARE Method is based on the paper of Toby Collins and Adrien Bartoli.
"Infinitesimal Plane-Based Pose Estimation" (@cite Collins14). This method is suitable for marker pose estimation.
It requires 4 coplanar object points defined in the following order:
  - point 0: [-squareLength / 2,  squareLength / 2, 0]
  - point 1: [ squareLength / 2,  squareLength / 2, 0]
  - point 2: [ squareLength / 2, -squareLength / 2, 0]
  - point 3: [-squareLength / 2, -squareLength / 2, 0]
=======
@param flags Method for solving a PnP problem: see @ref calib3d_solvePnP_flags
>>>>>>> 655d381e
@param rvec Rotation vector used to initialize an iterative PnP refinement algorithm, when flag is @ref SOLVEPNP_ITERATIVE
and useExtrinsicGuess is set to true.
@param tvec Translation vector used to initialize an iterative PnP refinement algorithm, when flag is @ref SOLVEPNP_ITERATIVE
and useExtrinsicGuess is set to true.
@param reprojectionError Optional vector of reprojection error, that is the RMS error
(\f$ \text{RMSE} = \sqrt{\frac{\sum_{i}^{N} \left ( \hat{y_i} - y_i \right )^2}{N}} \f$) between the input image points
and the 3D object points projected with the estimated pose.

More information is described in @ref calib3d_solvePnP

@note
   -   An example of how to use solvePnP for planar augmented reality can be found at
        opencv_source_code/samples/python/plane_ar.py
   -   If you are using Python:
        - Numpy array slices won't work as input because solvePnP requires contiguous
        arrays (enforced by the assertion using cv::Mat::checkVector() around line 55 of
        modules/calib3d/src/solvepnp.cpp version 2.4.9)
        - The P3P algorithm requires image points to be in an array of shape (N,1,2) due
        to its calling of #undistortPoints (around line 75 of modules/calib3d/src/solvepnp.cpp version 2.4.9)
        which requires 2-channel information.
        - Thus, given some data D = np.array(...) where D.shape = (N,M), in order to use a subset of
        it as, e.g., imagePoints, one must effectively copy it into a new array: imagePoints =
        np.ascontiguousarray(D[:,:2]).reshape((N,1,2))
   -   The methods @ref SOLVEPNP_DLS and @ref SOLVEPNP_UPNP cannot be used as the current implementations are
       unstable and sometimes give completely wrong results. If you pass one of these two
       flags, @ref SOLVEPNP_EPNP method will be used instead.
   -   The minimum number of points is 4 in the general case. In the case of @ref SOLVEPNP_P3P and @ref SOLVEPNP_AP3P
       methods, it is required to use exactly 4 points (the first 3 points are used to estimate all the solutions
       of the P3P problem, the last one is used to retain the best solution that minimizes the reprojection error).
   -   With @ref SOLVEPNP_ITERATIVE method and `useExtrinsicGuess=true`, the minimum number of points is 3 (3 points
       are sufficient to compute a pose but there are up to 4 solutions). The initial solution should be close to the
       global solution to converge.
   -   With @ref SOLVEPNP_IPPE input points must be >= 4 and object points must be coplanar.
   -   With @ref SOLVEPNP_IPPE_SQUARE this is a special case suitable for marker pose estimation.
       Number of input points must be 4. Object points must be defined in the following order:
         - point 0: [-squareLength / 2,  squareLength / 2, 0]
         - point 1: [ squareLength / 2,  squareLength / 2, 0]
         - point 2: [ squareLength / 2, -squareLength / 2, 0]
         - point 3: [-squareLength / 2, -squareLength / 2, 0]
 */
CV_EXPORTS_W int solvePnPGeneric( InputArray objectPoints, InputArray imagePoints,
                                  InputArray cameraMatrix, InputArray distCoeffs,
                                  OutputArrayOfArrays rvecs, OutputArrayOfArrays tvecs,
                                  bool useExtrinsicGuess = false, SolvePnPMethod flags = SOLVEPNP_ITERATIVE,
                                  InputArray rvec = noArray(), InputArray tvec = noArray(),
                                  OutputArray reprojectionError = noArray() );

/** @brief Finds an initial camera intrinsic matrix from 3D-2D point correspondences.

@param objectPoints Vector of vectors of the calibration pattern points in the calibration pattern
coordinate space. In the old interface all the per-view vectors are concatenated. See
#calibrateCamera for details.
@param imagePoints Vector of vectors of the projections of the calibration pattern points. In the
old interface all the per-view vectors are concatenated.
@param imageSize Image size in pixels used to initialize the principal point.
@param aspectRatio If it is zero or negative, both \f$f_x\f$ and \f$f_y\f$ are estimated independently.
Otherwise, \f$f_x = f_y * \texttt{aspectRatio}\f$ .

The function estimates and returns an initial camera intrinsic matrix for the camera calibration process.
Currently, the function only supports planar calibration patterns, which are patterns where each
object point has z-coordinate =0.
 */
CV_EXPORTS_W Mat initCameraMatrix2D( InputArrayOfArrays objectPoints,
                                     InputArrayOfArrays imagePoints,
                                     Size imageSize, double aspectRatio = 1.0 );

/** @brief Finds the positions of internal corners of the chessboard.

@param image Source chessboard view. It must be an 8-bit grayscale or color image.
@param patternSize Number of inner corners per a chessboard row and column
( patternSize = cv::Size(points_per_row,points_per_colum) = cv::Size(columns,rows) ).
@param corners Output array of detected corners.
@param flags Various operation flags that can be zero or a combination of the following values:
-   @ref CALIB_CB_ADAPTIVE_THRESH Use adaptive thresholding to convert the image to black
and white, rather than a fixed threshold level (computed from the average image brightness).
-   @ref CALIB_CB_NORMALIZE_IMAGE Normalize the image gamma with equalizeHist before
applying fixed or adaptive thresholding.
-   @ref CALIB_CB_FILTER_QUADS Use additional criteria (like contour area, perimeter,
square-like shape) to filter out false quads extracted at the contour retrieval stage.
-   @ref CALIB_CB_FAST_CHECK Run a fast check on the image that looks for chessboard corners,
and shortcut the call if none is found. This can drastically speed up the call in the
degenerate condition when no chessboard is observed.

The function attempts to determine whether the input image is a view of the chessboard pattern and
locate the internal chessboard corners. The function returns a non-zero value if all of the corners
are found and they are placed in a certain order (row by row, left to right in every row).
Otherwise, if the function fails to find all the corners or reorder them, it returns 0. For example,
a regular chessboard has 8 x 8 squares and 7 x 7 internal corners, that is, points where the black
squares touch each other. The detected coordinates are approximate, and to determine their positions
more accurately, the function calls cornerSubPix. You also may use the function cornerSubPix with
different parameters if returned coordinates are not accurate enough.

Sample usage of detecting and drawing chessboard corners: :
@code
    Size patternsize(8,6); //interior number of corners
    Mat gray = ....; //source image
    vector<Point2f> corners; //this will be filled by the detected corners

    //CALIB_CB_FAST_CHECK saves a lot of time on images
    //that do not contain any chessboard corners
    bool patternfound = findChessboardCorners(gray, patternsize, corners,
            CALIB_CB_ADAPTIVE_THRESH + CALIB_CB_NORMALIZE_IMAGE
            + CALIB_CB_FAST_CHECK);

    if(patternfound)
      cornerSubPix(gray, corners, Size(11, 11), Size(-1, -1),
        TermCriteria(CV_TERMCRIT_EPS + CV_TERMCRIT_ITER, 30, 0.1));

    drawChessboardCorners(img, patternsize, Mat(corners), patternfound);
@endcode
@note The function requires white space (like a square-thick border, the wider the better) around
the board to make the detection more robust in various environments. Otherwise, if there is no
border and the background is dark, the outer black squares cannot be segmented properly and so the
square grouping and ordering algorithm fails.

Use gen_pattern.py (@ref tutorial_camera_calibration_pattern) to create checkerboard.
 */
CV_EXPORTS_W bool findChessboardCorners( InputArray image, Size patternSize, OutputArray corners,
                                         int flags = CALIB_CB_ADAPTIVE_THRESH + CALIB_CB_NORMALIZE_IMAGE );

/*
   Checks whether the image contains chessboard of the specific size or not.
   If yes, nonzero value is returned.
*/
CV_EXPORTS_W bool checkChessboard(InputArray img, Size size);

/** @brief Finds the positions of internal corners of the chessboard using a sector based approach.

@param image Source chessboard view. It must be an 8-bit grayscale or color image.
@param patternSize Number of inner corners per a chessboard row and column
( patternSize = cv::Size(points_per_row,points_per_colum) = cv::Size(columns,rows) ).
@param corners Output array of detected corners.
@param flags Various operation flags that can be zero or a combination of the following values:
-   @ref CALIB_CB_NORMALIZE_IMAGE Normalize the image gamma with equalizeHist before detection.
-   @ref CALIB_CB_EXHAUSTIVE Run an exhaustive search to improve detection rate.
-   @ref CALIB_CB_ACCURACY Up sample input image to improve sub-pixel accuracy due to aliasing effects.
-   @ref CALIB_CB_LARGER The detected pattern is allowed to be larger than patternSize (see description).
-   @ref CALIB_CB_MARKER The detected pattern must have a marker (see description).
This should be used if an accurate camera calibration is required.
@param meta Optional output arrray of detected corners (CV_8UC1 and size = cv::Size(columns,rows)).
Each entry stands for one corner of the pattern and can have one of the following values:
-   0 = no meta data attached
-   1 = left-top corner of a black cell
-   2 = left-top corner of a white cell
-   3 = left-top corner of a black cell with a white marker dot
-   4 = left-top corner of a white cell with a black marker dot (pattern origin in case of markers otherwise first corner)

The function is analog to #findChessboardCorners but uses a localized radon
transformation approximated by box filters being more robust to all sort of
noise, faster on larger images and is able to directly return the sub-pixel
position of the internal chessboard corners. The Method is based on the paper
@cite duda2018 "Accurate Detection and Localization of Checkerboard Corners for
Calibration" demonstrating that the returned sub-pixel positions are more
accurate than the one returned by cornerSubPix allowing a precise camera
calibration for demanding applications.

In the case, the flags @ref CALIB_CB_LARGER or @ref CALIB_CB_MARKER are given,
the result can be recovered from the optional meta array. Both flags are
helpful to use calibration patterns exceeding the field of view of the camera.
These oversized patterns allow more accurate calibrations as corners can be
utilized, which are as close as possible to the image borders.  For a
consistent coordinate system across all images, the optional marker (see image
below) can be used to move the origin of the board to the location where the
black circle is located.

@note The function requires a white boarder with roughly the same width as one
of the checkerboard fields around the whole board to improve the detection in
various environments. In addition, because of the localized radon
transformation it is beneficial to use round corners for the field corners
which are located on the outside of the board. The following figure illustrates
a sample checkerboard optimized for the detection. However, any other checkerboard
can be used as well.

Use gen_pattern.py (@ref tutorial_camera_calibration_pattern) to create checkerboard.
![Checkerboard](pics/checkerboard_radon.png)
 */
CV_EXPORTS_AS(findChessboardCornersSBWithMeta)
bool findChessboardCornersSB(InputArray image,Size patternSize, OutputArray corners,
                             int flags,OutputArray meta);
/** @overload */
CV_EXPORTS_W inline
bool findChessboardCornersSB(InputArray image, Size patternSize, OutputArray corners,
                             int flags = 0)
{
    return findChessboardCornersSB(image, patternSize, corners, flags, noArray());
}

/** @brief Estimates the sharpness of a detected chessboard.

Image sharpness, as well as brightness, are a critical parameter for accuracte
camera calibration. For accessing these parameters for filtering out
problematic calibraiton images, this method calculates edge profiles by traveling from
black to white chessboard cell centers. Based on this, the number of pixels is
calculated required to transit from black to white. This width of the
transition area is a good indication of how sharp the chessboard is imaged
and should be below ~3.0 pixels.

@param image Gray image used to find chessboard corners
@param patternSize Size of a found chessboard pattern
@param corners Corners found by #findChessboardCornersSB
@param rise_distance Rise distance 0.8 means 10% ... 90% of the final signal strength
@param vertical By default edge responses for horizontal lines are calculated
@param sharpness Optional output array with a sharpness value for calculated edge responses (see description)

The optional sharpness array is of type CV_32FC1 and has for each calculated
profile one row with the following five entries:
* 0 = x coordinate of the underlying edge in the image
* 1 = y coordinate of the underlying edge in the image
* 2 = width of the transition area (sharpness)
* 3 = signal strength in the black cell (min brightness)
* 4 = signal strength in the white cell (max brightness)

@return Scalar(average sharpness, average min brightness, average max brightness,0)
*/
CV_EXPORTS_W Scalar estimateChessboardSharpness(InputArray image, Size patternSize, InputArray corners,
                                                float rise_distance=0.8F,bool vertical=false,
                                                OutputArray sharpness=noArray());


//! finds subpixel-accurate positions of the chessboard corners
CV_EXPORTS_W bool find4QuadCornerSubpix( InputArray img, InputOutputArray corners, Size region_size );

/** @brief Renders the detected chessboard corners.

@param image Destination image. It must be an 8-bit color image.
@param patternSize Number of inner corners per a chessboard row and column
(patternSize = cv::Size(points_per_row,points_per_column)).
@param corners Array of detected corners, the output of #findChessboardCorners.
@param patternWasFound Parameter indicating whether the complete board was found or not. The
return value of #findChessboardCorners should be passed here.

The function draws individual chessboard corners detected either as red circles if the board was not
found, or as colored corners connected with lines if the board was found.
 */
CV_EXPORTS_W void drawChessboardCorners( InputOutputArray image, Size patternSize,
                                         InputArray corners, bool patternWasFound );

/** @brief Draw axes of the world/object coordinate system from pose estimation. @sa solvePnP

@param image Input/output image. It must have 1 or 3 channels. The number of channels is not altered.
@param cameraMatrix Input 3x3 floating-point matrix of camera intrinsic parameters.
\f$\cameramatrix{A}\f$
@param distCoeffs Input vector of distortion coefficients
\f$\distcoeffs\f$. If the vector is empty, the zero distortion coefficients are assumed.
@param rvec Rotation vector (see @ref Rodrigues ) that, together with tvec, brings points from
the model coordinate system to the camera coordinate system.
@param tvec Translation vector.
@param length Length of the painted axes in the same unit than tvec (usually in meters).
@param thickness Line thickness of the painted axes.

This function draws the axes of the world/object coordinate system w.r.t. to the camera frame.
OX is drawn in red, OY in green and OZ in blue.
 */
CV_EXPORTS_W void drawFrameAxes(InputOutputArray image, InputArray cameraMatrix, InputArray distCoeffs,
                                InputArray rvec, InputArray tvec, float length, int thickness=3);

struct CV_EXPORTS_W_SIMPLE CirclesGridFinderParameters
{
    CV_WRAP CirclesGridFinderParameters();
    CV_PROP_RW cv::Size2f densityNeighborhoodSize;
    CV_PROP_RW float minDensity;
    CV_PROP_RW int kmeansAttempts;
    CV_PROP_RW int minDistanceToAddKeypoint;
    CV_PROP_RW int keypointScale;
    CV_PROP_RW float minGraphConfidence;
    CV_PROP_RW float vertexGain;
    CV_PROP_RW float vertexPenalty;
    CV_PROP_RW float existingVertexGain;
    CV_PROP_RW float edgeGain;
    CV_PROP_RW float edgePenalty;
    CV_PROP_RW float convexHullFactor;
    CV_PROP_RW float minRNGEdgeSwitchDist;

    enum GridType
    {
      SYMMETRIC_GRID, ASYMMETRIC_GRID
    };
    GridType gridType;

    CV_PROP_RW float squareSize; //!< Distance between two adjacent points. Used by CALIB_CB_CLUSTERING.
    CV_PROP_RW float maxRectifiedDistance; //!< Max deviation from prediction. Used by CALIB_CB_CLUSTERING.
};

#ifndef DISABLE_OPENCV_3_COMPATIBILITY
typedef CirclesGridFinderParameters CirclesGridFinderParameters2;
#endif

/** @brief Finds centers in the grid of circles.

@param image grid view of input circles; it must be an 8-bit grayscale or color image.
@param patternSize number of circles per row and column
( patternSize = Size(points_per_row, points_per_colum) ).
@param centers output array of detected centers.
@param flags various operation flags that can be one of the following values:
-   @ref CALIB_CB_SYMMETRIC_GRID uses symmetric pattern of circles.
-   @ref CALIB_CB_ASYMMETRIC_GRID uses asymmetric pattern of circles.
-   @ref CALIB_CB_CLUSTERING uses a special algorithm for grid detection. It is more robust to
perspective distortions but much more sensitive to background clutter.
@param blobDetector feature detector that finds blobs like dark circles on light background.
                    If `blobDetector` is NULL then `image` represents Point2f array of candidates.
@param parameters struct for finding circles in a grid pattern.

The function attempts to determine whether the input image contains a grid of circles. If it is, the
function locates centers of the circles. The function returns a non-zero value if all of the centers
have been found and they have been placed in a certain order (row by row, left to right in every
row). Otherwise, if the function fails to find all the corners or reorder them, it returns 0.

Sample usage of detecting and drawing the centers of circles: :
@code
    Size patternsize(7,7); //number of centers
    Mat gray = ...; //source image
    vector<Point2f> centers; //this will be filled by the detected centers

    bool patternfound = findCirclesGrid(gray, patternsize, centers);

    drawChessboardCorners(img, patternsize, Mat(centers), patternfound);
@endcode
@note The function requires white space (like a square-thick border, the wider the better) around
the board to make the detection more robust in various environments.
 */
CV_EXPORTS_W bool findCirclesGrid( InputArray image, Size patternSize,
                                   OutputArray centers, int flags,
                                   const Ptr<FeatureDetector> &blobDetector,
                                   const CirclesGridFinderParameters& parameters);

/** @overload */
CV_EXPORTS_W bool findCirclesGrid( InputArray image, Size patternSize,
                                   OutputArray centers, int flags = CALIB_CB_SYMMETRIC_GRID,
                                   const Ptr<FeatureDetector> &blobDetector = SimpleBlobDetector::create());

/** @brief Finds the camera intrinsic and extrinsic parameters from several views of a calibration
pattern.

@param objectPoints In the new interface it is a vector of vectors of calibration pattern points in
the calibration pattern coordinate space (e.g. std::vector<std::vector<cv::Vec3f>>). The outer
vector contains as many elements as the number of pattern views. If the same calibration pattern
is shown in each view and it is fully visible, all the vectors will be the same. Although, it is
possible to use partially occluded patterns or even different patterns in different views. Then,
the vectors will be different. Although the points are 3D, they all lie in the calibration pattern's
XY coordinate plane (thus 0 in the Z-coordinate), if the used calibration pattern is a planar rig.
In the old interface all the vectors of object points from different views are concatenated
together.
@param imagePoints In the new interface it is a vector of vectors of the projections of calibration
pattern points (e.g. std::vector<std::vector<cv::Vec2f>>). imagePoints.size() and
objectPoints.size(), and imagePoints[i].size() and objectPoints[i].size() for each i, must be equal,
respectively. In the old interface all the vectors of object points from different views are
concatenated together.
@param imageSize Size of the image used only to initialize the camera intrinsic matrix.
@param cameraMatrix Input/output 3x3 floating-point camera intrinsic matrix
\f$\cameramatrix{A}\f$ . If @ref CALIB_USE_INTRINSIC_GUESS
and/or @ref CALIB_FIX_ASPECT_RATIO, @ref CALIB_FIX_PRINCIPAL_POINT or @ref CALIB_FIX_FOCAL_LENGTH
are specified, some or all of fx, fy, cx, cy must be initialized before calling the function.
@param distCoeffs Input/output vector of distortion coefficients
\f$\distcoeffs\f$.
@param rvecs Output vector of rotation vectors (@ref Rodrigues ) estimated for each pattern view
(e.g. std::vector<cv::Mat>>). That is, each i-th rotation vector together with the corresponding
i-th translation vector (see the next output parameter description) brings the calibration pattern
from the object coordinate space (in which object points are specified) to the camera coordinate
space. In more technical terms, the tuple of the i-th rotation and translation vector performs
a change of basis from object coordinate space to camera coordinate space. Due to its duality, this
tuple is equivalent to the position of the calibration pattern with respect to the camera coordinate
space.
@param tvecs Output vector of translation vectors estimated for each pattern view, see parameter
describtion above.
@param stdDeviationsIntrinsics Output vector of standard deviations estimated for intrinsic
parameters. Order of deviations values:
\f$(f_x, f_y, c_x, c_y, k_1, k_2, p_1, p_2, k_3, k_4, k_5, k_6 , s_1, s_2, s_3,
 s_4, \tau_x, \tau_y)\f$ If one of parameters is not estimated, it's deviation is equals to zero.
@param stdDeviationsExtrinsics Output vector of standard deviations estimated for extrinsic
parameters. Order of deviations values: \f$(R_0, T_0, \dotsc , R_{M - 1}, T_{M - 1})\f$ where M is
the number of pattern views. \f$R_i, T_i\f$ are concatenated 1x3 vectors.
 @param perViewErrors Output vector of the RMS re-projection error estimated for each pattern view.
@param flags Different flags that may be zero or a combination of the following values:
-   @ref CALIB_USE_INTRINSIC_GUESS cameraMatrix contains valid initial values of
fx, fy, cx, cy that are optimized further. Otherwise, (cx, cy) is initially set to the image
center ( imageSize is used), and focal distances are computed in a least-squares fashion.
Note, that if intrinsic parameters are known, there is no need to use this function just to
estimate extrinsic parameters. Use @ref solvePnP instead.
-   @ref CALIB_FIX_PRINCIPAL_POINT The principal point is not changed during the global
optimization. It stays at the center or at a different location specified when
 @ref CALIB_USE_INTRINSIC_GUESS is set too.
-   @ref CALIB_FIX_ASPECT_RATIO The functions consider only fy as a free parameter. The
ratio fx/fy stays the same as in the input cameraMatrix . When
 @ref CALIB_USE_INTRINSIC_GUESS is not set, the actual input values of fx and fy are
ignored, only their ratio is computed and used further.
-   @ref CALIB_ZERO_TANGENT_DIST Tangential distortion coefficients \f$(p_1, p_2)\f$ are set
to zeros and stay zero.
-   @ref CALIB_FIX_FOCAL_LENGTH The focal length is not changed during the global optimization if
 @ref CALIB_USE_INTRINSIC_GUESS is set.
-   @ref CALIB_FIX_K1,..., @ref CALIB_FIX_K6 The corresponding radial distortion
coefficient is not changed during the optimization. If @ref CALIB_USE_INTRINSIC_GUESS is
set, the coefficient from the supplied distCoeffs matrix is used. Otherwise, it is set to 0.
-   @ref CALIB_RATIONAL_MODEL Coefficients k4, k5, and k6 are enabled. To provide the
backward compatibility, this extra flag should be explicitly specified to make the
calibration function use the rational model and return 8 coefficients or more.
-   @ref CALIB_THIN_PRISM_MODEL Coefficients s1, s2, s3 and s4 are enabled. To provide the
backward compatibility, this extra flag should be explicitly specified to make the
calibration function use the thin prism model and return 12 coefficients or more.
-   @ref CALIB_FIX_S1_S2_S3_S4 The thin prism distortion coefficients are not changed during
the optimization. If @ref CALIB_USE_INTRINSIC_GUESS is set, the coefficient from the
supplied distCoeffs matrix is used. Otherwise, it is set to 0.
-   @ref CALIB_TILTED_MODEL Coefficients tauX and tauY are enabled. To provide the
backward compatibility, this extra flag should be explicitly specified to make the
calibration function use the tilted sensor model and return 14 coefficients.
-   @ref CALIB_FIX_TAUX_TAUY The coefficients of the tilted sensor model are not changed during
the optimization. If @ref CALIB_USE_INTRINSIC_GUESS is set, the coefficient from the
supplied distCoeffs matrix is used. Otherwise, it is set to 0.
@param criteria Termination criteria for the iterative optimization algorithm.

@return the overall RMS re-projection error.

The function estimates the intrinsic camera parameters and extrinsic parameters for each of the
views. The algorithm is based on @cite Zhang2000 and @cite BouguetMCT . The coordinates of 3D object
points and their corresponding 2D projections in each view must be specified. That may be achieved
by using an object with known geometry and easily detectable feature points. Such an object is
called a calibration rig or calibration pattern, and OpenCV has built-in support for a chessboard as
a calibration rig (see @ref findChessboardCorners). Currently, initialization of intrinsic
parameters (when @ref CALIB_USE_INTRINSIC_GUESS is not set) is only implemented for planar calibration
patterns (where Z-coordinates of the object points must be all zeros). 3D calibration rigs can also
be used as long as initial cameraMatrix is provided.

The algorithm performs the following steps:

-   Compute the initial intrinsic parameters (the option only available for planar calibration
    patterns) or read them from the input parameters. The distortion coefficients are all set to
    zeros initially unless some of CALIB_FIX_K? are specified.

-   Estimate the initial camera pose as if the intrinsic parameters have been already known. This is
    done using @ref solvePnP .

-   Run the global Levenberg-Marquardt optimization algorithm to minimize the reprojection error,
    that is, the total sum of squared distances between the observed feature points imagePoints and
    the projected (using the current estimates for camera parameters and the poses) object points
    objectPoints. See @ref projectPoints for details.

@note
    If you use a non-square (i.e. non-N-by-N) grid and @ref findChessboardCorners for calibration,
    and @ref calibrateCamera returns bad values (zero distortion coefficients, \f$c_x\f$ and
    \f$c_y\f$ very far from the image center, and/or large differences between \f$f_x\f$ and
    \f$f_y\f$ (ratios of 10:1 or more)), then you are probably using patternSize=cvSize(rows,cols)
    instead of using patternSize=cvSize(cols,rows) in @ref findChessboardCorners.

@sa
   calibrateCameraRO, findChessboardCorners, solvePnP, initCameraMatrix2D, stereoCalibrate,
   undistort
 */
CV_EXPORTS_AS(calibrateCameraExtended) double calibrateCamera( InputArrayOfArrays objectPoints,
                                     InputArrayOfArrays imagePoints, Size imageSize,
                                     InputOutputArray cameraMatrix, InputOutputArray distCoeffs,
                                     OutputArrayOfArrays rvecs, OutputArrayOfArrays tvecs,
                                     OutputArray stdDeviationsIntrinsics,
                                     OutputArray stdDeviationsExtrinsics,
                                     OutputArray perViewErrors,
                                     int flags = 0, TermCriteria criteria = TermCriteria(
                                        TermCriteria::COUNT + TermCriteria::EPS, 30, DBL_EPSILON) );

/** @overload */
CV_EXPORTS_W double calibrateCamera( InputArrayOfArrays objectPoints,
                                     InputArrayOfArrays imagePoints, Size imageSize,
                                     InputOutputArray cameraMatrix, InputOutputArray distCoeffs,
                                     OutputArrayOfArrays rvecs, OutputArrayOfArrays tvecs,
                                     int flags = 0, TermCriteria criteria = TermCriteria(
                                        TermCriteria::COUNT + TermCriteria::EPS, 30, DBL_EPSILON) );

/** @brief Finds the camera intrinsic and extrinsic parameters from several views of a calibration pattern.

This function is an extension of #calibrateCamera with the method of releasing object which was
proposed in @cite strobl2011iccv. In many common cases with inaccurate, unmeasured, roughly planar
targets (calibration plates), this method can dramatically improve the precision of the estimated
camera parameters. Both the object-releasing method and standard method are supported by this
function. Use the parameter **iFixedPoint** for method selection. In the internal implementation,
#calibrateCamera is a wrapper for this function.

@param objectPoints Vector of vectors of calibration pattern points in the calibration pattern
coordinate space. See #calibrateCamera for details. If the method of releasing object to be used,
the identical calibration board must be used in each view and it must be fully visible, and all
objectPoints[i] must be the same and all points should be roughly close to a plane. **The calibration
target has to be rigid, or at least static if the camera (rather than the calibration target) is
shifted for grabbing images.**
@param imagePoints Vector of vectors of the projections of calibration pattern points. See
#calibrateCamera for details.
@param imageSize Size of the image used only to initialize the intrinsic camera matrix.
@param iFixedPoint The index of the 3D object point in objectPoints[0] to be fixed. It also acts as
a switch for calibration method selection. If object-releasing method to be used, pass in the
parameter in the range of [1, objectPoints[0].size()-2], otherwise a value out of this range will
make standard calibration method selected. Usually the top-right corner point of the calibration
board grid is recommended to be fixed when object-releasing method being utilized. According to
\cite strobl2011iccv, two other points are also fixed. In this implementation, objectPoints[0].front
and objectPoints[0].back.z are used. With object-releasing method, accurate rvecs, tvecs and
newObjPoints are only possible if coordinates of these three fixed points are accurate enough.
@param cameraMatrix Output 3x3 floating-point camera matrix. See #calibrateCamera for details.
@param distCoeffs Output vector of distortion coefficients. See #calibrateCamera for details.
@param rvecs Output vector of rotation vectors estimated for each pattern view. See #calibrateCamera
for details.
@param tvecs Output vector of translation vectors estimated for each pattern view.
@param newObjPoints The updated output vector of calibration pattern points. The coordinates might
be scaled based on three fixed points. The returned coordinates are accurate only if the above
mentioned three fixed points are accurate. If not needed, noArray() can be passed in. This parameter
is ignored with standard calibration method.
@param stdDeviationsIntrinsics Output vector of standard deviations estimated for intrinsic parameters.
See #calibrateCamera for details.
@param stdDeviationsExtrinsics Output vector of standard deviations estimated for extrinsic parameters.
See #calibrateCamera for details.
@param stdDeviationsObjPoints Output vector of standard deviations estimated for refined coordinates
of calibration pattern points. It has the same size and order as objectPoints[0] vector. This
parameter is ignored with standard calibration method.
 @param perViewErrors Output vector of the RMS re-projection error estimated for each pattern view.
@param flags Different flags that may be zero or a combination of some predefined values. See
#calibrateCamera for details. If the method of releasing object is used, the calibration time may
be much longer. CALIB_USE_QR or CALIB_USE_LU could be used for faster calibration with potentially
less precise and less stable in some rare cases.
@param criteria Termination criteria for the iterative optimization algorithm.

@return the overall RMS re-projection error.

The function estimates the intrinsic camera parameters and extrinsic parameters for each of the
views. The algorithm is based on @cite Zhang2000, @cite BouguetMCT and @cite strobl2011iccv. See
#calibrateCamera for other detailed explanations.
@sa
   calibrateCamera, findChessboardCorners, solvePnP, initCameraMatrix2D, stereoCalibrate, undistort
 */
CV_EXPORTS_AS(calibrateCameraROExtended) double calibrateCameraRO( InputArrayOfArrays objectPoints,
                                     InputArrayOfArrays imagePoints, Size imageSize, int iFixedPoint,
                                     InputOutputArray cameraMatrix, InputOutputArray distCoeffs,
                                     OutputArrayOfArrays rvecs, OutputArrayOfArrays tvecs,
                                     OutputArray newObjPoints,
                                     OutputArray stdDeviationsIntrinsics,
                                     OutputArray stdDeviationsExtrinsics,
                                     OutputArray stdDeviationsObjPoints,
                                     OutputArray perViewErrors,
                                     int flags = 0, TermCriteria criteria = TermCriteria(
                                        TermCriteria::COUNT + TermCriteria::EPS, 30, DBL_EPSILON) );

/** @overload */
CV_EXPORTS_W double calibrateCameraRO( InputArrayOfArrays objectPoints,
                                     InputArrayOfArrays imagePoints, Size imageSize, int iFixedPoint,
                                     InputOutputArray cameraMatrix, InputOutputArray distCoeffs,
                                     OutputArrayOfArrays rvecs, OutputArrayOfArrays tvecs,
                                     OutputArray newObjPoints,
                                     int flags = 0, TermCriteria criteria = TermCriteria(
                                        TermCriteria::COUNT + TermCriteria::EPS, 30, DBL_EPSILON) );

/** @brief Computes useful camera characteristics from the camera intrinsic matrix.

@param cameraMatrix Input camera intrinsic matrix that can be estimated by #calibrateCamera or
#stereoCalibrate .
@param imageSize Input image size in pixels.
@param apertureWidth Physical width in mm of the sensor.
@param apertureHeight Physical height in mm of the sensor.
@param fovx Output field of view in degrees along the horizontal sensor axis.
@param fovy Output field of view in degrees along the vertical sensor axis.
@param focalLength Focal length of the lens in mm.
@param principalPoint Principal point in mm.
@param aspectRatio \f$f_y/f_x\f$

The function computes various useful camera characteristics from the previously estimated camera
matrix.

@note
   Do keep in mind that the unity measure 'mm' stands for whatever unit of measure one chooses for
    the chessboard pitch (it can thus be any value).
 */
CV_EXPORTS_W void calibrationMatrixValues( InputArray cameraMatrix, Size imageSize,
                                           double apertureWidth, double apertureHeight,
                                           CV_OUT double& fovx, CV_OUT double& fovy,
                                           CV_OUT double& focalLength, CV_OUT Point2d& principalPoint,
                                           CV_OUT double& aspectRatio );

/** @brief Calibrates a stereo camera set up. This function finds the intrinsic parameters
for each of the two cameras and the extrinsic parameters between the two cameras.

@param objectPoints Vector of vectors of the calibration pattern points. The same structure as
in @ref calibrateCamera. For each pattern view, both cameras need to see the same object
points. Therefore, objectPoints.size(), imagePoints1.size(), and imagePoints2.size() need to be
equal as well as objectPoints[i].size(), imagePoints1[i].size(), and imagePoints2[i].size() need to
be equal for each i.
@param imagePoints1 Vector of vectors of the projections of the calibration pattern points,
observed by the first camera. The same structure as in @ref calibrateCamera.
@param imagePoints2 Vector of vectors of the projections of the calibration pattern points,
observed by the second camera. The same structure as in @ref calibrateCamera.
@param cameraMatrix1 Input/output camera intrinsic matrix for the first camera, the same as in
@ref calibrateCamera. Furthermore, for the stereo case, additional flags may be used, see below.
@param distCoeffs1 Input/output vector of distortion coefficients, the same as in
@ref calibrateCamera.
@param cameraMatrix2 Input/output second camera intrinsic matrix for the second camera. See description for
cameraMatrix1.
@param distCoeffs2 Input/output lens distortion coefficients for the second camera. See
description for distCoeffs1.
@param imageSize Size of the image used only to initialize the camera intrinsic matrices.
@param R Output rotation matrix. Together with the translation vector T, this matrix brings
points given in the first camera's coordinate system to points in the second camera's
coordinate system. In more technical terms, the tuple of R and T performs a change of basis
from the first camera's coordinate system to the second camera's coordinate system. Due to its
duality, this tuple is equivalent to the position of the first camera with respect to the
second camera coordinate system.
@param T Output translation vector, see description above.
@param E Output essential matrix.
@param F Output fundamental matrix.
@param perViewErrors Output vector of the RMS re-projection error estimated for each pattern view.
@param flags Different flags that may be zero or a combination of the following values:
-   @ref CALIB_FIX_INTRINSIC Fix cameraMatrix? and distCoeffs? so that only R, T, E, and F
matrices are estimated.
-   @ref CALIB_USE_INTRINSIC_GUESS Optimize some or all of the intrinsic parameters
according to the specified flags. Initial values are provided by the user.
-   @ref CALIB_USE_EXTRINSIC_GUESS R and T contain valid initial values that are optimized further.
Otherwise R and T are initialized to the median value of the pattern views (each dimension separately).
-   @ref CALIB_FIX_PRINCIPAL_POINT Fix the principal points during the optimization.
-   @ref CALIB_FIX_FOCAL_LENGTH Fix \f$f^{(j)}_x\f$ and \f$f^{(j)}_y\f$ .
-   @ref CALIB_FIX_ASPECT_RATIO Optimize \f$f^{(j)}_y\f$ . Fix the ratio \f$f^{(j)}_x/f^{(j)}_y\f$
.
-   @ref CALIB_SAME_FOCAL_LENGTH Enforce \f$f^{(0)}_x=f^{(1)}_x\f$ and \f$f^{(0)}_y=f^{(1)}_y\f$ .
-   @ref CALIB_ZERO_TANGENT_DIST Set tangential distortion coefficients for each camera to
zeros and fix there.
-   @ref CALIB_FIX_K1,..., @ref CALIB_FIX_K6 Do not change the corresponding radial
distortion coefficient during the optimization. If @ref CALIB_USE_INTRINSIC_GUESS is set,
the coefficient from the supplied distCoeffs matrix is used. Otherwise, it is set to 0.
-   @ref CALIB_RATIONAL_MODEL Enable coefficients k4, k5, and k6. To provide the backward
compatibility, this extra flag should be explicitly specified to make the calibration
function use the rational model and return 8 coefficients. If the flag is not set, the
function computes and returns only 5 distortion coefficients.
-   @ref CALIB_THIN_PRISM_MODEL Coefficients s1, s2, s3 and s4 are enabled. To provide the
backward compatibility, this extra flag should be explicitly specified to make the
calibration function use the thin prism model and return 12 coefficients. If the flag is not
set, the function computes and returns only 5 distortion coefficients.
-   @ref CALIB_FIX_S1_S2_S3_S4 The thin prism distortion coefficients are not changed during
the optimization. If @ref CALIB_USE_INTRINSIC_GUESS is set, the coefficient from the
supplied distCoeffs matrix is used. Otherwise, it is set to 0.
-   @ref CALIB_TILTED_MODEL Coefficients tauX and tauY are enabled. To provide the
backward compatibility, this extra flag should be explicitly specified to make the
calibration function use the tilted sensor model and return 14 coefficients. If the flag is not
set, the function computes and returns only 5 distortion coefficients.
-   @ref CALIB_FIX_TAUX_TAUY The coefficients of the tilted sensor model are not changed during
the optimization. If @ref CALIB_USE_INTRINSIC_GUESS is set, the coefficient from the
supplied distCoeffs matrix is used. Otherwise, it is set to 0.
@param criteria Termination criteria for the iterative optimization algorithm.

The function estimates the transformation between two cameras making a stereo pair. If one computes
the poses of an object relative to the first camera and to the second camera,
( \f$R_1\f$,\f$T_1\f$ ) and (\f$R_2\f$,\f$T_2\f$), respectively, for a stereo camera where the
relative position and orientation between the two cameras are fixed, then those poses definitely
relate to each other. This means, if the relative position and orientation (\f$R\f$,\f$T\f$) of the
two cameras is known, it is possible to compute (\f$R_2\f$,\f$T_2\f$) when (\f$R_1\f$,\f$T_1\f$) is
given. This is what the described function does. It computes (\f$R\f$,\f$T\f$) such that:

\f[R_2=R R_1\f]
\f[T_2=R T_1 + T.\f]

Therefore, one can compute the coordinate representation of a 3D point for the second camera's
coordinate system when given the point's coordinate representation in the first camera's coordinate
system:

\f[\begin{bmatrix}
X_2 \\
Y_2 \\
Z_2 \\
1
\end{bmatrix} = \begin{bmatrix}
R & T \\
0 & 1
\end{bmatrix} \begin{bmatrix}
X_1 \\
Y_1 \\
Z_1 \\
1
\end{bmatrix}.\f]


Optionally, it computes the essential matrix E:

\f[E= \vecthreethree{0}{-T_2}{T_1}{T_2}{0}{-T_0}{-T_1}{T_0}{0} R\f]

where \f$T_i\f$ are components of the translation vector \f$T\f$ : \f$T=[T_0, T_1, T_2]^T\f$ .
And the function can also compute the fundamental matrix F:

\f[F = cameraMatrix2^{-T}\cdot E \cdot cameraMatrix1^{-1}\f]

Besides the stereo-related information, the function can also perform a full calibration of each of
the two cameras. However, due to the high dimensionality of the parameter space and noise in the
input data, the function can diverge from the correct solution. If the intrinsic parameters can be
estimated with high accuracy for each of the cameras individually (for example, using
#calibrateCamera ), you are recommended to do so and then pass @ref CALIB_FIX_INTRINSIC flag to the
function along with the computed intrinsic parameters. Otherwise, if all the parameters are
estimated at once, it makes sense to restrict some parameters, for example, pass
 @ref CALIB_SAME_FOCAL_LENGTH and @ref CALIB_ZERO_TANGENT_DIST flags, which is usually a
reasonable assumption.

Similarly to #calibrateCamera, the function minimizes the total re-projection error for all the
points in all the available views from both cameras. The function returns the final value of the
re-projection error.
 */
CV_EXPORTS_AS(stereoCalibrateExtended) double stereoCalibrate( InputArrayOfArrays objectPoints,
                                     InputArrayOfArrays imagePoints1, InputArrayOfArrays imagePoints2,
                                     InputOutputArray cameraMatrix1, InputOutputArray distCoeffs1,
                                     InputOutputArray cameraMatrix2, InputOutputArray distCoeffs2,
                                     Size imageSize, InputOutputArray R,InputOutputArray T, OutputArray E, OutputArray F,
                                     OutputArray perViewErrors, int flags = CALIB_FIX_INTRINSIC,
                                     TermCriteria criteria = TermCriteria(TermCriteria::COUNT+TermCriteria::EPS, 30, 1e-6) );

/// @overload
CV_EXPORTS_W double stereoCalibrate( InputArrayOfArrays objectPoints,
                                     InputArrayOfArrays imagePoints1, InputArrayOfArrays imagePoints2,
                                     InputOutputArray cameraMatrix1, InputOutputArray distCoeffs1,
                                     InputOutputArray cameraMatrix2, InputOutputArray distCoeffs2,
                                     Size imageSize, OutputArray R,OutputArray T, OutputArray E, OutputArray F,
                                     int flags = CALIB_FIX_INTRINSIC,
                                     TermCriteria criteria = TermCriteria(TermCriteria::COUNT+TermCriteria::EPS, 30, 1e-6) );

/** @brief Computes rectification transforms for each head of a calibrated stereo camera.

@param cameraMatrix1 First camera intrinsic matrix.
@param distCoeffs1 First camera distortion parameters.
@param cameraMatrix2 Second camera intrinsic matrix.
@param distCoeffs2 Second camera distortion parameters.
@param imageSize Size of the image used for stereo calibration.
@param R Rotation matrix from the coordinate system of the first camera to the second camera,
see @ref stereoCalibrate.
@param T Translation vector from the coordinate system of the first camera to the second camera,
see @ref stereoCalibrate.
@param R1 Output 3x3 rectification transform (rotation matrix) for the first camera. This matrix
brings points given in the unrectified first camera's coordinate system to points in the rectified
first camera's coordinate system. In more technical terms, it performs a change of basis from the
unrectified first camera's coordinate system to the rectified first camera's coordinate system.
@param R2 Output 3x3 rectification transform (rotation matrix) for the second camera. This matrix
brings points given in the unrectified second camera's coordinate system to points in the rectified
second camera's coordinate system. In more technical terms, it performs a change of basis from the
unrectified second camera's coordinate system to the rectified second camera's coordinate system.
@param P1 Output 3x4 projection matrix in the new (rectified) coordinate systems for the first
camera, i.e. it projects points given in the rectified first camera coordinate system into the
rectified first camera's image.
@param P2 Output 3x4 projection matrix in the new (rectified) coordinate systems for the second
camera, i.e. it projects points given in the rectified first camera coordinate system into the
rectified second camera's image.
@param Q Output \f$4 \times 4\f$ disparity-to-depth mapping matrix (see @ref reprojectImageTo3D).
@param flags Operation flags that may be zero or @ref CALIB_ZERO_DISPARITY . If the flag is set,
the function makes the principal points of each camera have the same pixel coordinates in the
rectified views. And if the flag is not set, the function may still shift the images in the
horizontal or vertical direction (depending on the orientation of epipolar lines) to maximize the
useful image area.
@param alpha Free scaling parameter. If it is -1 or absent, the function performs the default
scaling. Otherwise, the parameter should be between 0 and 1. alpha=0 means that the rectified
images are zoomed and shifted so that only valid pixels are visible (no black areas after
rectification). alpha=1 means that the rectified image is decimated and shifted so that all the
pixels from the original images from the cameras are retained in the rectified images (no source
image pixels are lost). Any intermediate value yields an intermediate result between
those two extreme cases.
@param newImageSize New image resolution after rectification. The same size should be passed to
#initUndistortRectifyMap (see the stereo_calib.cpp sample in OpenCV samples directory). When (0,0)
is passed (default), it is set to the original imageSize . Setting it to a larger value can help you
preserve details in the original image, especially when there is a big radial distortion.
@param validPixROI1 Optional output rectangles inside the rectified images where all the pixels
are valid. If alpha=0 , the ROIs cover the whole images. Otherwise, they are likely to be smaller
(see the picture below).
@param validPixROI2 Optional output rectangles inside the rectified images where all the pixels
are valid. If alpha=0 , the ROIs cover the whole images. Otherwise, they are likely to be smaller
(see the picture below).

The function computes the rotation matrices for each camera that (virtually) make both camera image
planes the same plane. Consequently, this makes all the epipolar lines parallel and thus simplifies
the dense stereo correspondence problem. The function takes the matrices computed by #stereoCalibrate
as input. As output, it provides two rotation matrices and also two projection matrices in the new
coordinates. The function distinguishes the following two cases:

-   **Horizontal stereo**: the first and the second camera views are shifted relative to each other
    mainly along the x-axis (with possible small vertical shift). In the rectified images, the
    corresponding epipolar lines in the left and right cameras are horizontal and have the same
    y-coordinate. P1 and P2 look like:

    \f[\texttt{P1} = \begin{bmatrix}
                        f & 0 & cx_1 & 0 \\
                        0 & f & cy & 0 \\
                        0 & 0 & 1 & 0
                     \end{bmatrix}\f]

    \f[\texttt{P2} = \begin{bmatrix}
                        f & 0 & cx_2 & T_x*f \\
                        0 & f & cy & 0 \\
                        0 & 0 & 1 & 0
                     \end{bmatrix} ,\f]

    where \f$T_x\f$ is a horizontal shift between the cameras and \f$cx_1=cx_2\f$ if
    @ref CALIB_ZERO_DISPARITY is set.

-   **Vertical stereo**: the first and the second camera views are shifted relative to each other
    mainly in the vertical direction (and probably a bit in the horizontal direction too). The epipolar
    lines in the rectified images are vertical and have the same x-coordinate. P1 and P2 look like:

    \f[\texttt{P1} = \begin{bmatrix}
                        f & 0 & cx & 0 \\
                        0 & f & cy_1 & 0 \\
                        0 & 0 & 1 & 0
                     \end{bmatrix}\f]

    \f[\texttt{P2} = \begin{bmatrix}
                        f & 0 & cx & 0 \\
                        0 & f & cy_2 & T_y*f \\
                        0 & 0 & 1 & 0
                     \end{bmatrix},\f]

    where \f$T_y\f$ is a vertical shift between the cameras and \f$cy_1=cy_2\f$ if
    @ref CALIB_ZERO_DISPARITY is set.

As you can see, the first three columns of P1 and P2 will effectively be the new "rectified" camera
matrices. The matrices, together with R1 and R2 , can then be passed to #initUndistortRectifyMap to
initialize the rectification map for each camera.

See below the screenshot from the stereo_calib.cpp sample. Some red horizontal lines pass through
the corresponding image regions. This means that the images are well rectified, which is what most
stereo correspondence algorithms rely on. The green rectangles are roi1 and roi2 . You see that
their interiors are all valid pixels.

![image](pics/stereo_undistort.jpg)
 */
CV_EXPORTS_W void stereoRectify( InputArray cameraMatrix1, InputArray distCoeffs1,
                                 InputArray cameraMatrix2, InputArray distCoeffs2,
                                 Size imageSize, InputArray R, InputArray T,
                                 OutputArray R1, OutputArray R2,
                                 OutputArray P1, OutputArray P2,
                                 OutputArray Q, int flags = CALIB_ZERO_DISPARITY,
                                 double alpha = -1, Size newImageSize = Size(),
                                 CV_OUT Rect* validPixROI1 = 0, CV_OUT Rect* validPixROI2 = 0 );

/** @brief Computes a rectification transform for an uncalibrated stereo camera.

@param points1 Array of feature points in the first image.
@param points2 The corresponding points in the second image. The same formats as in
#findFundamentalMat are supported.
@param F Input fundamental matrix. It can be computed from the same set of point pairs using
#findFundamentalMat .
@param imgSize Size of the image.
@param H1 Output rectification homography matrix for the first image.
@param H2 Output rectification homography matrix for the second image.
@param threshold Optional threshold used to filter out the outliers. If the parameter is greater
than zero, all the point pairs that do not comply with the epipolar geometry (that is, the points
for which \f$|\texttt{points2[i]}^T*\texttt{F}*\texttt{points1[i]}|>\texttt{threshold}\f$ ) are
rejected prior to computing the homographies. Otherwise, all the points are considered inliers.

The function computes the rectification transformations without knowing intrinsic parameters of the
cameras and their relative position in the space, which explains the suffix "uncalibrated". Another
related difference from #stereoRectify is that the function outputs not the rectification
transformations in the object (3D) space, but the planar perspective transformations encoded by the
homography matrices H1 and H2 . The function implements the algorithm @cite Hartley99 .

@note
   While the algorithm does not need to know the intrinsic parameters of the cameras, it heavily
    depends on the epipolar geometry. Therefore, if the camera lenses have a significant distortion,
    it would be better to correct it before computing the fundamental matrix and calling this
    function. For example, distortion coefficients can be estimated for each head of stereo camera
    separately by using #calibrateCamera . Then, the images can be corrected using #undistort , or
    just the point coordinates can be corrected with #undistortPoints .
 */
CV_EXPORTS_W bool stereoRectifyUncalibrated( InputArray points1, InputArray points2,
                                             InputArray F, Size imgSize,
                                             OutputArray H1, OutputArray H2,
                                             double threshold = 5 );

//! computes the rectification transformations for 3-head camera, where all the heads are on the same line.
CV_EXPORTS_W float rectify3Collinear( InputArray cameraMatrix1, InputArray distCoeffs1,
                                      InputArray cameraMatrix2, InputArray distCoeffs2,
                                      InputArray cameraMatrix3, InputArray distCoeffs3,
                                      InputArrayOfArrays imgpt1, InputArrayOfArrays imgpt3,
                                      Size imageSize, InputArray R12, InputArray T12,
                                      InputArray R13, InputArray T13,
                                      OutputArray R1, OutputArray R2, OutputArray R3,
                                      OutputArray P1, OutputArray P2, OutputArray P3,
                                      OutputArray Q, double alpha, Size newImgSize,
                                      CV_OUT Rect* roi1, CV_OUT Rect* roi2, int flags );

/** @brief Returns the new camera intrinsic matrix based on the free scaling parameter.

@param cameraMatrix Input camera intrinsic matrix.
@param distCoeffs Input vector of distortion coefficients
\f$\distcoeffs\f$. If the vector is NULL/empty, the zero distortion coefficients are
assumed.
@param imageSize Original image size.
@param alpha Free scaling parameter between 0 (when all the pixels in the undistorted image are
valid) and 1 (when all the source image pixels are retained in the undistorted image). See
#stereoRectify for details.
@param newImgSize Image size after rectification. By default, it is set to imageSize .
@param validPixROI Optional output rectangle that outlines all-good-pixels region in the
undistorted image. See roi1, roi2 description in #stereoRectify .
@param centerPrincipalPoint Optional flag that indicates whether in the new camera intrinsic matrix the
principal point should be at the image center or not. By default, the principal point is chosen to
best fit a subset of the source image (determined by alpha) to the corrected image.
@return new_camera_matrix Output new camera intrinsic matrix.

The function computes and returns the optimal new camera intrinsic matrix based on the free scaling parameter.
By varying this parameter, you may retrieve only sensible pixels alpha=0 , keep all the original
image pixels if there is valuable information in the corners alpha=1 , or get something in between.
When alpha\>0 , the undistorted result is likely to have some black pixels corresponding to
"virtual" pixels outside of the captured distorted image. The original camera intrinsic matrix, distortion
coefficients, the computed new camera intrinsic matrix, and newImageSize should be passed to
#initUndistortRectifyMap to produce the maps for #remap .
 */
CV_EXPORTS_W Mat getOptimalNewCameraMatrix( InputArray cameraMatrix, InputArray distCoeffs,
                                            Size imageSize, double alpha, Size newImgSize = Size(),
                                            CV_OUT Rect* validPixROI = 0,
                                            bool centerPrincipalPoint = false);

/** @brief Computes Hand-Eye calibration: \f$_{}^{g}\textrm{T}_c\f$

@param[in] R_gripper2base Rotation part extracted from the homogeneous matrix that transforms a point
expressed in the gripper frame to the robot base frame (\f$_{}^{b}\textrm{T}_g\f$).
This is a vector (`vector<Mat>`) that contains the rotation, `(3x3)` rotation matrices or `(3x1)` rotation vectors,
for all the transformations from gripper frame to robot base frame.
@param[in] t_gripper2base Translation part extracted from the homogeneous matrix that transforms a point
expressed in the gripper frame to the robot base frame (\f$_{}^{b}\textrm{T}_g\f$).
This is a vector (`vector<Mat>`) that contains the `(3x1)` translation vectors for all the transformations
from gripper frame to robot base frame.
@param[in] R_target2cam Rotation part extracted from the homogeneous matrix that transforms a point
expressed in the target frame to the camera frame (\f$_{}^{c}\textrm{T}_t\f$).
This is a vector (`vector<Mat>`) that contains the rotation, `(3x3)` rotation matrices or `(3x1)` rotation vectors,
for all the transformations from calibration target frame to camera frame.
@param[in] t_target2cam Rotation part extracted from the homogeneous matrix that transforms a point
expressed in the target frame to the camera frame (\f$_{}^{c}\textrm{T}_t\f$).
This is a vector (`vector<Mat>`) that contains the `(3x1)` translation vectors for all the transformations
from calibration target frame to camera frame.
@param[out] R_cam2gripper Estimated `(3x3)` rotation part extracted from the homogeneous matrix that transforms a point
expressed in the camera frame to the gripper frame (\f$_{}^{g}\textrm{T}_c\f$).
@param[out] t_cam2gripper Estimated `(3x1)` translation part extracted from the homogeneous matrix that transforms a point
expressed in the camera frame to the gripper frame (\f$_{}^{g}\textrm{T}_c\f$).
@param[in] method One of the implemented Hand-Eye calibration method, see cv::HandEyeCalibrationMethod

The function performs the Hand-Eye calibration using various methods. One approach consists in estimating the
rotation then the translation (separable solutions) and the following methods are implemented:
  - R. Tsai, R. Lenz A New Technique for Fully Autonomous and Efficient 3D Robotics Hand/EyeCalibration \cite Tsai89
  - F. Park, B. Martin Robot Sensor Calibration: Solving AX = XB on the Euclidean Group \cite Park94
  - R. Horaud, F. Dornaika Hand-Eye Calibration \cite Horaud95

Another approach consists in estimating simultaneously the rotation and the translation (simultaneous solutions),
with the following implemented methods:
  - N. Andreff, R. Horaud, B. Espiau On-line Hand-Eye Calibration \cite Andreff99
  - K. Daniilidis Hand-Eye Calibration Using Dual Quaternions \cite Daniilidis98

The following picture describes the Hand-Eye calibration problem where the transformation between a camera ("eye")
mounted on a robot gripper ("hand") has to be estimated. This configuration is called eye-in-hand.

The eye-to-hand configuration consists in a static camera observing a calibration pattern mounted on the robot
end-effector. The transformation from the camera to the robot base frame can then be estimated by inputting
the suitable transformations to the function, see below.

![](pics/hand-eye_figure.png)

The calibration procedure is the following:
  - a static calibration pattern is used to estimate the transformation between the target frame
  and the camera frame
  - the robot gripper is moved in order to acquire several poses
  - for each pose, the homogeneous transformation between the gripper frame and the robot base frame is recorded using for
  instance the robot kinematics
\f[
    \begin{bmatrix}
    X_b\\
    Y_b\\
    Z_b\\
    1
    \end{bmatrix}
    =
    \begin{bmatrix}
    _{}^{b}\textrm{R}_g & _{}^{b}\textrm{t}_g \\
    0_{1 \times 3} & 1
    \end{bmatrix}
    \begin{bmatrix}
    X_g\\
    Y_g\\
    Z_g\\
    1
    \end{bmatrix}
\f]
  - for each pose, the homogeneous transformation between the calibration target frame and the camera frame is recorded using
  for instance a pose estimation method (PnP) from 2D-3D point correspondences
\f[
    \begin{bmatrix}
    X_c\\
    Y_c\\
    Z_c\\
    1
    \end{bmatrix}
    =
    \begin{bmatrix}
    _{}^{c}\textrm{R}_t & _{}^{c}\textrm{t}_t \\
    0_{1 \times 3} & 1
    \end{bmatrix}
    \begin{bmatrix}
    X_t\\
    Y_t\\
    Z_t\\
    1
    \end{bmatrix}
\f]

The Hand-Eye calibration procedure returns the following homogeneous transformation
\f[
    \begin{bmatrix}
    X_g\\
    Y_g\\
    Z_g\\
    1
    \end{bmatrix}
    =
    \begin{bmatrix}
    _{}^{g}\textrm{R}_c & _{}^{g}\textrm{t}_c \\
    0_{1 \times 3} & 1
    \end{bmatrix}
    \begin{bmatrix}
    X_c\\
    Y_c\\
    Z_c\\
    1
    \end{bmatrix}
\f]

This problem is also known as solving the \f$\mathbf{A}\mathbf{X}=\mathbf{X}\mathbf{B}\f$ equation:
  - for an eye-in-hand configuration
\f[
    \begin{align*}
    ^{b}{\textrm{T}_g}^{(1)} \hspace{0.2em} ^{g}\textrm{T}_c \hspace{0.2em} ^{c}{\textrm{T}_t}^{(1)} &=
    \hspace{0.1em} ^{b}{\textrm{T}_g}^{(2)} \hspace{0.2em} ^{g}\textrm{T}_c \hspace{0.2em} ^{c}{\textrm{T}_t}^{(2)} \\

    (^{b}{\textrm{T}_g}^{(2)})^{-1} \hspace{0.2em} ^{b}{\textrm{T}_g}^{(1)} \hspace{0.2em} ^{g}\textrm{T}_c &=
    \hspace{0.1em} ^{g}\textrm{T}_c \hspace{0.2em} ^{c}{\textrm{T}_t}^{(2)} (^{c}{\textrm{T}_t}^{(1)})^{-1} \\

    \textrm{A}_i \textrm{X} &= \textrm{X} \textrm{B}_i \\
    \end{align*}
\f]

  - for an eye-to-hand configuration
\f[
    \begin{align*}
    ^{g}{\textrm{T}_b}^{(1)} \hspace{0.2em} ^{b}\textrm{T}_c \hspace{0.2em} ^{c}{\textrm{T}_t}^{(1)} &=
    \hspace{0.1em} ^{g}{\textrm{T}_b}^{(2)} \hspace{0.2em} ^{b}\textrm{T}_c \hspace{0.2em} ^{c}{\textrm{T}_t}^{(2)} \\

    (^{g}{\textrm{T}_b}^{(2)})^{-1} \hspace{0.2em} ^{g}{\textrm{T}_b}^{(1)} \hspace{0.2em} ^{b}\textrm{T}_c &=
    \hspace{0.1em} ^{b}\textrm{T}_c \hspace{0.2em} ^{c}{\textrm{T}_t}^{(2)} (^{c}{\textrm{T}_t}^{(1)})^{-1} \\

    \textrm{A}_i \textrm{X} &= \textrm{X} \textrm{B}_i \\
    \end{align*}
\f]

\note
Additional information can be found on this [website](http://campar.in.tum.de/Chair/HandEyeCalibration).
\note
A minimum of 2 motions with non parallel rotation axes are necessary to determine the hand-eye transformation.
So at least 3 different poses are required, but it is strongly recommended to use many more poses.

 */
CV_EXPORTS_W void calibrateHandEye( InputArrayOfArrays R_gripper2base, InputArrayOfArrays t_gripper2base,
                                    InputArrayOfArrays R_target2cam, InputArrayOfArrays t_target2cam,
                                    OutputArray R_cam2gripper, OutputArray t_cam2gripper,
                                    HandEyeCalibrationMethod method=CALIB_HAND_EYE_TSAI );

/** @brief Computes Robot-World/Hand-Eye calibration: \f$_{}^{w}\textrm{T}_b\f$ and \f$_{}^{c}\textrm{T}_g\f$

@param[in] R_world2cam Rotation part extracted from the homogeneous matrix that transforms a point
expressed in the world frame to the camera frame (\f$_{}^{c}\textrm{T}_w\f$).
This is a vector (`vector<Mat>`) that contains the rotation, `(3x3)` rotation matrices or `(3x1)` rotation vectors,
for all the transformations from world frame to the camera frame.
@param[in] t_world2cam Translation part extracted from the homogeneous matrix that transforms a point
expressed in the world frame to the camera frame (\f$_{}^{c}\textrm{T}_w\f$).
This is a vector (`vector<Mat>`) that contains the `(3x1)` translation vectors for all the transformations
from world frame to the camera frame.
@param[in] R_base2gripper Rotation part extracted from the homogeneous matrix that transforms a point
expressed in the robot base frame to the gripper frame (\f$_{}^{g}\textrm{T}_b\f$).
This is a vector (`vector<Mat>`) that contains the rotation, `(3x3)` rotation matrices or `(3x1)` rotation vectors,
for all the transformations from robot base frame to the gripper frame.
@param[in] t_base2gripper Rotation part extracted from the homogeneous matrix that transforms a point
expressed in the robot base frame to the gripper frame (\f$_{}^{g}\textrm{T}_b\f$).
This is a vector (`vector<Mat>`) that contains the `(3x1)` translation vectors for all the transformations
from robot base frame to the gripper frame.
@param[out] R_base2world Estimated `(3x3)` rotation part extracted from the homogeneous matrix that transforms a point
expressed in the robot base frame to the world frame (\f$_{}^{w}\textrm{T}_b\f$).
@param[out] t_base2world Estimated `(3x1)` translation part extracted from the homogeneous matrix that transforms a point
expressed in the robot base frame to the world frame (\f$_{}^{w}\textrm{T}_b\f$).
@param[out] R_gripper2cam Estimated `(3x3)` rotation part extracted from the homogeneous matrix that transforms a point
expressed in the gripper frame to the camera frame (\f$_{}^{c}\textrm{T}_g\f$).
@param[out] t_gripper2cam Estimated `(3x1)` translation part extracted from the homogeneous matrix that transforms a point
expressed in the gripper frame to the camera frame (\f$_{}^{c}\textrm{T}_g\f$).
@param[in] method One of the implemented Robot-World/Hand-Eye calibration method, see cv::RobotWorldHandEyeCalibrationMethod

The function performs the Robot-World/Hand-Eye calibration using various methods. One approach consists in estimating the
rotation then the translation (separable solutions):
  - M. Shah, Solving the robot-world/hand-eye calibration problem using the kronecker product \cite Shah2013SolvingTR

Another approach consists in estimating simultaneously the rotation and the translation (simultaneous solutions),
with the following implemented method:
  - A. Li, L. Wang, and D. Wu, Simultaneous robot-world and hand-eye calibration using dual-quaternions and kronecker product \cite Li2010SimultaneousRA

The following picture describes the Robot-World/Hand-Eye calibration problem where the transformations between a robot and a world frame
and between a robot gripper ("hand") and a camera ("eye") mounted at the robot end-effector have to be estimated.

![](pics/robot-world_hand-eye_figure.png)

The calibration procedure is the following:
  - a static calibration pattern is used to estimate the transformation between the target frame
  and the camera frame
  - the robot gripper is moved in order to acquire several poses
  - for each pose, the homogeneous transformation between the gripper frame and the robot base frame is recorded using for
  instance the robot kinematics
\f[
    \begin{bmatrix}
    X_g\\
    Y_g\\
    Z_g\\
    1
    \end{bmatrix}
    =
    \begin{bmatrix}
    _{}^{g}\textrm{R}_b & _{}^{g}\textrm{t}_b \\
    0_{1 \times 3} & 1
    \end{bmatrix}
    \begin{bmatrix}
    X_b\\
    Y_b\\
    Z_b\\
    1
    \end{bmatrix}
\f]
  - for each pose, the homogeneous transformation between the calibration target frame (the world frame) and the camera frame is recorded using
  for instance a pose estimation method (PnP) from 2D-3D point correspondences
\f[
    \begin{bmatrix}
    X_c\\
    Y_c\\
    Z_c\\
    1
    \end{bmatrix}
    =
    \begin{bmatrix}
    _{}^{c}\textrm{R}_w & _{}^{c}\textrm{t}_w \\
    0_{1 \times 3} & 1
    \end{bmatrix}
    \begin{bmatrix}
    X_w\\
    Y_w\\
    Z_w\\
    1
    \end{bmatrix}
\f]

The Robot-World/Hand-Eye calibration procedure returns the following homogeneous transformations
\f[
    \begin{bmatrix}
    X_w\\
    Y_w\\
    Z_w\\
    1
    \end{bmatrix}
    =
    \begin{bmatrix}
    _{}^{w}\textrm{R}_b & _{}^{w}\textrm{t}_b \\
    0_{1 \times 3} & 1
    \end{bmatrix}
    \begin{bmatrix}
    X_b\\
    Y_b\\
    Z_b\\
    1
    \end{bmatrix}
\f]
\f[
    \begin{bmatrix}
    X_c\\
    Y_c\\
    Z_c\\
    1
    \end{bmatrix}
    =
    \begin{bmatrix}
    _{}^{c}\textrm{R}_g & _{}^{c}\textrm{t}_g \\
    0_{1 \times 3} & 1
    \end{bmatrix}
    \begin{bmatrix}
    X_g\\
    Y_g\\
    Z_g\\
    1
    \end{bmatrix}
\f]

This problem is also known as solving the \f$\mathbf{A}\mathbf{X}=\mathbf{Z}\mathbf{B}\f$ equation, with:
  - \f$\mathbf{A} \Leftrightarrow \hspace{0.1em} _{}^{c}\textrm{T}_w\f$
  - \f$\mathbf{X} \Leftrightarrow \hspace{0.1em} _{}^{w}\textrm{T}_b\f$
  - \f$\mathbf{Z} \Leftrightarrow \hspace{0.1em} _{}^{c}\textrm{T}_g\f$
  - \f$\mathbf{B} \Leftrightarrow \hspace{0.1em} _{}^{g}\textrm{T}_b\f$

\note
At least 3 measurements are required (input vectors size must be greater or equal to 3).

 */
CV_EXPORTS_W void calibrateRobotWorldHandEye( InputArrayOfArrays R_world2cam, InputArrayOfArrays t_world2cam,
                                              InputArrayOfArrays R_base2gripper, InputArrayOfArrays t_base2gripper,
                                              OutputArray R_base2world, OutputArray t_base2world,
                                              OutputArray R_gripper2cam, OutputArray t_gripper2cam,
                                              RobotWorldHandEyeCalibrationMethod method=CALIB_ROBOT_WORLD_HAND_EYE_SHAH );

/** @brief Converts points from Euclidean to homogeneous space.

@param src Input vector of N-dimensional points.
@param dst Output vector of N+1-dimensional points.

The function converts points from Euclidean to homogeneous space by appending 1's to the tuple of
point coordinates. That is, each point (x1, x2, ..., xn) is converted to (x1, x2, ..., xn, 1).
 */
CV_EXPORTS_W void convertPointsToHomogeneous( InputArray src, OutputArray dst );

/** @brief Converts points from homogeneous to Euclidean space.

@param src Input vector of N-dimensional points.
@param dst Output vector of N-1-dimensional points.

The function converts points homogeneous to Euclidean space using perspective projection. That is,
each point (x1, x2, ... x(n-1), xn) is converted to (x1/xn, x2/xn, ..., x(n-1)/xn). When xn=0, the
output point coordinates will be (0,0,0,...).
 */
CV_EXPORTS_W void convertPointsFromHomogeneous( InputArray src, OutputArray dst );

/** @brief Converts points to/from homogeneous coordinates.

@param src Input array or vector of 2D, 3D, or 4D points.
@param dst Output vector of 2D, 3D, or 4D points.

The function converts 2D or 3D points from/to homogeneous coordinates by calling either
#convertPointsToHomogeneous or #convertPointsFromHomogeneous.

@note The function is obsolete. Use one of the previous two functions instead.
 */
CV_EXPORTS void convertPointsHomogeneous( InputArray src, OutputArray dst );

/** @brief Calculates a fundamental matrix from the corresponding points in two images.

@param points1 Array of N points from the first image. The point coordinates should be
floating-point (single or double precision).
@param points2 Array of the second image points of the same size and format as points1 .
@param method Method for computing a fundamental matrix.
-   @ref FM_7POINT for a 7-point algorithm. \f$N = 7\f$
-   @ref FM_8POINT for an 8-point algorithm. \f$N \ge 8\f$
-   @ref FM_RANSAC for the RANSAC algorithm. \f$N \ge 8\f$
-   @ref FM_LMEDS for the LMedS algorithm. \f$N \ge 8\f$
@param ransacReprojThreshold Parameter used only for RANSAC. It is the maximum distance from a point to an epipolar
line in pixels, beyond which the point is considered an outlier and is not used for computing the
final fundamental matrix. It can be set to something like 1-3, depending on the accuracy of the
point localization, image resolution, and the image noise.
@param confidence Parameter used for the RANSAC and LMedS methods only. It specifies a desirable level
of confidence (probability) that the estimated matrix is correct.
@param[out] mask optional output mask
@param maxIters The maximum number of robust method iterations.

The epipolar geometry is described by the following equation:

\f[[p_2; 1]^T F [p_1; 1] = 0\f]

where \f$F\f$ is a fundamental matrix, \f$p_1\f$ and \f$p_2\f$ are corresponding points in the first and the
second images, respectively.

The function calculates the fundamental matrix using one of four methods listed above and returns
the found fundamental matrix. Normally just one matrix is found. But in case of the 7-point
algorithm, the function may return up to 3 solutions ( \f$9 \times 3\f$ matrix that stores all 3
matrices sequentially).

The calculated fundamental matrix may be passed further to computeCorrespondEpilines that finds the
epipolar lines corresponding to the specified points. It can also be passed to
#stereoRectifyUncalibrated to compute the rectification transformation. :
@code
    // Example. Estimation of fundamental matrix using the RANSAC algorithm
    int point_count = 100;
    vector<Point2f> points1(point_count);
    vector<Point2f> points2(point_count);

    // initialize the points here ...
    for( int i = 0; i < point_count; i++ )
    {
        points1[i] = ...;
        points2[i] = ...;
    }

    Mat fundamental_matrix =
     findFundamentalMat(points1, points2, FM_RANSAC, 3, 0.99);
@endcode
 */
CV_EXPORTS_W Mat findFundamentalMat( InputArray points1, InputArray points2,
                                     int method, double ransacReprojThreshold, double confidence,
                                     int maxIters, OutputArray mask = noArray() );

/** @overload */
CV_EXPORTS_W Mat findFundamentalMat( InputArray points1, InputArray points2,
                                     int method = FM_RANSAC,
                                     double ransacReprojThreshold = 3., double confidence = 0.99,
                                     OutputArray mask = noArray() );

/** @overload */
CV_EXPORTS Mat findFundamentalMat( InputArray points1, InputArray points2,
                                   OutputArray mask, int method = FM_RANSAC,
                                   double ransacReprojThreshold = 3., double confidence = 0.99 );


CV_EXPORTS_W Mat findFundamentalMat( InputArray points1, InputArray points2,
                        OutputArray mask, const UsacParams &params);

/** @brief Calculates an essential matrix from the corresponding points in two images.

@param points1 Array of N (N \>= 5) 2D points from the first image. The point coordinates should
be floating-point (single or double precision).
@param points2 Array of the second image points of the same size and format as points1 .
@param cameraMatrix Camera intrinsic matrix \f$\cameramatrix{A}\f$ .
Note that this function assumes that points1 and points2 are feature points from cameras with the
same camera intrinsic matrix. If this assumption does not hold for your use case, use
#undistortPoints with `P = cv::NoArray()` for both cameras to transform image points
to normalized image coordinates, which are valid for the identity camera intrinsic matrix. When
passing these coordinates, pass the identity matrix for this parameter.
@param method Method for computing an essential matrix.
-   @ref RANSAC for the RANSAC algorithm.
-   @ref LMEDS for the LMedS algorithm.
@param prob Parameter used for the RANSAC or LMedS methods only. It specifies a desirable level of
confidence (probability) that the estimated matrix is correct.
@param threshold Parameter used for RANSAC. It is the maximum distance from a point to an epipolar
line in pixels, beyond which the point is considered an outlier and is not used for computing the
final fundamental matrix. It can be set to something like 1-3, depending on the accuracy of the
point localization, image resolution, and the image noise.
@param mask Output array of N elements, every element of which is set to 0 for outliers and to 1
for the other points. The array is computed only in the RANSAC and LMedS methods.
@param maxIters The maximum number of robust method iterations.

This function estimates essential matrix based on the five-point algorithm solver in @cite Nister03 .
@cite SteweniusCFS is also a related. The epipolar geometry is described by the following equation:

\f[[p_2; 1]^T K^{-T} E K^{-1} [p_1; 1] = 0\f]

where \f$E\f$ is an essential matrix, \f$p_1\f$ and \f$p_2\f$ are corresponding points in the first and the
second images, respectively. The result of this function may be passed further to
#decomposeEssentialMat or  #recoverPose to recover the relative pose between cameras.
 */
CV_EXPORTS_W
Mat findEssentialMat(
    InputArray points1, InputArray points2,
    InputArray cameraMatrix, int method = RANSAC,
    double prob = 0.999, double threshold = 1.0,
    int maxIters = 1000, OutputArray mask = noArray()
);

/** @overload */
CV_EXPORTS
Mat findEssentialMat(
    InputArray points1, InputArray points2,
    InputArray cameraMatrix, int method,
    double prob, double threshold,
    OutputArray mask
);  // TODO remove from OpenCV 5.0

/** @overload
@param points1 Array of N (N \>= 5) 2D points from the first image. The point coordinates should
be floating-point (single or double precision).
@param points2 Array of the second image points of the same size and format as points1 .
@param focal focal length of the camera. Note that this function assumes that points1 and points2
are feature points from cameras with same focal length and principal point.
@param pp principal point of the camera.
@param method Method for computing a fundamental matrix.
-   @ref RANSAC for the RANSAC algorithm.
-   @ref LMEDS for the LMedS algorithm.
@param threshold Parameter used for RANSAC. It is the maximum distance from a point to an epipolar
line in pixels, beyond which the point is considered an outlier and is not used for computing the
final fundamental matrix. It can be set to something like 1-3, depending on the accuracy of the
point localization, image resolution, and the image noise.
@param prob Parameter used for the RANSAC or LMedS methods only. It specifies a desirable level of
confidence (probability) that the estimated matrix is correct.
@param mask Output array of N elements, every element of which is set to 0 for outliers and to 1
for the other points. The array is computed only in the RANSAC and LMedS methods.
@param maxIters The maximum number of robust method iterations.

This function differs from the one above that it computes camera intrinsic matrix from focal length and
principal point:

\f[A =
\begin{bmatrix}
f & 0 & x_{pp}  \\
0 & f & y_{pp}  \\
0 & 0 & 1
\end{bmatrix}\f]
 */
CV_EXPORTS_W
Mat findEssentialMat(
    InputArray points1, InputArray points2,
    double focal = 1.0, Point2d pp = Point2d(0, 0),
    int method = RANSAC, double prob = 0.999,
    double threshold = 1.0, int maxIters = 1000,
    OutputArray mask = noArray()
);

/** @overload */
CV_EXPORTS
Mat findEssentialMat(
    InputArray points1, InputArray points2,
    double focal, Point2d pp,
    int method, double prob,
    double threshold, OutputArray mask
);  // TODO remove from OpenCV 5.0

/** @brief Calculates an essential matrix from the corresponding points in two images from potentially two different cameras.

@param points1 Array of N (N \>= 5) 2D points from the first image. The point coordinates should
be floating-point (single or double precision).
@param points2 Array of the second image points of the same size and format as points1 .
@param cameraMatrix1 Camera matrix \f$K = \vecthreethree{f_x}{0}{c_x}{0}{f_y}{c_y}{0}{0}{1}\f$ .
Note that this function assumes that points1 and points2 are feature points from cameras with the
same camera matrix. If this assumption does not hold for your use case, use
#undistortPoints with `P = cv::NoArray()` for both cameras to transform image points
to normalized image coordinates, which are valid for the identity camera matrix. When
passing these coordinates, pass the identity matrix for this parameter.
@param cameraMatrix2 Camera matrix \f$K = \vecthreethree{f_x}{0}{c_x}{0}{f_y}{c_y}{0}{0}{1}\f$ .
Note that this function assumes that points1 and points2 are feature points from cameras with the
same camera matrix. If this assumption does not hold for your use case, use
#undistortPoints with `P = cv::NoArray()` for both cameras to transform image points
to normalized image coordinates, which are valid for the identity camera matrix. When
passing these coordinates, pass the identity matrix for this parameter.
@param distCoeffs1 Input vector of distortion coefficients
\f$(k_1, k_2, p_1, p_2[, k_3[, k_4, k_5, k_6[, s_1, s_2, s_3, s_4[, \tau_x, \tau_y]]]])\f$
of 4, 5, 8, 12 or 14 elements. If the vector is NULL/empty, the zero distortion coefficients are assumed.
@param distCoeffs2 Input vector of distortion coefficients
\f$(k_1, k_2, p_1, p_2[, k_3[, k_4, k_5, k_6[, s_1, s_2, s_3, s_4[, \tau_x, \tau_y]]]])\f$
of 4, 5, 8, 12 or 14 elements. If the vector is NULL/empty, the zero distortion coefficients are assumed.
@param method Method for computing an essential matrix.
-   @ref RANSAC for the RANSAC algorithm.
-   @ref LMEDS for the LMedS algorithm.
@param prob Parameter used for the RANSAC or LMedS methods only. It specifies a desirable level of
confidence (probability) that the estimated matrix is correct.
@param threshold Parameter used for RANSAC. It is the maximum distance from a point to an epipolar
line in pixels, beyond which the point is considered an outlier and is not used for computing the
final fundamental matrix. It can be set to something like 1-3, depending on the accuracy of the
point localization, image resolution, and the image noise.
@param mask Output array of N elements, every element of which is set to 0 for outliers and to 1
for the other points. The array is computed only in the RANSAC and LMedS methods.

This function estimates essential matrix based on the five-point algorithm solver in @cite Nister03 .
@cite SteweniusCFS is also a related. The epipolar geometry is described by the following equation:

\f[[p_2; 1]^T K^{-T} E K^{-1} [p_1; 1] = 0\f]

where \f$E\f$ is an essential matrix, \f$p_1\f$ and \f$p_2\f$ are corresponding points in the first and the
second images, respectively. The result of this function may be passed further to
#decomposeEssentialMat or  #recoverPose to recover the relative pose between cameras.
 */
CV_EXPORTS_W Mat findEssentialMat( InputArray points1, InputArray points2,
                                 InputArray cameraMatrix1, InputArray distCoeffs1,
                                 InputArray cameraMatrix2, InputArray distCoeffs2,
                                 int method = RANSAC,
                                 double prob = 0.999, double threshold = 1.0,
                                 OutputArray mask = noArray() );


CV_EXPORTS_W Mat findEssentialMat( InputArray points1, InputArray points2,
                      InputArray cameraMatrix1, InputArray cameraMatrix2,
                      InputArray dist_coeff1, InputArray dist_coeff2, OutputArray mask,
                      const UsacParams &params);

/** @brief Decompose an essential matrix to possible rotations and translation.

@param E The input essential matrix.
@param R1 One possible rotation matrix.
@param R2 Another possible rotation matrix.
@param t One possible translation.

This function decomposes the essential matrix E using svd decomposition @cite HartleyZ00. In
general, four possible poses exist for the decomposition of E. They are \f$[R_1, t]\f$,
\f$[R_1, -t]\f$, \f$[R_2, t]\f$, \f$[R_2, -t]\f$.

If E gives the epipolar constraint \f$[p_2; 1]^T A^{-T} E A^{-1} [p_1; 1] = 0\f$ between the image
points \f$p_1\f$ in the first image and \f$p_2\f$ in second image, then any of the tuples
\f$[R_1, t]\f$, \f$[R_1, -t]\f$, \f$[R_2, t]\f$, \f$[R_2, -t]\f$ is a change of basis from the first
camera's coordinate system to the second camera's coordinate system. However, by decomposing E, one
can only get the direction of the translation. For this reason, the translation t is returned with
unit length.
 */
CV_EXPORTS_W void decomposeEssentialMat( InputArray E, OutputArray R1, OutputArray R2, OutputArray t );

/** @brief Recovers the relative camera rotation and the translation from corresponding points in two images from two different cameras, using cheirality check. Returns the number of
inliers that pass the check.

@param points1 Array of N 2D points from the first image. The point coordinates should be
floating-point (single or double precision).
@param points2 Array of the second image points of the same size and format as points1 .
@param cameraMatrix1 Input/output camera matrix for the first camera, the same as in
@ref calibrateCamera. Furthermore, for the stereo case, additional flags may be used, see below.
@param distCoeffs1 Input/output vector of distortion coefficients, the same as in
@ref calibrateCamera.
@param cameraMatrix2 Input/output camera matrix for the first camera, the same as in
@ref calibrateCamera. Furthermore, for the stereo case, additional flags may be used, see below.
@param distCoeffs2 Input/output vector of distortion coefficients, the same as in
@ref calibrateCamera.
@param E The output essential matrix.
@param R Output rotation matrix. Together with the translation vector, this matrix makes up a tuple
that performs a change of basis from the first camera's coordinate system to the second camera's
coordinate system. Note that, in general, t can not be used for this tuple, see the parameter
described below.
@param t Output translation vector. This vector is obtained by @ref decomposeEssentialMat and
therefore is only known up to scale, i.e. t is the direction of the translation vector and has unit
length.
@param method Method for computing an essential matrix.
-   @ref RANSAC for the RANSAC algorithm.
-   @ref LMEDS for the LMedS algorithm.
@param prob Parameter used for the RANSAC or LMedS methods only. It specifies a desirable level of
confidence (probability) that the estimated matrix is correct.
@param threshold Parameter used for RANSAC. It is the maximum distance from a point to an epipolar
line in pixels, beyond which the point is considered an outlier and is not used for computing the
final fundamental matrix. It can be set to something like 1-3, depending on the accuracy of the
point localization, image resolution, and the image noise.
@param mask Input/output mask for inliers in points1 and points2. If it is not empty, then it marks
inliers in points1 and points2 for then given essential matrix E. Only these inliers will be used to
recover pose. In the output mask only inliers which pass the cheirality check.

This function decomposes an essential matrix using @ref decomposeEssentialMat and then verifies
possible pose hypotheses by doing cheirality check. The cheirality check means that the
triangulated 3D points should have positive depth. Some details can be found in @cite Nister03.

This function can be used to process the output E and mask from @ref findEssentialMat. In this
scenario, points1 and points2 are the same input for findEssentialMat.:
@code
    // Example. Estimation of fundamental matrix using the RANSAC algorithm
    int point_count = 100;
    vector<Point2f> points1(point_count);
    vector<Point2f> points2(point_count);

    // initialize the points here ...
    for( int i = 0; i < point_count; i++ )
    {
        points1[i] = ...;
        points2[i] = ...;
    }

    // Input: camera calibration of both cameras, for example using intrinsic chessboard calibration.
    Mat cameraMatrix1, distCoeffs1, cameraMatrix2, distCoeffs2;

    // Output: Essential matrix, relative rotation and relative translation.
    Mat E, R, t, mask;

    recoverPose(points1, points2, cameraMatrix1, distCoeffs1, cameraMatrix2, distCoeffs2, E, R, t, mask);
@endcode
 */
CV_EXPORTS_W int recoverPose( InputArray points1, InputArray points2,
                            InputArray cameraMatrix1, InputArray distCoeffs1,
                            InputArray cameraMatrix2, InputArray distCoeffs2,
                            OutputArray E, OutputArray R, OutputArray t,
                            int method = cv::RANSAC, double prob = 0.999, double threshold = 1.0,
                            InputOutputArray mask = noArray());

/** @brief Recovers the relative camera rotation and the translation from an estimated essential
matrix and the corresponding points in two images, using cheirality check. Returns the number of
inliers that pass the check.

@param E The input essential matrix.
@param points1 Array of N 2D points from the first image. The point coordinates should be
floating-point (single or double precision).
@param points2 Array of the second image points of the same size and format as points1 .
@param cameraMatrix Camera intrinsic matrix \f$\cameramatrix{A}\f$ .
Note that this function assumes that points1 and points2 are feature points from cameras with the
same camera intrinsic matrix.
@param R Output rotation matrix. Together with the translation vector, this matrix makes up a tuple
that performs a change of basis from the first camera's coordinate system to the second camera's
coordinate system. Note that, in general, t can not be used for this tuple, see the parameter
described below.
@param t Output translation vector. This vector is obtained by @ref decomposeEssentialMat and
therefore is only known up to scale, i.e. t is the direction of the translation vector and has unit
length.
@param mask Input/output mask for inliers in points1 and points2. If it is not empty, then it marks
inliers in points1 and points2 for then given essential matrix E. Only these inliers will be used to
recover pose. In the output mask only inliers which pass the cheirality check.

This function decomposes an essential matrix using @ref decomposeEssentialMat and then verifies
possible pose hypotheses by doing cheirality check. The cheirality check means that the
triangulated 3D points should have positive depth. Some details can be found in @cite Nister03.

This function can be used to process the output E and mask from @ref findEssentialMat. In this
scenario, points1 and points2 are the same input for #findEssentialMat :
@code
    // Example. Estimation of fundamental matrix using the RANSAC algorithm
    int point_count = 100;
    vector<Point2f> points1(point_count);
    vector<Point2f> points2(point_count);

    // initialize the points here ...
    for( int i = 0; i < point_count; i++ )
    {
        points1[i] = ...;
        points2[i] = ...;
    }

    // cametra matrix with both focal lengths = 1, and principal point = (0, 0)
    Mat cameraMatrix = Mat::eye(3, 3, CV_64F);

    Mat E, R, t, mask;

    E = findEssentialMat(points1, points2, cameraMatrix, RANSAC, 0.999, 1.0, mask);
    recoverPose(E, points1, points2, cameraMatrix, R, t, mask);
@endcode
 */
CV_EXPORTS_W int recoverPose( InputArray E, InputArray points1, InputArray points2,
                            InputArray cameraMatrix, OutputArray R, OutputArray t,
                            InputOutputArray mask = noArray() );

/** @overload
@param E The input essential matrix.
@param points1 Array of N 2D points from the first image. The point coordinates should be
floating-point (single or double precision).
@param points2 Array of the second image points of the same size and format as points1 .
@param R Output rotation matrix. Together with the translation vector, this matrix makes up a tuple
that performs a change of basis from the first camera's coordinate system to the second camera's
coordinate system. Note that, in general, t can not be used for this tuple, see the parameter
description below.
@param t Output translation vector. This vector is obtained by @ref decomposeEssentialMat and
therefore is only known up to scale, i.e. t is the direction of the translation vector and has unit
length.
@param focal Focal length of the camera. Note that this function assumes that points1 and points2
are feature points from cameras with same focal length and principal point.
@param pp principal point of the camera.
@param mask Input/output mask for inliers in points1 and points2. If it is not empty, then it marks
inliers in points1 and points2 for then given essential matrix E. Only these inliers will be used to
recover pose. In the output mask only inliers which pass the cheirality check.

This function differs from the one above that it computes camera intrinsic matrix from focal length and
principal point:

\f[A =
\begin{bmatrix}
f & 0 & x_{pp}  \\
0 & f & y_{pp}  \\
0 & 0 & 1
\end{bmatrix}\f]
 */
CV_EXPORTS_W int recoverPose( InputArray E, InputArray points1, InputArray points2,
                            OutputArray R, OutputArray t,
                            double focal = 1.0, Point2d pp = Point2d(0, 0),
                            InputOutputArray mask = noArray() );

/** @overload
@param E The input essential matrix.
@param points1 Array of N 2D points from the first image. The point coordinates should be
floating-point (single or double precision).
@param points2 Array of the second image points of the same size and format as points1.
@param cameraMatrix Camera intrinsic matrix \f$\cameramatrix{A}\f$ .
Note that this function assumes that points1 and points2 are feature points from cameras with the
same camera intrinsic matrix.
@param R Output rotation matrix. Together with the translation vector, this matrix makes up a tuple
that performs a change of basis from the first camera's coordinate system to the second camera's
coordinate system. Note that, in general, t can not be used for this tuple, see the parameter
description below.
@param t Output translation vector. This vector is obtained by @ref decomposeEssentialMat and
therefore is only known up to scale, i.e. t is the direction of the translation vector and has unit
length.
@param distanceThresh threshold distance which is used to filter out far away points (i.e. infinite
points).
@param mask Input/output mask for inliers in points1 and points2. If it is not empty, then it marks
inliers in points1 and points2 for then given essential matrix E. Only these inliers will be used to
recover pose. In the output mask only inliers which pass the cheirality check.
@param triangulatedPoints 3D points which were reconstructed by triangulation.

This function differs from the one above that it outputs the triangulated 3D point that are used for
the cheirality check.
 */
CV_EXPORTS_W int recoverPose( InputArray E, InputArray points1, InputArray points2,
                            InputArray cameraMatrix, OutputArray R, OutputArray t, double distanceThresh, InputOutputArray mask = noArray(),
                            OutputArray triangulatedPoints = noArray());

/** @brief For points in an image of a stereo pair, computes the corresponding epilines in the other image.

@param points Input points. \f$N \times 1\f$ or \f$1 \times N\f$ matrix of type CV_32FC2 or
vector\<Point2f\> .
@param whichImage Index of the image (1 or 2) that contains the points .
@param F Fundamental matrix that can be estimated using #findFundamentalMat or #stereoRectify .
@param lines Output vector of the epipolar lines corresponding to the points in the other image.
Each line \f$ax + by + c=0\f$ is encoded by 3 numbers \f$(a, b, c)\f$ .

For every point in one of the two images of a stereo pair, the function finds the equation of the
corresponding epipolar line in the other image.

From the fundamental matrix definition (see #findFundamentalMat ), line \f$l^{(2)}_i\f$ in the second
image for the point \f$p^{(1)}_i\f$ in the first image (when whichImage=1 ) is computed as:

\f[l^{(2)}_i = F p^{(1)}_i\f]

And vice versa, when whichImage=2, \f$l^{(1)}_i\f$ is computed from \f$p^{(2)}_i\f$ as:

\f[l^{(1)}_i = F^T p^{(2)}_i\f]

Line coefficients are defined up to a scale. They are normalized so that \f$a_i^2+b_i^2=1\f$ .
 */
CV_EXPORTS_W void computeCorrespondEpilines( InputArray points, int whichImage,
                                             InputArray F, OutputArray lines );

/** @brief This function reconstructs 3-dimensional points (in homogeneous coordinates) by using
their observations with a stereo camera.

@param projMatr1 3x4 projection matrix of the first camera, i.e. this matrix projects 3D points
given in the world's coordinate system into the first image.
@param projMatr2 3x4 projection matrix of the second camera, i.e. this matrix projects 3D points
given in the world's coordinate system into the second image.
@param projPoints1 2xN array of feature points in the first image. In the case of the c++ version,
it can be also a vector of feature points or two-channel matrix of size 1xN or Nx1.
@param projPoints2 2xN array of corresponding points in the second image. In the case of the c++
version, it can be also a vector of feature points or two-channel matrix of size 1xN or Nx1.
@param points4D 4xN array of reconstructed points in homogeneous coordinates. These points are
returned in the world's coordinate system.

@note
   Keep in mind that all input data should be of float type in order for this function to work.

@note
   If the projection matrices from @ref stereoRectify are used, then the returned points are
   represented in the first camera's rectified coordinate system.

@sa
   reprojectImageTo3D
 */
CV_EXPORTS_W void triangulatePoints( InputArray projMatr1, InputArray projMatr2,
                                     InputArray projPoints1, InputArray projPoints2,
                                     OutputArray points4D );

/** @brief Refines coordinates of corresponding points.

@param F 3x3 fundamental matrix.
@param points1 1xN array containing the first set of points.
@param points2 1xN array containing the second set of points.
@param newPoints1 The optimized points1.
@param newPoints2 The optimized points2.

The function implements the Optimal Triangulation Method (see Multiple View Geometry for details).
For each given point correspondence points1[i] \<-\> points2[i], and a fundamental matrix F, it
computes the corrected correspondences newPoints1[i] \<-\> newPoints2[i] that minimize the geometric
error \f$d(points1[i], newPoints1[i])^2 + d(points2[i],newPoints2[i])^2\f$ (where \f$d(a,b)\f$ is the
geometric distance between points \f$a\f$ and \f$b\f$ ) subject to the epipolar constraint
\f$newPoints2^T * F * newPoints1 = 0\f$ .
 */
CV_EXPORTS_W void correctMatches( InputArray F, InputArray points1, InputArray points2,
                                  OutputArray newPoints1, OutputArray newPoints2 );

/** @brief Filters off small noise blobs (speckles) in the disparity map

@param img The input 16-bit signed disparity image
@param newVal The disparity value used to paint-off the speckles
@param maxSpeckleSize The maximum speckle size to consider it a speckle. Larger blobs are not
affected by the algorithm
@param maxDiff Maximum difference between neighbor disparity pixels to put them into the same
blob. Note that since StereoBM, StereoSGBM and may be other algorithms return a fixed-point
disparity map, where disparity values are multiplied by 16, this scale factor should be taken into
account when specifying this parameter value.
@param buf The optional temporary buffer to avoid memory allocation within the function.
 */
CV_EXPORTS_W void filterSpeckles( InputOutputArray img, double newVal,
                                  int maxSpeckleSize, double maxDiff,
                                  InputOutputArray buf = noArray() );

//! computes valid disparity ROI from the valid ROIs of the rectified images (that are returned by #stereoRectify)
CV_EXPORTS_W Rect getValidDisparityROI( Rect roi1, Rect roi2,
                                        int minDisparity, int numberOfDisparities,
                                        int blockSize );

//! validates disparity using the left-right check. The matrix "cost" should be computed by the stereo correspondence algorithm
CV_EXPORTS_W void validateDisparity( InputOutputArray disparity, InputArray cost,
                                     int minDisparity, int numberOfDisparities,
                                     int disp12MaxDisp = 1 );

/** @brief Reprojects a disparity image to 3D space.

@param disparity Input single-channel 8-bit unsigned, 16-bit signed, 32-bit signed or 32-bit
floating-point disparity image. The values of 8-bit / 16-bit signed formats are assumed to have no
fractional bits. If the disparity is 16-bit signed format, as computed by @ref StereoBM or
@ref StereoSGBM and maybe other algorithms, it should be divided by 16 (and scaled to float) before
being used here.
@param _3dImage Output 3-channel floating-point image of the same size as disparity. Each element of
_3dImage(x,y) contains 3D coordinates of the point (x,y) computed from the disparity map. If one
uses Q obtained by @ref stereoRectify, then the returned points are represented in the first
camera's rectified coordinate system.
@param Q \f$4 \times 4\f$ perspective transformation matrix that can be obtained with
@ref stereoRectify.
@param handleMissingValues Indicates, whether the function should handle missing values (i.e.
points where the disparity was not computed). If handleMissingValues=true, then pixels with the
minimal disparity that corresponds to the outliers (see StereoMatcher::compute ) are transformed
to 3D points with a very large Z value (currently set to 10000).
@param ddepth The optional output array depth. If it is -1, the output image will have CV_32F
depth. ddepth can also be set to CV_16S, CV_32S or CV_32F.

The function transforms a single-channel disparity map to a 3-channel image representing a 3D
surface. That is, for each pixel (x,y) and the corresponding disparity d=disparity(x,y) , it
computes:

\f[\begin{bmatrix}
X \\
Y \\
Z \\
W
\end{bmatrix} = Q \begin{bmatrix}
x \\
y \\
\texttt{disparity} (x,y) \\
z
\end{bmatrix}.\f]

@sa
   To reproject a sparse set of points {(x,y,d),...} to 3D space, use perspectiveTransform.
 */
CV_EXPORTS_W void reprojectImageTo3D( InputArray disparity,
                                      OutputArray _3dImage, InputArray Q,
                                      bool handleMissingValues = false,
                                      int ddepth = -1 );

/** @brief Calculates the Sampson Distance between two points.

The function cv::sampsonDistance calculates and returns the first order approximation of the geometric error as:
\f[
sd( \texttt{pt1} , \texttt{pt2} )=
\frac{(\texttt{pt2}^t \cdot \texttt{F} \cdot \texttt{pt1})^2}
{((\texttt{F} \cdot \texttt{pt1})(0))^2 +
((\texttt{F} \cdot \texttt{pt1})(1))^2 +
((\texttt{F}^t \cdot \texttt{pt2})(0))^2 +
((\texttt{F}^t \cdot \texttt{pt2})(1))^2}
\f]
The fundamental matrix may be calculated using the #findFundamentalMat function. See @cite HartleyZ00 11.4.3 for details.
@param pt1 first homogeneous 2d point
@param pt2 second homogeneous 2d point
@param F fundamental matrix
@return The computed Sampson distance.
*/
CV_EXPORTS_W double sampsonDistance(InputArray pt1, InputArray pt2, InputArray F);

/** @brief Computes an optimal affine transformation between two 3D point sets.

It computes
\f[
\begin{bmatrix}
x\\
y\\
z\\
\end{bmatrix}
=
\begin{bmatrix}
a_{11} & a_{12} & a_{13}\\
a_{21} & a_{22} & a_{23}\\
a_{31} & a_{32} & a_{33}\\
\end{bmatrix}
\begin{bmatrix}
X\\
Y\\
Z\\
\end{bmatrix}
+
\begin{bmatrix}
b_1\\
b_2\\
b_3\\
\end{bmatrix}
\f]

@param src First input 3D point set containing \f$(X,Y,Z)\f$.
@param dst Second input 3D point set containing \f$(x,y,z)\f$.
@param out Output 3D affine transformation matrix \f$3 \times 4\f$ of the form
\f[
\begin{bmatrix}
a_{11} & a_{12} & a_{13} & b_1\\
a_{21} & a_{22} & a_{23} & b_2\\
a_{31} & a_{32} & a_{33} & b_3\\
\end{bmatrix}
\f]
@param inliers Output vector indicating which points are inliers (1-inlier, 0-outlier).
@param ransacThreshold Maximum reprojection error in the RANSAC algorithm to consider a point as
an inlier.
@param confidence Confidence level, between 0 and 1, for the estimated transformation. Anything
between 0.95 and 0.99 is usually good enough. Values too close to 1 can slow down the estimation
significantly. Values lower than 0.8-0.9 can result in an incorrectly estimated transformation.

The function estimates an optimal 3D affine transformation between two 3D point sets using the
RANSAC algorithm.
 */
CV_EXPORTS_W  int estimateAffine3D(InputArray src, InputArray dst,
                                   OutputArray out, OutputArray inliers,
                                   double ransacThreshold = 3, double confidence = 0.99);

/** @brief Computes an optimal affine transformation between two 3D point sets.

It computes \f$R,s,t\f$ minimizing \f$\sum{i} dst_i - c \cdot R \cdot src_i \f$
where \f$R\f$ is a 3x3 rotation matrix, \f$t\f$ is a 3x1 translation vector and \f$s\f$ is a
scalar size value. This is an implementation of the algorithm by Umeyama \cite umeyama1991least .
The estimated affine transform has a homogeneous scale which is a subclass of affine
transformations with 7 degrees of freedom. The paired point sets need to comprise at least 3
points each.

@param src First input 3D point set.
@param dst Second input 3D point set.
@param scale If null is passed, the scale parameter c will be assumed to be 1.0.
Else the pointed-to variable will be set to the optimal scale.
@param force_rotation If true, the returned rotation will never be a reflection.
This might be unwanted, e.g. when optimizing a transform between a right- and a
left-handed coordinate system.
@return 3D affine transformation matrix \f$3 \times 4\f$ of the form
\f[T =
\begin{bmatrix}
R & t\\
\end{bmatrix}
\f]

 */
CV_EXPORTS_W   cv::Mat estimateAffine3D(InputArray src, InputArray dst,
                                        CV_OUT double* scale = nullptr, bool force_rotation = true);

/** @brief Computes an optimal translation between two 3D point sets.
 *
 * It computes
 * \f[
 * \begin{bmatrix}
 * x\\
 * y\\
 * z\\
 * \end{bmatrix}
 * =
 * \begin{bmatrix}
 * X\\
 * Y\\
 * Z\\
 * \end{bmatrix}
 * +
 * \begin{bmatrix}
 * b_1\\
 * b_2\\
 * b_3\\
 * \end{bmatrix}
 * \f]
 *
 * @param src First input 3D point set containing \f$(X,Y,Z)\f$.
 * @param dst Second input 3D point set containing \f$(x,y,z)\f$.
 * @param out Output 3D translation vector \f$3 \times 1\f$ of the form
 * \f[
 * \begin{bmatrix}
 * b_1 \\
 * b_2 \\
 * b_3 \\
 * \end{bmatrix}
 * \f]
 * @param inliers Output vector indicating which points are inliers (1-inlier, 0-outlier).
 * @param ransacThreshold Maximum reprojection error in the RANSAC algorithm to consider a point as
 * an inlier.
 * @param confidence Confidence level, between 0 and 1, for the estimated transformation. Anything
 * between 0.95 and 0.99 is usually good enough. Values too close to 1 can slow down the estimation
 * significantly. Values lower than 0.8-0.9 can result in an incorrectly estimated transformation.
 *
 * The function estimates an optimal 3D translation between two 3D point sets using the
 * RANSAC algorithm.
 *  */
CV_EXPORTS_W  int estimateTranslation3D(InputArray src, InputArray dst,
                                        OutputArray out, OutputArray inliers,
                                        double ransacThreshold = 3, double confidence = 0.99);

/** @brief Computes an optimal affine transformation between two 2D point sets.

It computes
\f[
\begin{bmatrix}
x\\
y\\
\end{bmatrix}
=
\begin{bmatrix}
a_{11} & a_{12}\\
a_{21} & a_{22}\\
\end{bmatrix}
\begin{bmatrix}
X\\
Y\\
\end{bmatrix}
+
\begin{bmatrix}
b_1\\
b_2\\
\end{bmatrix}
\f]

@param from First input 2D point set containing \f$(X,Y)\f$.
@param to Second input 2D point set containing \f$(x,y)\f$.
@param inliers Output vector indicating which points are inliers (1-inlier, 0-outlier).
@param method Robust method used to compute transformation. The following methods are possible:
-   @ref RANSAC - RANSAC-based robust method
-   @ref LMEDS - Least-Median robust method
RANSAC is the default method.
@param ransacReprojThreshold Maximum reprojection error in the RANSAC algorithm to consider
a point as an inlier. Applies only to RANSAC.
@param maxIters The maximum number of robust method iterations.
@param confidence Confidence level, between 0 and 1, for the estimated transformation. Anything
between 0.95 and 0.99 is usually good enough. Values too close to 1 can slow down the estimation
significantly. Values lower than 0.8-0.9 can result in an incorrectly estimated transformation.
@param refineIters Maximum number of iterations of refining algorithm (Levenberg-Marquardt).
Passing 0 will disable refining, so the output matrix will be output of robust method.

@return Output 2D affine transformation matrix \f$2 \times 3\f$ or empty matrix if transformation
could not be estimated. The returned matrix has the following form:
\f[
\begin{bmatrix}
a_{11} & a_{12} & b_1\\
a_{21} & a_{22} & b_2\\
\end{bmatrix}
\f]

The function estimates an optimal 2D affine transformation between two 2D point sets using the
selected robust algorithm.

The computed transformation is then refined further (using only inliers) with the
Levenberg-Marquardt method to reduce the re-projection error even more.

@note
The RANSAC method can handle practically any ratio of outliers but needs a threshold to
distinguish inliers from outliers. The method LMeDS does not need any threshold but it works
correctly only when there are more than 50% of inliers.

@sa estimateAffinePartial2D, getAffineTransform
*/
CV_EXPORTS_W cv::Mat estimateAffine2D(InputArray from, InputArray to, OutputArray inliers = noArray(),
                                  int method = RANSAC, double ransacReprojThreshold = 3,
                                  size_t maxIters = 2000, double confidence = 0.99,
                                  size_t refineIters = 10);


CV_EXPORTS_W cv::Mat estimateAffine2D(InputArray pts1, InputArray pts2, OutputArray inliers,
                     const UsacParams &params);

/** @brief Computes an optimal limited affine transformation with 4 degrees of freedom between
two 2D point sets.

@param from First input 2D point set.
@param to Second input 2D point set.
@param inliers Output vector indicating which points are inliers.
@param method Robust method used to compute transformation. The following methods are possible:
-   @ref RANSAC - RANSAC-based robust method
-   @ref LMEDS - Least-Median robust method
RANSAC is the default method.
@param ransacReprojThreshold Maximum reprojection error in the RANSAC algorithm to consider
a point as an inlier. Applies only to RANSAC.
@param maxIters The maximum number of robust method iterations.
@param confidence Confidence level, between 0 and 1, for the estimated transformation. Anything
between 0.95 and 0.99 is usually good enough. Values too close to 1 can slow down the estimation
significantly. Values lower than 0.8-0.9 can result in an incorrectly estimated transformation.
@param refineIters Maximum number of iterations of refining algorithm (Levenberg-Marquardt).
Passing 0 will disable refining, so the output matrix will be output of robust method.

@return Output 2D affine transformation (4 degrees of freedom) matrix \f$2 \times 3\f$ or
empty matrix if transformation could not be estimated.

The function estimates an optimal 2D affine transformation with 4 degrees of freedom limited to
combinations of translation, rotation, and uniform scaling. Uses the selected algorithm for robust
estimation.

The computed transformation is then refined further (using only inliers) with the
Levenberg-Marquardt method to reduce the re-projection error even more.

Estimated transformation matrix is:
\f[ \begin{bmatrix} \cos(\theta) \cdot s & -\sin(\theta) \cdot s & t_x \\
                \sin(\theta) \cdot s & \cos(\theta) \cdot s & t_y
\end{bmatrix} \f]
Where \f$ \theta \f$ is the rotation angle, \f$ s \f$ the scaling factor and \f$ t_x, t_y \f$ are
translations in \f$ x, y \f$ axes respectively.

@note
The RANSAC method can handle practically any ratio of outliers but need a threshold to
distinguish inliers from outliers. The method LMeDS does not need any threshold but it works
correctly only when there are more than 50% of inliers.

@sa estimateAffine2D, getAffineTransform
*/
CV_EXPORTS_W cv::Mat estimateAffinePartial2D(InputArray from, InputArray to, OutputArray inliers = noArray(),
                                  int method = RANSAC, double ransacReprojThreshold = 3,
                                  size_t maxIters = 2000, double confidence = 0.99,
                                  size_t refineIters = 10);

/** @example samples/cpp/tutorial_code/features2D/Homography/decompose_homography.cpp
An example program with homography decomposition.

Check @ref tutorial_homography "the corresponding tutorial" for more details.
*/

/** @brief Decompose a homography matrix to rotation(s), translation(s) and plane normal(s).

@param H The input homography matrix between two images.
@param K The input camera intrinsic matrix.
@param rotations Array of rotation matrices.
@param translations Array of translation matrices.
@param normals Array of plane normal matrices.

This function extracts relative camera motion between two views of a planar object and returns up to
four mathematical solution tuples of rotation, translation, and plane normal. The decomposition of
the homography matrix H is described in detail in @cite Malis.

If the homography H, induced by the plane, gives the constraint
\f[s_i \vecthree{x'_i}{y'_i}{1} \sim H \vecthree{x_i}{y_i}{1}\f] on the source image points
\f$p_i\f$ and the destination image points \f$p'_i\f$, then the tuple of rotations[k] and
translations[k] is a change of basis from the source camera's coordinate system to the destination
camera's coordinate system. However, by decomposing H, one can only get the translation normalized
by the (typically unknown) depth of the scene, i.e. its direction but with normalized length.

If point correspondences are available, at least two solutions may further be invalidated, by
applying positive depth constraint, i.e. all points must be in front of the camera.
 */
CV_EXPORTS_W int decomposeHomographyMat(InputArray H,
                                        InputArray K,
                                        OutputArrayOfArrays rotations,
                                        OutputArrayOfArrays translations,
                                        OutputArrayOfArrays normals);

/** @brief Filters homography decompositions based on additional information.

@param rotations Vector of rotation matrices.
@param normals Vector of plane normal matrices.
@param beforePoints Vector of (rectified) visible reference points before the homography is applied
@param afterPoints Vector of (rectified) visible reference points after the homography is applied
@param possibleSolutions Vector of int indices representing the viable solution set after filtering
@param pointsMask optional Mat/Vector of 8u type representing the mask for the inliers as given by the #findHomography function

This function is intended to filter the output of the #decomposeHomographyMat based on additional
information as described in @cite Malis . The summary of the method: the #decomposeHomographyMat function
returns 2 unique solutions and their "opposites" for a total of 4 solutions. If we have access to the
sets of points visible in the camera frame before and after the homography transformation is applied,
we can determine which are the true potential solutions and which are the opposites by verifying which
homographies are consistent with all visible reference points being in front of the camera. The inputs
are left unchanged; the filtered solution set is returned as indices into the existing one.

*/
CV_EXPORTS_W void filterHomographyDecompByVisibleRefpoints(InputArrayOfArrays rotations,
                                                           InputArrayOfArrays normals,
                                                           InputArray beforePoints,
                                                           InputArray afterPoints,
                                                           OutputArray possibleSolutions,
                                                           InputArray pointsMask = noArray());

/** @brief The base class for stereo correspondence algorithms.
 */
class CV_EXPORTS_W StereoMatcher : public Algorithm
{
public:
    enum { DISP_SHIFT = 4,
           DISP_SCALE = (1 << DISP_SHIFT)
         };

    /** @brief Computes disparity map for the specified stereo pair

    @param left Left 8-bit single-channel image.
    @param right Right image of the same size and the same type as the left one.
    @param disparity Output disparity map. It has the same size as the input images. Some algorithms,
    like StereoBM or StereoSGBM compute 16-bit fixed-point disparity map (where each disparity value
    has 4 fractional bits), whereas other algorithms output 32-bit floating-point disparity map.
     */
    CV_WRAP virtual void compute( InputArray left, InputArray right,
                                  OutputArray disparity ) = 0;

    CV_WRAP virtual int getMinDisparity() const = 0;
    CV_WRAP virtual void setMinDisparity(int minDisparity) = 0;

    CV_WRAP virtual int getNumDisparities() const = 0;
    CV_WRAP virtual void setNumDisparities(int numDisparities) = 0;

    CV_WRAP virtual int getBlockSize() const = 0;
    CV_WRAP virtual void setBlockSize(int blockSize) = 0;

    CV_WRAP virtual int getSpeckleWindowSize() const = 0;
    CV_WRAP virtual void setSpeckleWindowSize(int speckleWindowSize) = 0;

    CV_WRAP virtual int getSpeckleRange() const = 0;
    CV_WRAP virtual void setSpeckleRange(int speckleRange) = 0;

    CV_WRAP virtual int getDisp12MaxDiff() const = 0;
    CV_WRAP virtual void setDisp12MaxDiff(int disp12MaxDiff) = 0;
};


/** @brief Class for computing stereo correspondence using the block matching algorithm, introduced and
contributed to OpenCV by K. Konolige.
 */
class CV_EXPORTS_W StereoBM : public StereoMatcher
{
public:
    enum { PREFILTER_NORMALIZED_RESPONSE = 0,
           PREFILTER_XSOBEL              = 1
         };

    CV_WRAP virtual int getPreFilterType() const = 0;
    CV_WRAP virtual void setPreFilterType(int preFilterType) = 0;

    CV_WRAP virtual int getPreFilterSize() const = 0;
    CV_WRAP virtual void setPreFilterSize(int preFilterSize) = 0;

    CV_WRAP virtual int getPreFilterCap() const = 0;
    CV_WRAP virtual void setPreFilterCap(int preFilterCap) = 0;

    CV_WRAP virtual int getTextureThreshold() const = 0;
    CV_WRAP virtual void setTextureThreshold(int textureThreshold) = 0;

    CV_WRAP virtual int getUniquenessRatio() const = 0;
    CV_WRAP virtual void setUniquenessRatio(int uniquenessRatio) = 0;

    CV_WRAP virtual int getSmallerBlockSize() const = 0;
    CV_WRAP virtual void setSmallerBlockSize(int blockSize) = 0;

    CV_WRAP virtual Rect getROI1() const = 0;
    CV_WRAP virtual void setROI1(Rect roi1) = 0;

    CV_WRAP virtual Rect getROI2() const = 0;
    CV_WRAP virtual void setROI2(Rect roi2) = 0;

    /** @brief Creates StereoBM object

    @param numDisparities the disparity search range. For each pixel algorithm will find the best
    disparity from 0 (default minimum disparity) to numDisparities. The search range can then be
    shifted by changing the minimum disparity.
    @param blockSize the linear size of the blocks compared by the algorithm. The size should be odd
    (as the block is centered at the current pixel). Larger block size implies smoother, though less
    accurate disparity map. Smaller block size gives more detailed disparity map, but there is higher
    chance for algorithm to find a wrong correspondence.

    The function create StereoBM object. You can then call StereoBM::compute() to compute disparity for
    a specific stereo pair.
     */
    CV_WRAP static Ptr<StereoBM> create(int numDisparities = 0, int blockSize = 21);
};

/** @brief The class implements the modified H. Hirschmuller algorithm @cite HH08 that differs from the original
one as follows:

-   By default, the algorithm is single-pass, which means that you consider only 5 directions
instead of 8. Set mode=StereoSGBM::MODE_HH in createStereoSGBM to run the full variant of the
algorithm but beware that it may consume a lot of memory.
-   The algorithm matches blocks, not individual pixels. Though, setting blockSize=1 reduces the
blocks to single pixels.
-   Mutual information cost function is not implemented. Instead, a simpler Birchfield-Tomasi
sub-pixel metric from @cite BT98 is used. Though, the color images are supported as well.
-   Some pre- and post- processing steps from K. Konolige algorithm StereoBM are included, for
example: pre-filtering (StereoBM::PREFILTER_XSOBEL type) and post-filtering (uniqueness
check, quadratic interpolation and speckle filtering).

@note
   -   (Python) An example illustrating the use of the StereoSGBM matching algorithm can be found
        at opencv_source_code/samples/python/stereo_match.py
 */
class CV_EXPORTS_W StereoSGBM : public StereoMatcher
{
public:
    enum
    {
        MODE_SGBM = 0,
        MODE_HH   = 1,
        MODE_SGBM_3WAY = 2,
        MODE_HH4  = 3
    };

    CV_WRAP virtual int getPreFilterCap() const = 0;
    CV_WRAP virtual void setPreFilterCap(int preFilterCap) = 0;

    CV_WRAP virtual int getUniquenessRatio() const = 0;
    CV_WRAP virtual void setUniquenessRatio(int uniquenessRatio) = 0;

    CV_WRAP virtual int getP1() const = 0;
    CV_WRAP virtual void setP1(int P1) = 0;

    CV_WRAP virtual int getP2() const = 0;
    CV_WRAP virtual void setP2(int P2) = 0;

    CV_WRAP virtual int getMode() const = 0;
    CV_WRAP virtual void setMode(int mode) = 0;

    /** @brief Creates StereoSGBM object

    @param minDisparity Minimum possible disparity value. Normally, it is zero but sometimes
    rectification algorithms can shift images, so this parameter needs to be adjusted accordingly.
    @param numDisparities Maximum disparity minus minimum disparity. The value is always greater than
    zero. In the current implementation, this parameter must be divisible by 16.
    @param blockSize Matched block size. It must be an odd number \>=1 . Normally, it should be
    somewhere in the 3..11 range.
    @param P1 The first parameter controlling the disparity smoothness. See below.
    @param P2 The second parameter controlling the disparity smoothness. The larger the values are,
    the smoother the disparity is. P1 is the penalty on the disparity change by plus or minus 1
    between neighbor pixels. P2 is the penalty on the disparity change by more than 1 between neighbor
    pixels. The algorithm requires P2 \> P1 . See stereo_match.cpp sample where some reasonably good
    P1 and P2 values are shown (like 8\*number_of_image_channels\*blockSize\*blockSize and
    32\*number_of_image_channels\*blockSize\*blockSize , respectively).
    @param disp12MaxDiff Maximum allowed difference (in integer pixel units) in the left-right
    disparity check. Set it to a non-positive value to disable the check.
    @param preFilterCap Truncation value for the prefiltered image pixels. The algorithm first
    computes x-derivative at each pixel and clips its value by [-preFilterCap, preFilterCap] interval.
    The result values are passed to the Birchfield-Tomasi pixel cost function.
    @param uniquenessRatio Margin in percentage by which the best (minimum) computed cost function
    value should "win" the second best value to consider the found match correct. Normally, a value
    within the 5-15 range is good enough.
    @param speckleWindowSize Maximum size of smooth disparity regions to consider their noise speckles
    and invalidate. Set it to 0 to disable speckle filtering. Otherwise, set it somewhere in the
    50-200 range.
    @param speckleRange Maximum disparity variation within each connected component. If you do speckle
    filtering, set the parameter to a positive value, it will be implicitly multiplied by 16.
    Normally, 1 or 2 is good enough.
    @param mode Set it to StereoSGBM::MODE_HH to run the full-scale two-pass dynamic programming
    algorithm. It will consume O(W\*H\*numDisparities) bytes, which is large for 640x480 stereo and
    huge for HD-size pictures. By default, it is set to false .

    The first constructor initializes StereoSGBM with all the default parameters. So, you only have to
    set StereoSGBM::numDisparities at minimum. The second constructor enables you to set each parameter
    to a custom value.
     */
    CV_WRAP static Ptr<StereoSGBM> create(int minDisparity = 0, int numDisparities = 16, int blockSize = 3,
                                          int P1 = 0, int P2 = 0, int disp12MaxDiff = 0,
                                          int preFilterCap = 0, int uniquenessRatio = 0,
                                          int speckleWindowSize = 0, int speckleRange = 0,
                                          int mode = StereoSGBM::MODE_SGBM);
};


//! cv::undistort mode
enum UndistortTypes
{
    PROJ_SPHERICAL_ORTHO  = 0,
    PROJ_SPHERICAL_EQRECT = 1
};

/** @brief Transforms an image to compensate for lens distortion.

The function transforms an image to compensate radial and tangential lens distortion.

The function is simply a combination of #initUndistortRectifyMap (with unity R ) and #remap
(with bilinear interpolation). See the former function for details of the transformation being
performed.

Those pixels in the destination image, for which there is no correspondent pixels in the source
image, are filled with zeros (black color).

A particular subset of the source image that will be visible in the corrected image can be regulated
by newCameraMatrix. You can use #getOptimalNewCameraMatrix to compute the appropriate
newCameraMatrix depending on your requirements.

The camera matrix and the distortion parameters can be determined using #calibrateCamera. If
the resolution of images is different from the resolution used at the calibration stage, \f$f_x,
f_y, c_x\f$ and \f$c_y\f$ need to be scaled accordingly, while the distortion coefficients remain
the same.

@param src Input (distorted) image.
@param dst Output (corrected) image that has the same size and type as src .
@param cameraMatrix Input camera matrix \f$A = \vecthreethree{f_x}{0}{c_x}{0}{f_y}{c_y}{0}{0}{1}\f$ .
@param distCoeffs Input vector of distortion coefficients
\f$(k_1, k_2, p_1, p_2[, k_3[, k_4, k_5, k_6[, s_1, s_2, s_3, s_4[, \tau_x, \tau_y]]]])\f$
of 4, 5, 8, 12 or 14 elements. If the vector is NULL/empty, the zero distortion coefficients are assumed.
@param newCameraMatrix Camera matrix of the distorted image. By default, it is the same as
cameraMatrix but you may additionally scale and shift the result by using a different matrix.
 */
CV_EXPORTS_W void undistort( InputArray src, OutputArray dst,
                             InputArray cameraMatrix,
                             InputArray distCoeffs,
                             InputArray newCameraMatrix = noArray() );

/** @brief Computes the undistortion and rectification transformation map.

The function computes the joint undistortion and rectification transformation and represents the
result in the form of maps for #remap. The undistorted image looks like original, as if it is
captured with a camera using the camera matrix =newCameraMatrix and zero distortion. In case of a
monocular camera, newCameraMatrix is usually equal to cameraMatrix, or it can be computed by
#getOptimalNewCameraMatrix for a better control over scaling. In case of a stereo camera,
newCameraMatrix is normally set to P1 or P2 computed by #stereoRectify .

Also, this new camera is oriented differently in the coordinate space, according to R. That, for
example, helps to align two heads of a stereo camera so that the epipolar lines on both images
become horizontal and have the same y- coordinate (in case of a horizontally aligned stereo camera).

The function actually builds the maps for the inverse mapping algorithm that is used by #remap. That
is, for each pixel \f$(u, v)\f$ in the destination (corrected and rectified) image, the function
computes the corresponding coordinates in the source image (that is, in the original image from
camera). The following process is applied:
\f[
\begin{array}{l}
x  \leftarrow (u - {c'}_x)/{f'}_x  \\
y  \leftarrow (v - {c'}_y)/{f'}_y  \\
{[X\,Y\,W]} ^T  \leftarrow R^{-1}*[x \, y \, 1]^T  \\
x'  \leftarrow X/W  \\
y'  \leftarrow Y/W  \\
r^2  \leftarrow x'^2 + y'^2 \\
x''  \leftarrow x' \frac{1 + k_1 r^2 + k_2 r^4 + k_3 r^6}{1 + k_4 r^2 + k_5 r^4 + k_6 r^6}
+ 2p_1 x' y' + p_2(r^2 + 2 x'^2)  + s_1 r^2 + s_2 r^4\\
y''  \leftarrow y' \frac{1 + k_1 r^2 + k_2 r^4 + k_3 r^6}{1 + k_4 r^2 + k_5 r^4 + k_6 r^6}
+ p_1 (r^2 + 2 y'^2) + 2 p_2 x' y' + s_3 r^2 + s_4 r^4 \\
s\vecthree{x'''}{y'''}{1} =
\vecthreethree{R_{33}(\tau_x, \tau_y)}{0}{-R_{13}((\tau_x, \tau_y)}
{0}{R_{33}(\tau_x, \tau_y)}{-R_{23}(\tau_x, \tau_y)}
{0}{0}{1} R(\tau_x, \tau_y) \vecthree{x''}{y''}{1}\\
map_x(u,v)  \leftarrow x''' f_x + c_x  \\
map_y(u,v)  \leftarrow y''' f_y + c_y
\end{array}
\f]
where \f$(k_1, k_2, p_1, p_2[, k_3[, k_4, k_5, k_6[, s_1, s_2, s_3, s_4[, \tau_x, \tau_y]]]])\f$
are the distortion coefficients.

In case of a stereo camera, this function is called twice: once for each camera head, after
#stereoRectify, which in its turn is called after #stereoCalibrate. But if the stereo camera
was not calibrated, it is still possible to compute the rectification transformations directly from
the fundamental matrix using #stereoRectifyUncalibrated. For each camera, the function computes
homography H as the rectification transformation in a pixel domain, not a rotation matrix R in 3D
space. R can be computed from H as
\f[\texttt{R} = \texttt{cameraMatrix} ^{-1} \cdot \texttt{H} \cdot \texttt{cameraMatrix}\f]
where cameraMatrix can be chosen arbitrarily.

@param cameraMatrix Input camera matrix \f$A=\vecthreethree{f_x}{0}{c_x}{0}{f_y}{c_y}{0}{0}{1}\f$ .
@param distCoeffs Input vector of distortion coefficients
\f$(k_1, k_2, p_1, p_2[, k_3[, k_4, k_5, k_6[, s_1, s_2, s_3, s_4[, \tau_x, \tau_y]]]])\f$
of 4, 5, 8, 12 or 14 elements. If the vector is NULL/empty, the zero distortion coefficients are assumed.
@param R Optional rectification transformation in the object space (3x3 matrix). R1 or R2 ,
computed by #stereoRectify can be passed here. If the matrix is empty, the identity transformation
is assumed. In cvInitUndistortMap R assumed to be an identity matrix.
@param newCameraMatrix New camera matrix \f$A'=\vecthreethree{f_x'}{0}{c_x'}{0}{f_y'}{c_y'}{0}{0}{1}\f$.
@param size Undistorted image size.
@param m1type Type of the first output map that can be CV_32FC1, CV_32FC2 or CV_16SC2, see #convertMaps
@param map1 The first output map.
@param map2 The second output map.
 */
CV_EXPORTS_W
void initUndistortRectifyMap(InputArray cameraMatrix, InputArray distCoeffs,
                             InputArray R, InputArray newCameraMatrix,
                             Size size, int m1type, OutputArray map1, OutputArray map2);

/** @brief Computes the projection and inverse-rectification transformation map. In essense, this is the inverse of
#initUndistortRectifyMap to accomodate stereo-rectification of projectors ('inverse-cameras') in projector-camera pairs.

The function computes the joint projection and inverse rectification transformation and represents the
result in the form of maps for #remap. The projected image looks like a distorted version of the original which,
once projected by a projector, should visually match the original. In case of a monocular camera, newCameraMatrix
is usually equal to cameraMatrix, or it can be computed by
#getOptimalNewCameraMatrix for a better control over scaling. In case of a projector-camera pair,
newCameraMatrix is normally set to P1 or P2 computed by #stereoRectify .

The projector is oriented differently in the coordinate space, according to R. In case of projector-camera pairs,
this helps align the projector (in the same manner as #initUndistortRectifyMap for the camera) to create a stereo-rectified pair. This
allows epipolar lines on both images to become horizontal and have the same y-coordinate (in case of a horizontally aligned projector-camera pair).

The function builds the maps for the inverse mapping algorithm that is used by #remap. That
is, for each pixel \f$(u, v)\f$ in the destination (projected and inverse-rectified) image, the function
computes the corresponding coordinates in the source image (that is, in the original digital image). The following process is applied:

\f[
\begin{array}{l}
\text{newCameraMatrix}\\
x  \leftarrow (u - {c'}_x)/{f'}_x  \\
y  \leftarrow (v - {c'}_y)/{f'}_y  \\

\\\text{Undistortion}
\\\scriptsize{\textit{though equation shown is for radial undistortion, function implements cv::undistortPoints()}}\\
r^2  \leftarrow x^2 + y^2 \\
\theta \leftarrow \frac{1 + k_1 r^2 + k_2 r^4 + k_3 r^6}{1 + k_4 r^2 + k_5 r^4 + k_6 r^6}\\
x' \leftarrow \frac{x}{\theta} \\
y'  \leftarrow \frac{y}{\theta} \\

\\\text{Rectification}\\
{[X\,Y\,W]} ^T  \leftarrow R*[x' \, y' \, 1]^T  \\
x''  \leftarrow X/W  \\
y''  \leftarrow Y/W  \\

\\\text{cameraMatrix}\\
map_x(u,v)  \leftarrow x'' f_x + c_x  \\
map_y(u,v)  \leftarrow y'' f_y + c_y
\end{array}
\f]
where \f$(k_1, k_2, p_1, p_2[, k_3[, k_4, k_5, k_6[, s_1, s_2, s_3, s_4[, \tau_x, \tau_y]]]])\f$
are the distortion coefficients vector distCoeffs.

In case of a stereo-rectified projector-camera pair, this function is called for the projector while #initUndistortRectifyMap is called for the camera head.
This is done after #stereoRectify, which in turn is called after #stereoCalibrate. If the projector-camera pair
is not calibrated, it is still possible to compute the rectification transformations directly from
the fundamental matrix using #stereoRectifyUncalibrated. For the projector and camera, the function computes
homography H as the rectification transformation in a pixel domain, not a rotation matrix R in 3D
space. R can be computed from H as
\f[\texttt{R} = \texttt{cameraMatrix} ^{-1} \cdot \texttt{H} \cdot \texttt{cameraMatrix}\f]
where cameraMatrix can be chosen arbitrarily.

@param cameraMatrix Input camera matrix \f$A=\vecthreethree{f_x}{0}{c_x}{0}{f_y}{c_y}{0}{0}{1}\f$ .
@param distCoeffs Input vector of distortion coefficients
\f$(k_1, k_2, p_1, p_2[, k_3[, k_4, k_5, k_6[, s_1, s_2, s_3, s_4[, \tau_x, \tau_y]]]])\f$
of 4, 5, 8, 12 or 14 elements. If the vector is NULL/empty, the zero distortion coefficients are assumed.
@param R Optional rectification transformation in the object space (3x3 matrix). R1 or R2,
computed by #stereoRectify can be passed here. If the matrix is empty, the identity transformation
is assumed.
@param newCameraMatrix New camera matrix \f$A'=\vecthreethree{f_x'}{0}{c_x'}{0}{f_y'}{c_y'}{0}{0}{1}\f$.
@param size Distorted image size.
@param m1type Type of the first output map. Can be CV_32FC1, CV_32FC2 or CV_16SC2, see #convertMaps
@param map1 The first output map for #remap.
@param map2 The second output map for #remap.
 */
CV_EXPORTS_W
void initInverseRectificationMap( InputArray cameraMatrix, InputArray distCoeffs,
                           InputArray R, InputArray newCameraMatrix,
                           const Size& size, int m1type, OutputArray map1, OutputArray map2 );

//! initializes maps for #remap for wide-angle
CV_EXPORTS
float initWideAngleProjMap(InputArray cameraMatrix, InputArray distCoeffs,
                           Size imageSize, int destImageWidth,
                           int m1type, OutputArray map1, OutputArray map2,
                           enum UndistortTypes projType = PROJ_SPHERICAL_EQRECT, double alpha = 0);
static inline
float initWideAngleProjMap(InputArray cameraMatrix, InputArray distCoeffs,
                           Size imageSize, int destImageWidth,
                           int m1type, OutputArray map1, OutputArray map2,
                           int projType, double alpha = 0)
{
    return initWideAngleProjMap(cameraMatrix, distCoeffs, imageSize, destImageWidth,
                                m1type, map1, map2, (UndistortTypes)projType, alpha);
}

/** @brief Returns the default new camera matrix.

The function returns the camera matrix that is either an exact copy of the input cameraMatrix (when
centerPrinicipalPoint=false ), or the modified one (when centerPrincipalPoint=true).

In the latter case, the new camera matrix will be:

\f[\begin{bmatrix} f_x && 0 && ( \texttt{imgSize.width} -1)*0.5  \\ 0 && f_y && ( \texttt{imgSize.height} -1)*0.5  \\ 0 && 0 && 1 \end{bmatrix} ,\f]

where \f$f_x\f$ and \f$f_y\f$ are \f$(0,0)\f$ and \f$(1,1)\f$ elements of cameraMatrix, respectively.

By default, the undistortion functions in OpenCV (see #initUndistortRectifyMap, #undistort) do not
move the principal point. However, when you work with stereo, it is important to move the principal
points in both views to the same y-coordinate (which is required by most of stereo correspondence
algorithms), and may be to the same x-coordinate too. So, you can form the new camera matrix for
each view where the principal points are located at the center.

@param cameraMatrix Input camera matrix.
@param imgsize Camera view image size in pixels.
@param centerPrincipalPoint Location of the principal point in the new camera matrix. The
parameter indicates whether this location should be at the image center or not.
 */
CV_EXPORTS_W
Mat getDefaultNewCameraMatrix(InputArray cameraMatrix, Size imgsize = Size(),
                              bool centerPrincipalPoint = false);

/** @brief Computes the ideal point coordinates from the observed point coordinates.

The function is similar to #undistort and #initUndistortRectifyMap but it operates on a
sparse set of points instead of a raster image. Also the function performs a reverse transformation
to  #projectPoints. In case of a 3D object, it does not reconstruct its 3D coordinates, but for a
planar object, it does, up to a translation vector, if the proper R is specified.

For each observed point coordinate \f$(u, v)\f$ the function computes:
\f[
\begin{array}{l}
x^{"}  \leftarrow (u - c_x)/f_x  \\
y^{"}  \leftarrow (v - c_y)/f_y  \\
(x',y') = undistort(x^{"},y^{"}, \texttt{distCoeffs}) \\
{[X\,Y\,W]} ^T  \leftarrow R*[x' \, y' \, 1]^T  \\
x  \leftarrow X/W  \\
y  \leftarrow Y/W  \\
\text{only performed if P is specified:} \\
u'  \leftarrow x {f'}_x + {c'}_x  \\
v'  \leftarrow y {f'}_y + {c'}_y
\end{array}
\f]

where *undistort* is an approximate iterative algorithm that estimates the normalized original
point coordinates out of the normalized distorted point coordinates ("normalized" means that the
coordinates do not depend on the camera matrix).

The function can be used for both a stereo camera head or a monocular camera (when R is empty).
@param src Observed point coordinates, 2xN/Nx2 1-channel or 1xN/Nx1 2-channel (CV_32FC2 or CV_64FC2) (or
vector\<Point2f\> ).
@param dst Output ideal point coordinates (1xN/Nx1 2-channel or vector\<Point2f\> ) after undistortion and reverse perspective
transformation. If matrix P is identity or omitted, dst will contain normalized point coordinates.
@param cameraMatrix Camera matrix \f$\vecthreethree{f_x}{0}{c_x}{0}{f_y}{c_y}{0}{0}{1}\f$ .
@param distCoeffs Input vector of distortion coefficients
\f$(k_1, k_2, p_1, p_2[, k_3[, k_4, k_5, k_6[, s_1, s_2, s_3, s_4[, \tau_x, \tau_y]]]])\f$
of 4, 5, 8, 12 or 14 elements. If the vector is NULL/empty, the zero distortion coefficients are assumed.
@param R Rectification transformation in the object space (3x3 matrix). R1 or R2 computed by
#stereoRectify can be passed here. If the matrix is empty, the identity transformation is used.
@param P New camera matrix (3x3) or new projection matrix (3x4) \f$\begin{bmatrix} {f'}_x & 0 & {c'}_x & t_x \\ 0 & {f'}_y & {c'}_y & t_y \\ 0 & 0 & 1 & t_z \end{bmatrix}\f$. P1 or P2 computed by
#stereoRectify can be passed here. If the matrix is empty, the identity new camera matrix is used.
 */
CV_EXPORTS_W
void undistortPoints(InputArray src, OutputArray dst,
                     InputArray cameraMatrix, InputArray distCoeffs,
                     InputArray R = noArray(), InputArray P = noArray());
/** @overload
    @note Default version of #undistortPoints does 5 iterations to compute undistorted points.
 */
CV_EXPORTS_AS(undistortPointsIter)
void undistortPoints(InputArray src, OutputArray dst,
                     InputArray cameraMatrix, InputArray distCoeffs,
                     InputArray R, InputArray P, TermCriteria criteria);

//! @} calib3d

/** @brief The methods in this namespace use a so-called fisheye camera model.
  @ingroup calib3d_fisheye
*/
namespace fisheye
{
//! @addtogroup calib3d_fisheye
//! @{

    enum{
        CALIB_USE_INTRINSIC_GUESS   = 1 << 0,
        CALIB_RECOMPUTE_EXTRINSIC   = 1 << 1,
        CALIB_CHECK_COND            = 1 << 2,
        CALIB_FIX_SKEW              = 1 << 3,
        CALIB_FIX_K1                = 1 << 4,
        CALIB_FIX_K2                = 1 << 5,
        CALIB_FIX_K3                = 1 << 6,
        CALIB_FIX_K4                = 1 << 7,
        CALIB_FIX_INTRINSIC         = 1 << 8,
        CALIB_FIX_PRINCIPAL_POINT   = 1 << 9,
        CALIB_ZERO_DISPARITY        = 1 << 10,
        CALIB_FIX_FOCAL_LENGTH      = 1 << 11
    };

    /** @brief Projects points using fisheye model

    @param objectPoints Array of object points, 1xN/Nx1 3-channel (or vector\<Point3f\> ), where N is
    the number of points in the view.
    @param imagePoints Output array of image points, 2xN/Nx2 1-channel or 1xN/Nx1 2-channel, or
    vector\<Point2f\>.
    @param affine
    @param K Camera intrinsic matrix \f$cameramatrix{K}\f$.
    @param D Input vector of distortion coefficients \f$\distcoeffsfisheye\f$.
    @param alpha The skew coefficient.
    @param jacobian Optional output 2Nx15 jacobian matrix of derivatives of image points with respect
    to components of the focal lengths, coordinates of the principal point, distortion coefficients,
    rotation vector, translation vector, and the skew. In the old interface different components of
    the jacobian are returned via different output parameters.

    The function computes projections of 3D points to the image plane given intrinsic and extrinsic
    camera parameters. Optionally, the function computes Jacobians - matrices of partial derivatives of
    image points coordinates (as functions of all the input parameters) with respect to the particular
    parameters, intrinsic and/or extrinsic.
     */
    CV_EXPORTS void projectPoints(InputArray objectPoints, OutputArray imagePoints, const Affine3d& affine,
        InputArray K, InputArray D, double alpha = 0, OutputArray jacobian = noArray());

    /** @overload */
    CV_EXPORTS_W void projectPoints(InputArray objectPoints, OutputArray imagePoints, InputArray rvec, InputArray tvec,
        InputArray K, InputArray D, double alpha = 0, OutputArray jacobian = noArray());

    /** @brief Distorts 2D points using fisheye model.

    @param undistorted Array of object points, 1xN/Nx1 2-channel (or vector\<Point2f\> ), where N is
    the number of points in the view.
    @param K Camera intrinsic matrix \f$cameramatrix{K}\f$.
    @param D Input vector of distortion coefficients \f$\distcoeffsfisheye\f$.
    @param alpha The skew coefficient.
    @param distorted Output array of image points, 1xN/Nx1 2-channel, or vector\<Point2f\> .

    Note that the function assumes the camera intrinsic matrix of the undistorted points to be identity.
    This means if you want to transform back points undistorted with #fisheye::undistortPoints you have to
    multiply them with \f$P^{-1}\f$.
     */
    CV_EXPORTS_W void distortPoints(InputArray undistorted, OutputArray distorted, InputArray K, InputArray D, double alpha = 0);

    /** @brief Undistorts 2D points using fisheye model

    @param distorted Array of object points, 1xN/Nx1 2-channel (or vector\<Point2f\> ), where N is the
    number of points in the view.
    @param K Camera intrinsic matrix \f$cameramatrix{K}\f$.
    @param D Input vector of distortion coefficients \f$\distcoeffsfisheye\f$.
    @param R Rectification transformation in the object space: 3x3 1-channel, or vector: 3x1/1x3
    1-channel or 1x1 3-channel
    @param P New camera intrinsic matrix (3x3) or new projection matrix (3x4)
    @param undistorted Output array of image points, 1xN/Nx1 2-channel, or vector\<Point2f\> .
     */
    CV_EXPORTS_W void undistortPoints(InputArray distorted, OutputArray undistorted,
        InputArray K, InputArray D, InputArray R = noArray(), InputArray P  = noArray());

    /** @brief Computes undistortion and rectification maps for image transform by #remap. If D is empty zero
    distortion is used, if R or P is empty identity matrixes are used.

    @param K Camera intrinsic matrix \f$cameramatrix{K}\f$.
    @param D Input vector of distortion coefficients \f$\distcoeffsfisheye\f$.
    @param R Rectification transformation in the object space: 3x3 1-channel, or vector: 3x1/1x3
    1-channel or 1x1 3-channel
    @param P New camera intrinsic matrix (3x3) or new projection matrix (3x4)
    @param size Undistorted image size.
    @param m1type Type of the first output map that can be CV_32FC1 or CV_16SC2 . See #convertMaps
    for details.
    @param map1 The first output map.
    @param map2 The second output map.
     */
    CV_EXPORTS_W void initUndistortRectifyMap(InputArray K, InputArray D, InputArray R, InputArray P,
        const cv::Size& size, int m1type, OutputArray map1, OutputArray map2);

    /** @brief Transforms an image to compensate for fisheye lens distortion.

    @param distorted image with fisheye lens distortion.
    @param undistorted Output image with compensated fisheye lens distortion.
    @param K Camera intrinsic matrix \f$cameramatrix{K}\f$.
    @param D Input vector of distortion coefficients \f$\distcoeffsfisheye\f$.
    @param Knew Camera intrinsic matrix of the distorted image. By default, it is the identity matrix but you
    may additionally scale and shift the result by using a different matrix.
    @param new_size the new size

    The function transforms an image to compensate radial and tangential lens distortion.

    The function is simply a combination of #fisheye::initUndistortRectifyMap (with unity R ) and #remap
    (with bilinear interpolation). See the former function for details of the transformation being
    performed.

    See below the results of undistortImage.
       -   a\) result of undistort of perspective camera model (all possible coefficients (k_1, k_2, k_3,
            k_4, k_5, k_6) of distortion were optimized under calibration)
        -   b\) result of #fisheye::undistortImage of fisheye camera model (all possible coefficients (k_1, k_2,
            k_3, k_4) of fisheye distortion were optimized under calibration)
        -   c\) original image was captured with fisheye lens

    Pictures a) and b) almost the same. But if we consider points of image located far from the center
    of image, we can notice that on image a) these points are distorted.

    ![image](pics/fisheye_undistorted.jpg)
     */
    CV_EXPORTS_W void undistortImage(InputArray distorted, OutputArray undistorted,
        InputArray K, InputArray D, InputArray Knew = cv::noArray(), const Size& new_size = Size());

    /** @brief Estimates new camera intrinsic matrix for undistortion or rectification.

    @param K Camera intrinsic matrix \f$cameramatrix{K}\f$.
    @param image_size Size of the image
    @param D Input vector of distortion coefficients \f$\distcoeffsfisheye\f$.
    @param R Rectification transformation in the object space: 3x3 1-channel, or vector: 3x1/1x3
    1-channel or 1x1 3-channel
    @param P New camera intrinsic matrix (3x3) or new projection matrix (3x4)
    @param balance Sets the new focal length in range between the min focal length and the max focal
    length. Balance is in range of [0, 1].
    @param new_size the new size
    @param fov_scale Divisor for new focal length.
     */
    CV_EXPORTS_W void estimateNewCameraMatrixForUndistortRectify(InputArray K, InputArray D, const Size &image_size, InputArray R,
        OutputArray P, double balance = 0.0, const Size& new_size = Size(), double fov_scale = 1.0);

    /** @brief Performs camera calibaration

    @param objectPoints vector of vectors of calibration pattern points in the calibration pattern
    coordinate space.
    @param imagePoints vector of vectors of the projections of calibration pattern points.
    imagePoints.size() and objectPoints.size() and imagePoints[i].size() must be equal to
    objectPoints[i].size() for each i.
    @param image_size Size of the image used only to initialize the camera intrinsic matrix.
    @param K Output 3x3 floating-point camera intrinsic matrix
    \f$\cameramatrix{A}\f$ . If
    @ref fisheye::CALIB_USE_INTRINSIC_GUESS is specified, some or all of fx, fy, cx, cy must be
    initialized before calling the function.
    @param D Output vector of distortion coefficients \f$\distcoeffsfisheye\f$.
    @param rvecs Output vector of rotation vectors (see Rodrigues ) estimated for each pattern view.
    That is, each k-th rotation vector together with the corresponding k-th translation vector (see
    the next output parameter description) brings the calibration pattern from the model coordinate
    space (in which object points are specified) to the world coordinate space, that is, a real
    position of the calibration pattern in the k-th pattern view (k=0.. *M* -1).
    @param tvecs Output vector of translation vectors estimated for each pattern view.
    @param flags Different flags that may be zero or a combination of the following values:
    -    @ref fisheye::CALIB_USE_INTRINSIC_GUESS  cameraMatrix contains valid initial values of
    fx, fy, cx, cy that are optimized further. Otherwise, (cx, cy) is initially set to the image
    center ( imageSize is used), and focal distances are computed in a least-squares fashion.
    -    @ref fisheye::CALIB_RECOMPUTE_EXTRINSIC  Extrinsic will be recomputed after each iteration
    of intrinsic optimization.
    -    @ref fisheye::CALIB_CHECK_COND  The functions will check validity of condition number.
    -    @ref fisheye::CALIB_FIX_SKEW  Skew coefficient (alpha) is set to zero and stay zero.
    -    @ref fisheye::CALIB_FIX_K1,..., @ref fisheye::CALIB_FIX_K4 Selected distortion coefficients
    are set to zeros and stay zero.
    -    @ref fisheye::CALIB_FIX_PRINCIPAL_POINT  The principal point is not changed during the global
optimization. It stays at the center or at a different location specified when @ref fisheye::CALIB_USE_INTRINSIC_GUESS is set too.
    -    @ref fisheye::CALIB_FIX_FOCAL_LENGTH The focal length is not changed during the global
optimization. It is the \f$max(width,height)/\pi\f$ or the provided \f$f_x\f$, \f$f_y\f$ when @ref fisheye::CALIB_USE_INTRINSIC_GUESS is set too.
    @param criteria Termination criteria for the iterative optimization algorithm.
     */
    CV_EXPORTS_W double calibrate(InputArrayOfArrays objectPoints, InputArrayOfArrays imagePoints, const Size& image_size,
        InputOutputArray K, InputOutputArray D, OutputArrayOfArrays rvecs, OutputArrayOfArrays tvecs, int flags = 0,
            TermCriteria criteria = TermCriteria(TermCriteria::COUNT + TermCriteria::EPS, 100, DBL_EPSILON));

    /** @brief Stereo rectification for fisheye camera model

    @param K1 First camera intrinsic matrix.
    @param D1 First camera distortion parameters.
    @param K2 Second camera intrinsic matrix.
    @param D2 Second camera distortion parameters.
    @param imageSize Size of the image used for stereo calibration.
    @param R Rotation matrix between the coordinate systems of the first and the second
    cameras.
    @param tvec Translation vector between coordinate systems of the cameras.
    @param R1 Output 3x3 rectification transform (rotation matrix) for the first camera.
    @param R2 Output 3x3 rectification transform (rotation matrix) for the second camera.
    @param P1 Output 3x4 projection matrix in the new (rectified) coordinate systems for the first
    camera.
    @param P2 Output 3x4 projection matrix in the new (rectified) coordinate systems for the second
    camera.
    @param Q Output \f$4 \times 4\f$ disparity-to-depth mapping matrix (see reprojectImageTo3D ).
    @param flags Operation flags that may be zero or @ref fisheye::CALIB_ZERO_DISPARITY . If the flag is set,
    the function makes the principal points of each camera have the same pixel coordinates in the
    rectified views. And if the flag is not set, the function may still shift the images in the
    horizontal or vertical direction (depending on the orientation of epipolar lines) to maximize the
    useful image area.
    @param newImageSize New image resolution after rectification. The same size should be passed to
    #initUndistortRectifyMap (see the stereo_calib.cpp sample in OpenCV samples directory). When (0,0)
    is passed (default), it is set to the original imageSize . Setting it to larger value can help you
    preserve details in the original image, especially when there is a big radial distortion.
    @param balance Sets the new focal length in range between the min focal length and the max focal
    length. Balance is in range of [0, 1].
    @param fov_scale Divisor for new focal length.
     */
    CV_EXPORTS_W void stereoRectify(InputArray K1, InputArray D1, InputArray K2, InputArray D2, const Size &imageSize, InputArray R, InputArray tvec,
        OutputArray R1, OutputArray R2, OutputArray P1, OutputArray P2, OutputArray Q, int flags, const Size &newImageSize = Size(),
        double balance = 0.0, double fov_scale = 1.0);

    /** @brief Performs stereo calibration

    @param objectPoints Vector of vectors of the calibration pattern points.
    @param imagePoints1 Vector of vectors of the projections of the calibration pattern points,
    observed by the first camera.
    @param imagePoints2 Vector of vectors of the projections of the calibration pattern points,
    observed by the second camera.
    @param K1 Input/output first camera intrinsic matrix:
    \f$\vecthreethree{f_x^{(j)}}{0}{c_x^{(j)}}{0}{f_y^{(j)}}{c_y^{(j)}}{0}{0}{1}\f$ , \f$j = 0,\, 1\f$ . If
    any of @ref fisheye::CALIB_USE_INTRINSIC_GUESS , @ref fisheye::CALIB_FIX_INTRINSIC are specified,
    some or all of the matrix components must be initialized.
    @param D1 Input/output vector of distortion coefficients \f$\distcoeffsfisheye\f$ of 4 elements.
    @param K2 Input/output second camera intrinsic matrix. The parameter is similar to K1 .
    @param D2 Input/output lens distortion coefficients for the second camera. The parameter is
    similar to D1 .
    @param imageSize Size of the image used only to initialize camera intrinsic matrix.
    @param R Output rotation matrix between the 1st and the 2nd camera coordinate systems.
    @param T Output translation vector between the coordinate systems of the cameras.
    @param flags Different flags that may be zero or a combination of the following values:
    -    @ref fisheye::CALIB_FIX_INTRINSIC  Fix K1, K2? and D1, D2? so that only R, T matrices
    are estimated.
    -    @ref fisheye::CALIB_USE_INTRINSIC_GUESS  K1, K2 contains valid initial values of
    fx, fy, cx, cy that are optimized further. Otherwise, (cx, cy) is initially set to the image
    center (imageSize is used), and focal distances are computed in a least-squares fashion.
    -    @ref fisheye::CALIB_RECOMPUTE_EXTRINSIC  Extrinsic will be recomputed after each iteration
    of intrinsic optimization.
    -    @ref fisheye::CALIB_CHECK_COND  The functions will check validity of condition number.
    -    @ref fisheye::CALIB_FIX_SKEW  Skew coefficient (alpha) is set to zero and stay zero.
    -   @ref fisheye::CALIB_FIX_K1,..., @ref fisheye::CALIB_FIX_K4 Selected distortion coefficients are set to zeros and stay
    zero.
    @param criteria Termination criteria for the iterative optimization algorithm.
     */
    CV_EXPORTS_W double stereoCalibrate(InputArrayOfArrays objectPoints, InputArrayOfArrays imagePoints1, InputArrayOfArrays imagePoints2,
                                  InputOutputArray K1, InputOutputArray D1, InputOutputArray K2, InputOutputArray D2, Size imageSize,
                                  OutputArray R, OutputArray T, int flags = fisheye::CALIB_FIX_INTRINSIC,
                                  TermCriteria criteria = TermCriteria(TermCriteria::COUNT + TermCriteria::EPS, 100, DBL_EPSILON));

//! @} calib3d_fisheye
} // end namespace fisheye

} //end namespace cv

#if 0 //def __cplusplus
//////////////////////////////////////////////////////////////////////////////////////////
class CV_EXPORTS CvLevMarq
{
public:
    CvLevMarq();
    CvLevMarq( int nparams, int nerrs, CvTermCriteria criteria=
              cvTermCriteria(CV_TERMCRIT_EPS+CV_TERMCRIT_ITER,30,DBL_EPSILON),
              bool completeSymmFlag=false );
    ~CvLevMarq();
    void init( int nparams, int nerrs, CvTermCriteria criteria=
              cvTermCriteria(CV_TERMCRIT_EPS+CV_TERMCRIT_ITER,30,DBL_EPSILON),
              bool completeSymmFlag=false );
    bool update( const CvMat*& param, CvMat*& J, CvMat*& err );
    bool updateAlt( const CvMat*& param, CvMat*& JtJ, CvMat*& JtErr, double*& errNorm );

    void clear();
    void step();
    enum { DONE=0, STARTED=1, CALC_J=2, CHECK_ERR=3 };

    cv::Ptr<CvMat> mask;
    cv::Ptr<CvMat> prevParam;
    cv::Ptr<CvMat> param;
    cv::Ptr<CvMat> J;
    cv::Ptr<CvMat> err;
    cv::Ptr<CvMat> JtJ;
    cv::Ptr<CvMat> JtJN;
    cv::Ptr<CvMat> JtErr;
    cv::Ptr<CvMat> JtJV;
    cv::Ptr<CvMat> JtJW;
    double prevErrNorm, errNorm;
    int lambdaLg10;
    CvTermCriteria criteria;
    int state;
    int iters;
    bool completeSymmFlag;
    int solveMethod;
};
#endif

#endif<|MERGE_RESOLUTION|>--- conflicted
+++ resolved
@@ -1145,41 +1145,7 @@
 @param useExtrinsicGuess Parameter used for #SOLVEPNP_ITERATIVE. If true (1), the function uses
 the provided rvec and tvec values as initial approximations of the rotation and translation
 vectors, respectively, and further optimizes them.
-<<<<<<< HEAD
-@param flags Method for solving a PnP problem:
--   @ref SOLVEPNP_ITERATIVE Iterative method is based on a Levenberg-Marquardt optimization. In
-this case the function finds such a pose that minimizes reprojection error, that is the sum
-of squared distances between the observed projections imagePoints and the projected (using
- #projectPoints ) objectPoints .
--   @ref SOLVEPNP_P3P Method is based on the paper of X.S. Gao, X.-R. Hou, J. Tang, H.-F. Chang
-"Complete Solution Classification for the Perspective-Three-Point Problem" (@cite gao2003complete).
-In this case the function requires exactly four object and image points.
--   @ref SOLVEPNP_AP3P Method is based on the paper of T. Ke, S. Roumeliotis
-"An Efficient Algebraic Solution to the Perspective-Three-Point Problem" (@cite Ke17).
-In this case the function requires exactly four object and image points.
--   @ref SOLVEPNP_EPNP Method has been introduced by F.Moreno-Noguer, V.Lepetit and P.Fua in the
-paper "EPnP: Efficient Perspective-n-Point Camera Pose Estimation" (@cite lepetit2009epnp).
--   @ref SOLVEPNP_DLS **Broken implementation. Using this flag will fallback to EPnP.** \n
-Method is based on the paper of Joel A. Hesch and Stergios I. Roumeliotis.
-"A Direct Least-Squares (DLS) Method for PnP" (@cite hesch2011direct).
--   @ref SOLVEPNP_UPNP **Broken implementation. Using this flag will fallback to EPnP.** \n
-Method is based on the paper of A.Penate-Sanchez, J.Andrade-Cetto,
-F.Moreno-Noguer. "Exhaustive Linearization for Robust Camera Pose and Focal Length
-Estimation" (@cite penate2013exhaustive). In this case the function also estimates the parameters \f$f_x\f$ and \f$f_y\f$
-assuming that both have the same value. Then the cameraMatrix is updated with the estimated
-focal length.
--   @ref SOLVEPNP_IPPE Method is based on the paper of T. Collins and A. Bartoli.
-"Infinitesimal Plane-Based Pose Estimation" (@cite Collins14). This method requires coplanar object points.
--   @ref SOLVEPNP_IPPE_SQUARE Method is based on the paper of Toby Collins and Adrien Bartoli.
-"Infinitesimal Plane-Based Pose Estimation" (@cite Collins14). This method is suitable for marker pose estimation.
-It requires 4 coplanar object points defined in the following order:
-  - point 0: [-squareLength / 2,  squareLength / 2, 0]
-  - point 1: [ squareLength / 2,  squareLength / 2, 0]
-  - point 2: [ squareLength / 2, -squareLength / 2, 0]
-  - point 3: [-squareLength / 2, -squareLength / 2, 0]
-=======
 @param flags Method for solving a PnP problem: see @ref calib3d_solvePnP_flags
->>>>>>> 655d381e
 @param rvec Rotation vector used to initialize an iterative PnP refinement algorithm, when flag is @ref SOLVEPNP_ITERATIVE
 and useExtrinsicGuess is set to true.
 @param tvec Translation vector used to initialize an iterative PnP refinement algorithm, when flag is @ref SOLVEPNP_ITERATIVE

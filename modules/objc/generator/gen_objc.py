--- conflicted
+++ resolved
@@ -1446,13 +1446,9 @@
         opencv_header = "#import <Foundation/Foundation.h>\n\n"
         opencv_header += "// ! Project version number\nFOUNDATION_EXPORT double " + framework_name + "VersionNumber;\n\n"
         opencv_header += "// ! Project version string\nFOUNDATION_EXPORT const unsigned char " + framework_name + "VersionString[];\n\n"
-<<<<<<< HEAD
-        opencv_header += "\n".join(["#import  <" + framework_name + "/%s>" % os.path.basename(f) for f in self.header_files])
-=======
         opencv_header += "\n".join(["#define AVAILABLE_" + m['name'].upper() for m in config['modules']])
         opencv_header += "\n\n"
         opencv_header += "\n".join(["#import <" + framework_name + "/%s>" % os.path.basename(f) for f in self.header_files])
->>>>>>> fc5d412b
         self.save(opencv_header_file, opencv_header)
         opencv_modulemap_file = os.path.join(output_objc_path, framework_name + ".modulemap")
         opencv_modulemap = "framework module " + framework_name + " {\n"

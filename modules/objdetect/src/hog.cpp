/*M///////////////////////////////////////////////////////////////////////////////////////
//
//  IMPORTANT: READ BEFORE DOWNLOADING, COPYING, INSTALLING OR USING.
//
//  By downloading, copying, installing or using the software you agree to this license.
//  If you do not agree to this license, do not download, install,
//  copy or use the software.
//
//
//                           License Agreement
//                For Open Source Computer Vision Library
//
// Copyright (C) 2000-2008, Intel Corporation, all rights reserved.
// Copyright (C) 2009, Willow Garage Inc., all rights reserved.
// Third party copyrights are property of their respective owners.
//
// Redistribution and use in source and binary forms, with or without modification,
// are permitted provided that the following conditions are met:
//
//   * Redistribution's of source code must retain the above copyright notice,
//     this list of conditions and the following disclaimer.
//
//   * Redistribution's in binary form must reproduce the above copyright notice,
//     this list of conditions and the following disclaimer in the documentation
//     and/or other materials provided with the distribution.
//
//   * The name of the copyright holders may not be used to endorse or promote products
//     derived from this software without specific prior written permission.
//
// This software is provided by the copyright holders and contributors "as is" and
// any express or implied warranties, including, but not limited to, the implied
// warranties of merchantability and fitness for a particular purpose are disclaimed.
// In no event shall the Intel Corporation or contributors be liable for any direct,
// indirect, incidental, special, exemplary, or consequential damages
// (including, but not limited to, procurement of substitute goods or services;
// loss of use, data, or profits; or business interruption) however caused
// and on any theory of liability, whether in contract, strict liability,
// or tort (including negligence or otherwise) arising in any way out of
// the use of this software, even if advised of the possibility of such damage.
//
//M*/

#include "precomp.hpp"
#include "cascadedetect.hpp"
#include "opencv2/core/core_c.h"
#include "opencv2/core/hal/intrin.hpp"
#include "opencl_kernels_objdetect.hpp"

#include <cstdio>
#include <iterator>
#include <limits>

/****************************************************************************************\
      The code below is implementation of HOG (Histogram-of-Oriented Gradients)
      descriptor and object detection, introduced by Navneet Dalal and Bill Triggs.

      The computed feature vectors are compatible with the
      INRIA Object Detection and Localization Toolkit
      (http://pascal.inrialpes.fr/soft/olt/)
\****************************************************************************************/

namespace cv
{

#define NTHREADS 256

static int numPartsWithin(int size, int part_size, int stride)
{
    CV_Assert(stride != 0);
    return (size - part_size + stride) / stride;
}

static Size numPartsWithin(cv::Size size, cv::Size part_size,
                                                cv::Size stride)
{
    return Size(numPartsWithin(size.width, part_size.width, stride.width),
        numPartsWithin(size.height, part_size.height, stride.height));
}

static size_t getBlockHistogramSize(Size block_size, Size cell_size, int nbins)
{
    CV_Assert(!cell_size.empty());
    Size cells_per_block = Size(block_size.width / cell_size.width,
                                block_size.height / cell_size.height);
    return (size_t)(nbins * cells_per_block.area());
}

size_t HOGDescriptor::getDescriptorSize() const
{
    CV_Assert(!cellSize.empty());
    CV_Assert(!blockStride.empty());

    CV_Assert(blockSize.width % cellSize.width == 0 &&
        blockSize.height % cellSize.height == 0);
    CV_Assert((winSize.width - blockSize.width) % blockStride.width == 0 &&
        (winSize.height - blockSize.height) % blockStride.height == 0 );

    return (size_t)nbins*
        (blockSize.width/cellSize.width)*
        (blockSize.height/cellSize.height)*
        ((winSize.width - blockSize.width)/blockStride.width + 1)*
        ((winSize.height - blockSize.height)/blockStride.height + 1);
}

double HOGDescriptor::getWinSigma() const
{
    return winSigma > 0 ? winSigma : (blockSize.width + blockSize.height)/8.;
}

bool HOGDescriptor::checkDetectorSize() const
{
    size_t detectorSize = svmDetector.size(), descriptorSize = getDescriptorSize();
    return detectorSize == 0 ||
        detectorSize == descriptorSize ||
        detectorSize == descriptorSize + 1;
}

void HOGDescriptor::setSVMDetector(InputArray _svmDetector)
{
    _svmDetector.getMat().convertTo(svmDetector, CV_32F);
    CV_Assert(checkDetectorSize());

    Mat detector_reordered(1, (int)svmDetector.size(), CV_32FC1);

    size_t block_hist_size = getBlockHistogramSize(blockSize, cellSize, nbins);
    cv::Size blocks_per_img = numPartsWithin(winSize, blockSize, blockStride);

    for (int i = 0; i < blocks_per_img.height; ++i)
        for (int j = 0; j < blocks_per_img.width; ++j)
        {
            const float *src = &svmDetector[0] + (j * blocks_per_img.height + i) * block_hist_size;
            float *dst = detector_reordered.ptr<float>() + (i * blocks_per_img.width + j) * block_hist_size;
            for (size_t k = 0; k < block_hist_size; ++k)
                dst[k] = src[k];
        }
    size_t descriptor_size = getDescriptorSize();
    free_coef = svmDetector.size() > descriptor_size ? svmDetector[descriptor_size] : 0;
    detector_reordered.copyTo(oclSvmDetector);
}

#define CV_TYPE_NAME_HOG_DESCRIPTOR "opencv-object-detector-hog"

bool HOGDescriptor::read(FileNode& obj)
{
    CV_Assert(!obj["winSize"].empty());

    if( !obj.isMap() )
        return false;
    FileNodeIterator it = obj["winSize"].begin();
    it >> winSize.width >> winSize.height; CV_Assert(!winSize.empty());
    it = obj["blockSize"].begin();
    it >> blockSize.width >> blockSize.height; CV_Assert(!blockSize.empty());
    it = obj["blockStride"].begin();
    it >> blockStride.width >> blockStride.height; CV_Assert(!blockStride.empty());
    it = obj["cellSize"].begin();
    it >> cellSize.width >> cellSize.height; CV_Assert(!cellSize.empty());
    obj["nbins"] >> nbins; CV_Assert(nbins > 0);
    obj["derivAperture"] >> derivAperture;
    obj["winSigma"] >> winSigma;
    obj["histogramNormType"] >> histogramNormType;
    obj["L2HysThreshold"] >> L2HysThreshold;
    obj["gammaCorrection"] >> gammaCorrection;
    obj["nlevels"] >> nlevels; CV_Assert(nlevels > 0);
    if (obj["signedGradient"].empty())
        signedGradient = false;
    else
        obj["signedGradient"] >> signedGradient;

    FileNode vecNode = obj["SVMDetector"];
    if( vecNode.isSeq() )
    {
        std::vector<float> _svmDetector;
        vecNode >> _svmDetector;
        setSVMDetector(_svmDetector);
    }
    return true;
}

void HOGDescriptor::write(FileStorage& fs, const String& objName) const
{
    if( !objName.empty() )
        fs << objName;

    fs << "{" CV_TYPE_NAME_HOG_DESCRIPTOR
       << "winSize" << winSize
       << "blockSize" << blockSize
       << "blockStride" << blockStride
       << "cellSize" << cellSize
       << "nbins" << nbins
       << "derivAperture" << derivAperture
       << "winSigma" << getWinSigma()
       << "histogramNormType" << histogramNormType
       << "L2HysThreshold" << L2HysThreshold
       << "gammaCorrection" << gammaCorrection
       << "nlevels" << nlevels
       << "signedGradient" << signedGradient;
    if( !svmDetector.empty() )
        fs << "SVMDetector" << svmDetector;
    fs << "}";
}

bool HOGDescriptor::load(const String& filename, const String& objname)
{
    FileStorage fs(filename, FileStorage::READ);
    FileNode obj = !objname.empty() ? fs[objname] : fs.getFirstTopLevelNode();
    return read(obj);
}

void HOGDescriptor::save(const String& filename, const String& objName) const
{
    FileStorage fs(filename, FileStorage::WRITE);
    write(fs, !objName.empty() ? objName : FileStorage::getDefaultObjectName(filename));
}

void HOGDescriptor::copyTo(HOGDescriptor& c) const
{
    c.winSize = winSize;
    c.blockSize = blockSize;
    c.blockStride = blockStride;
    c.cellSize = cellSize;
    c.nbins = nbins;
    c.derivAperture = derivAperture;
    c.winSigma = winSigma;
    c.histogramNormType = histogramNormType;
    c.L2HysThreshold = L2HysThreshold;
    c.gammaCorrection = gammaCorrection;
    c.setSVMDetector(svmDetector);
    c.nlevels = nlevels;
    c.signedGradient = signedGradient;
}

void HOGDescriptor::computeGradient(InputArray _img, InputOutputArray _grad, InputOutputArray _qangle,
    Size paddingTL, Size paddingBR) const
{
    CV_INSTRUMENT_REGION();

    Mat img = _img.getMat();
    CV_Assert(!img.empty());
    CV_Assert( img.type() == CV_8U || img.type() == CV_8UC3 );

    Size gradsize(img.cols + paddingTL.width + paddingBR.width,
        img.rows + paddingTL.height + paddingBR.height);
    _grad.create(gradsize, CV_32FC2);  // <magnitude*(1-alpha), magnitude*alpha>
    _qangle.create(gradsize, CV_8UC2); // [0..nbins-1] - quantized gradient orientation
    Mat grad = _grad.getMat();
    Mat qangle = _qangle.getMat();

    Size wholeSize;
    Point roiofs;
    img.locateROI(wholeSize, roiofs);

    int i, x, y;
    int cn = img.channels();

    Mat_<float> _lut(1, 256);
    const float* const lut = &_lut(0,0);
#if CV_SIMD128
    v_float32x4 idx(0.0f, 1.0f, 2.0f, 3.0f);
    v_float32x4 ifour = v_setall_f32(4.0);

    float* const _data = &_lut(0, 0);
    if ( gammaCorrection )
        for ( i = 0; i < 256; i += 4)
        {
            v_store(_data + i, v_sqrt(idx));
            idx += ifour;
        }
    else
        for ( i = 0; i < 256; i += 4)
        {
            v_store(_data + i, idx);
            idx += ifour;
        }
#else
    if( gammaCorrection )
        for( i = 0; i < 256; i++ )
            _lut(0,i) = std::sqrt((float)i);
    else
        for( i = 0; i < 256; i++ )
            _lut(0,i) = (float)i;
#endif

    AutoBuffer<int> mapbuf(gradsize.width + gradsize.height + 4);
    int* xmap = mapbuf.data() + 1;
    int* ymap = xmap + gradsize.width + 2;

    const int borderType = (int)BORDER_REFLECT_101;

    for( x = -1; x < gradsize.width + 1; x++ )
        xmap[x] = borderInterpolate(x - paddingTL.width + roiofs.x,
        wholeSize.width, borderType) - roiofs.x;
    for( y = -1; y < gradsize.height + 1; y++ )
        ymap[y] = borderInterpolate(y - paddingTL.height + roiofs.y,
        wholeSize.height, borderType) - roiofs.y;

    // x- & y- derivatives for the whole row
    int width = gradsize.width;
    AutoBuffer<float> _dbuf(width*4);
    float* const dbuf = _dbuf.data();
    Mat Dx(1, width, CV_32F, dbuf);
    Mat Dy(1, width, CV_32F, dbuf + width);
    Mat Mag(1, width, CV_32F, dbuf + width*2);
    Mat Angle(1, width, CV_32F, dbuf + width*3);
#if CV_SIMD128
    int widthP2 = width+2;
    AutoBuffer<float> _lutBuf(9*widthP2);
    float* const lutBuf = _lutBuf.data();
#endif

    if (cn == 3)
    {
        int end = gradsize.width + 2;
        xmap -= 1, x = 0;
#if CV_SIMD128
        for ( ; x <= end - 4; x += 4)
        {
            v_int32x4 mul_res = v_load(xmap + x);
            mul_res += mul_res + mul_res;
            v_store(xmap + x, mul_res);
        }
#endif
        for ( ; x < end; ++x)
            xmap[x] *= 3;
        xmap += 1;
    }

#if CV_SIMD128
    typedef const uchar* const T;
    float *lutPrev, *lutCurr, *lutNext;
    {
        y = 0;
        const uchar* imgPtr  = img.ptr(ymap[y]);
        const uchar* prevPtr = img.data + img.step*ymap[y-1];

        lutPrev = lutBuf+widthP2*0;
        lutCurr = lutBuf+widthP2*3;

        {
            int x0 = xmap[-1], x1 = xmap[0];
            T p02 = imgPtr + x0, p12 = imgPtr + x1;

            lutPrev[0+widthP2*0] = lut[prevPtr[x0+0]];
            lutPrev[0+widthP2*1] = lut[prevPtr[x0+1]];
            lutPrev[0+widthP2*2] = lut[prevPtr[x0+2]];
            lutCurr[0+widthP2*0] = lut[p02[0]]; lutCurr[1+widthP2*0] = lut[p12[0]];
            lutCurr[0+widthP2*1] = lut[p02[1]]; lutCurr[1+widthP2*1] = lut[p12[1]];
            lutCurr[0+widthP2*2] = lut[p02[2]]; lutCurr[1+widthP2*2] = lut[p12[2]];
        }

        for( x = 0; x <= width - 4; x += 4 )
        {
            int x0 = xmap[x], x1 = xmap[x+1], x2 = xmap[x+2], x3 = xmap[x+3];
            T p02 = imgPtr + xmap[x+1];
            T p12 = imgPtr + xmap[x+2];
            T p22 = imgPtr + xmap[x+3];
            T p32 = imgPtr + xmap[x+4];

            v_float32x4 _dx00 = v_float32x4(lut[p02[0]], lut[p12[0]], lut[p22[0]], lut[p32[0]]);
            v_float32x4 _dx10 = v_float32x4(lut[p02[1]], lut[p12[1]], lut[p22[1]], lut[p32[1]]);
            v_float32x4 _dx20 = v_float32x4(lut[p02[2]], lut[p12[2]], lut[p22[2]], lut[p32[2]]);

            v_store(lutCurr+x+widthP2*0+2, _dx00);
            v_store(lutCurr+x+widthP2*1+2, _dx10);
            v_store(lutCurr+x+widthP2*2+2, _dx20);

            v_float32x4 _dy00 = v_float32x4(lut[prevPtr[x0+0]], lut[prevPtr[x1+0]], lut[prevPtr[x2+0]], lut[prevPtr[x3+0]]);
            v_float32x4 _dy10 = v_float32x4(lut[prevPtr[x0+1]], lut[prevPtr[x1+1]], lut[prevPtr[x2+1]], lut[prevPtr[x3+1]]);
            v_float32x4 _dy20 = v_float32x4(lut[prevPtr[x0+2]], lut[prevPtr[x1+2]], lut[prevPtr[x2+2]], lut[prevPtr[x3+2]]);

            v_store(lutPrev+x+widthP2*0+1, _dy00);
            v_store(lutPrev+x+widthP2*1+1, _dy10);
            v_store(lutPrev+x+widthP2*2+1, _dy20);
        }
        {
            int x0 = xmap[x];

            lutPrev[x+widthP2*0+1] = lut[prevPtr[x0+0]];
            lutPrev[x+widthP2*1+1] = lut[prevPtr[x0+1]];
            lutPrev[x+widthP2*2+1] = lut[prevPtr[x0+2]];
        }
    }
#endif

    float angleScale = signedGradient ? (float)(nbins/(2.0*CV_PI)) : (float)(nbins/CV_PI);
    for( y = 0; y < gradsize.height; y++ )
    {
        const uchar* imgPtr  = img.ptr(ymap[y]);
        //In case subimage is used ptr() generates an assert for next and prev rows
        //(see http://code.opencv.org/issues/4149)
        const uchar* prevPtr = img.data + img.step*ymap[y-1];
        const uchar* nextPtr = img.data + img.step*ymap[y+1];

        float* gradPtr = grad.ptr<float>(y);
        uchar* qanglePtr = qangle.ptr(y);

        if( cn == 1 )
        {
            for( x = 0; x < width; x++ )
            {
                int x1 = xmap[x];
                dbuf[x] = (float)(lut[imgPtr[xmap[x+1]]] - lut[imgPtr[xmap[x-1]]]);
                dbuf[width + x] = (float)(lut[nextPtr[x1]] - lut[prevPtr[x1]]);
            }
        }
        else
        {
            x = 0;
#if CV_SIMD128
            int yMod = y%3;

            // Circular lut history buffer
            if (yMod == 0)
            {
                lutPrev = lutBuf+widthP2*0;
                lutCurr = lutBuf+widthP2*3;
                lutNext = lutBuf+widthP2*6;
            }
            else if (yMod == 1)
            {
                lutPrev = lutBuf+widthP2*3;
                lutCurr = lutBuf+widthP2*6;
                lutNext = lutBuf+widthP2*0;
            }
            else
            {
                lutPrev = lutBuf+widthP2*6;
                lutCurr = lutBuf+widthP2*0;
                lutNext = lutBuf+widthP2*3;
            }

            {
                int x0 = xmap[-1];

                lutNext[0+widthP2*0] = lut[nextPtr[x0+0]];
                lutNext[0+widthP2*1] = lut[nextPtr[x0+1]];
                lutNext[0+widthP2*2] = lut[nextPtr[x0+2]];
            }
            for( ; x <= width - 4; x += 4 )
            {
                int x0 = xmap[x], x1 = xmap[x+1], x2 = xmap[x+2], x3 = xmap[x+3];

                v_float32x4 _dx0 = v_load(lutCurr+x+widthP2*0+2) - v_load(lutCurr+x+widthP2*0);
                v_float32x4 _dx1 = v_load(lutCurr+x+widthP2*1+2) - v_load(lutCurr+x+widthP2*1);
                v_float32x4 _dx2 = v_load(lutCurr+x+widthP2*2+2) - v_load(lutCurr+x+widthP2*2);

                v_float32x4 _dy00 = v_float32x4(lut[nextPtr[x0+0]], lut[nextPtr[x1+0]], lut[nextPtr[x2+0]], lut[nextPtr[x3+0]]);
                v_float32x4 _dy0 = _dy00 - v_load(lutPrev+x+widthP2*0+1);

                v_store(lutNext+x+widthP2*0+1, _dy00);

                v_float32x4 _dy10 = v_float32x4(lut[nextPtr[x0+1]], lut[nextPtr[x1+1]], lut[nextPtr[x2+1]], lut[nextPtr[x3+1]]);
                v_float32x4 _dy1 = _dy10 - v_load(lutPrev+x+widthP2*1+1);

                v_store(lutNext+x+widthP2*1+1, _dy10);

                v_float32x4 _dy20 = v_float32x4(lut[nextPtr[x0+2]], lut[nextPtr[x1+2]], lut[nextPtr[x2+2]], lut[nextPtr[x3+2]]);
                v_float32x4 _dy2 = _dy20 - v_load(lutPrev+x+widthP2*2+1);

                v_store(lutNext+x+widthP2*2+1, _dy20);

                v_float32x4 _mag0 = (_dx0 * _dx0) + (_dy0 * _dy0);
                v_float32x4 _mag1 = (_dx1 * _dx1) + (_dy1 * _dy1);
                v_float32x4 _mag2 = (_dx2 * _dx2) + (_dy2 * _dy2);

                v_float32x4 mask = v_reinterpret_as_f32(_mag2 > _mag1);
                _dx2 = v_select(mask, _dx2, _dx1);
                _dy2 = v_select(mask, _dy2, _dy1);

                mask = v_reinterpret_as_f32(v_max(_mag2, _mag1) > _mag0);
                _dx2 = v_select(mask, _dx2, _dx0);
                _dy2 = v_select(mask, _dy2, _dy0);

                v_store(dbuf + x, _dx2);
                v_store(dbuf + x + width, _dy2);
            }
            {
                int x0 = xmap[x];

                lutNext[x+widthP2*0+1] = lut[nextPtr[x0+0]];
                lutNext[x+widthP2*1+1] = lut[nextPtr[x0+1]];
                lutNext[x+widthP2*2+1] = lut[nextPtr[x0+2]];
            }
#endif
            for( ; x < width; x++ )
            {
                int x1 = xmap[x];
                float dx0, dy0, dx, dy, mag0, mag;
                const uchar* p2 = imgPtr + xmap[x+1];
                const uchar* p0 = imgPtr + xmap[x-1];

                dx0 = lut[p2[2]] - lut[p0[2]];
                dy0 = lut[nextPtr[x1+2]] - lut[prevPtr[x1+2]];
                mag0 = dx0*dx0 + dy0*dy0;

                dx = lut[p2[1]] - lut[p0[1]];
                dy = lut[nextPtr[x1+1]] - lut[prevPtr[x1+1]];
                mag = dx*dx + dy*dy;
                if( mag0 < mag )
                {
                    dx0 = dx;
                    dy0 = dy;
                    mag0 = mag;
                }

                dx = lut[p2[0]] - lut[p0[0]];
                dy = lut[nextPtr[x1]] - lut[prevPtr[x1]];
                mag = dx*dx + dy*dy;
                if( mag0 < mag )
                {
                    dx0 = dx;
                    dy0 = dy;
                    mag0 = mag;
                }

                dbuf[x] = dx0;
                dbuf[x+width] = dy0;
            }
        }

        // computing angles and magnidutes
        cartToPolar( Dx, Dy, Mag, Angle, false );

        // filling the result matrix
        x = 0;
#if CV_SIMD128
        v_float32x4 fhalf = v_setall_f32(0.5f);
        v_float32x4 _angleScale = v_setall_f32(angleScale), fone = v_setall_f32(1.0f);
        v_int32x4 ione = v_setall_s32(1), _nbins = v_setall_s32(nbins), izero = v_setzero_s32();

        for ( ; x <= width - 4; x += 4)
        {
            int x2 = x << 1;
            v_float32x4 _mag = v_load(dbuf + x + (width << 1));
            v_float32x4 _angle = v_load(dbuf + x + width * 3);
            _angle = (_angleScale * _angle) - fhalf;

            v_int32x4 _hidx = v_floor(_angle);
            _angle -= v_cvt_f32(_hidx);

            v_float32x4 ft0 = _mag * (fone - _angle);
            v_float32x4 ft1 = _mag * _angle;

            v_store_interleave(gradPtr + x2, ft0, ft1);

            v_int32x4 mask0 = _hidx >> 31;
            v_int32x4 it0 = mask0 & _nbins;
            mask0 = (_hidx >= _nbins);
            v_int32x4 it1 = mask0 & _nbins;
            _hidx += (it0 - it1);

            it0 = v_reinterpret_as_s32(v_pack(v_pack(_hidx, izero), v_reinterpret_as_s16(izero)));
            _hidx += ione;
            _hidx &= (_hidx < _nbins);
            it1 = v_reinterpret_as_s32(v_pack(v_pack(_hidx, izero), v_reinterpret_as_s16(izero)));
            v_uint8x16 it2, it3;
            v_zip(v_reinterpret_as_u8(it0), v_reinterpret_as_u8(it1), it2, it3);

            v_store_low(qanglePtr + x2, it2);
        }
#endif
        for( ; x < width; x++ )
        {
            float mag = dbuf[x+width*2], angle = dbuf[x+width*3]*angleScale - 0.5f;
            int hidx = cvFloor(angle);
            angle -= hidx;
            gradPtr[x*2] = mag*(1.f - angle);
            gradPtr[x*2+1] = mag*angle;

            if( hidx < 0 )
                hidx += nbins;
            else if( hidx >= nbins )
                hidx -= nbins;

            CV_Assert( (unsigned)hidx < (unsigned)nbins );

            qanglePtr[x*2] = (uchar)hidx;
            hidx++;
            hidx &= hidx < nbins ? -1 : 0;
            qanglePtr[x*2+1] = (uchar)hidx;
        }
    }
}

struct HOGCache
{
    struct BlockData
    {
        BlockData() :
            histOfs(0), imgOffset()
        { }

        int histOfs;
        Point imgOffset;
    };

    struct PixData
    {
        size_t gradOfs, qangleOfs;
        int histOfs[4];
        float histWeights[4];
        float gradWeight;
    };

    HOGCache();
    HOGCache(const HOGDescriptor* descriptor,
        const Mat& img, const Size& paddingTL, const Size& paddingBR,
        bool useCache, const Size& cacheStride);
    virtual ~HOGCache() { }
    virtual void init(const HOGDescriptor* descriptor,
        const Mat& img, const Size& paddingTL, const Size& paddingBR,
        bool useCache, const Size& cacheStride);

    Size windowsInImage(const Size& imageSize, const Size& winStride) const;
    Rect getWindow(const Size& imageSize, const Size& winStride, int idx) const;

    const float* getBlock(Point pt, float* buf);
    virtual void normalizeBlockHistogram(float* histogram) const;

    std::vector<PixData> pixData;
    std::vector<BlockData> blockData;

    bool useCache;
    std::vector<int> ymaxCached;
    Size winSize;
    Size cacheStride;
    Size nblocks, ncells;
    int blockHistogramSize;
    int count1, count2, count4;
    Point imgoffset;
    Mat_<float> blockCache;
    Mat_<uchar> blockCacheFlags;

    Mat grad, qangle;
    const HOGDescriptor* descriptor;
};

HOGCache::HOGCache() :
    blockHistogramSize(), count1(), count2(), count4()
{
    useCache = false;
    descriptor = 0;
}

HOGCache::HOGCache(const HOGDescriptor* _descriptor,
    const Mat& _img, const Size& _paddingTL, const Size& _paddingBR,
    bool _useCache, const Size& _cacheStride)
{
    init(_descriptor, _img, _paddingTL, _paddingBR, _useCache, _cacheStride);
}

void HOGCache::init(const HOGDescriptor* _descriptor,
    const Mat& _img, const Size& _paddingTL, const Size& _paddingBR,
    bool _useCache, const Size& _cacheStride)
{
    descriptor = _descriptor;
    cacheStride = _cacheStride;
    useCache = _useCache;

    descriptor->computeGradient(_img, grad, qangle, _paddingTL, _paddingBR);
    imgoffset = _paddingTL;

    winSize = descriptor->winSize;
    Size blockSize = descriptor->blockSize;
    Size blockStride = descriptor->blockStride;
    Size cellSize = descriptor->cellSize;
    int i, j, nbins = descriptor->nbins;
    int rawBlockSize = blockSize.width*blockSize.height;

    nblocks = Size((winSize.width - blockSize.width)/blockStride.width + 1,
        (winSize.height - blockSize.height)/blockStride.height + 1);
    ncells = Size(blockSize.width/cellSize.width, blockSize.height/cellSize.height);
    blockHistogramSize = ncells.width*ncells.height*nbins;

    if( useCache )
    {
        Size cacheSize((grad.cols - blockSize.width)/cacheStride.width+1,
            (winSize.height/cacheStride.height)+1);

        blockCache.create(cacheSize.height, cacheSize.width*blockHistogramSize);
        blockCacheFlags.create(cacheSize);

        size_t cacheRows = blockCache.rows;
        ymaxCached.resize(cacheRows);
        for(size_t ii = 0; ii < cacheRows; ii++ )
            ymaxCached[ii] = -1;
    }

    Mat_<float> weights(blockSize);
    float sigma = (float)descriptor->getWinSigma();
    float scale = 1.f/(sigma*sigma*2);

    {
        AutoBuffer<float> di(blockSize.height), dj(blockSize.width);
        float* _di = di.data(), *_dj = dj.data();
        float bh = blockSize.height * 0.5f, bw = blockSize.width * 0.5f;

        i = 0;
    #if CV_SIMD128
        v_float32x4 idx(0.0f, 1.0f, 2.0f, 3.0f);
        v_float32x4 _bw = v_setall_f32(bw), _bh = v_setall_f32(bh);
        v_float32x4 ifour = v_setall_f32(4.0);

        for (; i <= blockSize.height - 4; i += 4)
        {
            v_float32x4 t = idx - _bh;
            t *= t;
            idx += ifour;
            v_store(_di + i, t);
        }
    #endif
        for ( ; i < blockSize.height; ++i)
        {
            _di[i] = i - bh;
            _di[i] *= _di[i];
        }

        j = 0;
    #if CV_SIMD128
        idx = v_float32x4(0.0f, 1.0f, 2.0f, 3.0f);

        for (; j <= blockSize.height - 4; j += 4)
        {
            v_float32x4 t = idx - _bw;
            t *= t;
            idx += ifour;
            v_store(_dj + j, t);
        }
    #endif
        for ( ; j < blockSize.width; ++j)
        {
            _dj[j] = j - bw;
            _dj[j] *= _dj[j];
        }

        for(i = 0; i < blockSize.height; i++)
            for(j = 0; j < blockSize.width; j++)
                weights(i,j) = std::exp(-(_di[i] + _dj[j])*scale);
    }

    blockData.resize(nblocks.width*nblocks.height);
    pixData.resize(rawBlockSize*3);

    // Initialize 2 lookup tables, pixData & blockData.
    // Here is why:
    //
    // The detection algorithm runs in 4 nested loops (at each pyramid layer):
    //  loop over the windows within the input image
    //    loop over the blocks within each window
    //      loop over the cells within each block
    //        loop over the pixels in each cell
    //
    // As each of the loops runs over a 2-dimensional array,
    // we could get 8(!) nested loops in total, which is very-very slow.
    //
    // To speed the things up, we do the following:
    //   1. loop over windows is unrolled in the HOGDescriptor::{compute|detect} methods;
    //         inside we compute the current search window using getWindow() method.
    //         Yes, it involves some overhead (function call + couple of divisions),
    //         but it's tiny in fact.
    //   2. loop over the blocks is also unrolled. Inside we use pre-computed blockData[j]
    //         to set up gradient and histogram pointers.
    //   3. loops over cells and pixels in each cell are merged
    //       (since there is no overlap between cells, each pixel in the block is processed once)
    //      and also unrolled. Inside we use PixData[k] to access the gradient values and
    //      update the histogram
    //

    count1 = count2 = count4 = 0;
    for( j = 0; j < blockSize.width; j++ )
        for( i = 0; i < blockSize.height; i++ )
        {
            PixData* data = 0;
            float cellX = (j+0.5f)/cellSize.width - 0.5f;
            float cellY = (i+0.5f)/cellSize.height - 0.5f;
            int icellX0 = cvFloor(cellX);
            int icellY0 = cvFloor(cellY);
            int icellX1 = icellX0 + 1, icellY1 = icellY0 + 1;
            cellX -= icellX0;
            cellY -= icellY0;

            if( (unsigned)icellX0 < (unsigned)ncells.width &&
               (unsigned)icellX1 < (unsigned)ncells.width )
            {
                if( (unsigned)icellY0 < (unsigned)ncells.height &&
                   (unsigned)icellY1 < (unsigned)ncells.height )
                {
                    data = &pixData[rawBlockSize*2 + (count4++)];
                    data->histOfs[0] = (icellX0*ncells.height + icellY0)*nbins;
                    data->histWeights[0] = (1.f - cellX)*(1.f - cellY);
                    data->histOfs[1] = (icellX1*ncells.height + icellY0)*nbins;
                    data->histWeights[1] = cellX*(1.f - cellY);
                    data->histOfs[2] = (icellX0*ncells.height + icellY1)*nbins;
                    data->histWeights[2] = (1.f - cellX)*cellY;
                    data->histOfs[3] = (icellX1*ncells.height + icellY1)*nbins;
                    data->histWeights[3] = cellX*cellY;
                }
                else
                {
                    data = &pixData[rawBlockSize + (count2++)];
                    if( (unsigned)icellY0 < (unsigned)ncells.height )
                    {
                        icellY1 = icellY0;
                        cellY = 1.f - cellY;
                    }
                    data->histOfs[0] = (icellX0*ncells.height + icellY1)*nbins;
                    data->histWeights[0] = (1.f - cellX)*cellY;
                    data->histOfs[1] = (icellX1*ncells.height + icellY1)*nbins;
                    data->histWeights[1] = cellX*cellY;
                    data->histOfs[2] = data->histOfs[3] = 0;
                    data->histWeights[2] = data->histWeights[3] = 0;
                }
            }
            else
            {
                if( (unsigned)icellX0 < (unsigned)ncells.width )
                {
                    icellX1 = icellX0;
                    cellX = 1.f - cellX;
                }

                if( (unsigned)icellY0 < (unsigned)ncells.height &&
                   (unsigned)icellY1 < (unsigned)ncells.height )
                {
                    data = &pixData[rawBlockSize + (count2++)];
                    data->histOfs[0] = (icellX1*ncells.height + icellY0)*nbins;
                    data->histWeights[0] = cellX*(1.f - cellY);
                    data->histOfs[1] = (icellX1*ncells.height + icellY1)*nbins;
                    data->histWeights[1] = cellX*cellY;
                    data->histOfs[2] = data->histOfs[3] = 0;
                    data->histWeights[2] = data->histWeights[3] = 0;
                }
                else
                {
                    data = &pixData[count1++];
                    if( (unsigned)icellY0 < (unsigned)ncells.height )
                    {
                        icellY1 = icellY0;
                        cellY = 1.f - cellY;
                    }
                    data->histOfs[0] = (icellX1*ncells.height + icellY1)*nbins;
                    data->histWeights[0] = cellX*cellY;
                    data->histOfs[1] = data->histOfs[2] = data->histOfs[3] = 0;
                    data->histWeights[1] = data->histWeights[2] = data->histWeights[3] = 0;
                }
            }
            data->gradOfs = (grad.cols*i + j)*2;
            data->qangleOfs = (qangle.cols*i + j)*2;
            data->gradWeight = weights(i,j);
        }

    assert( count1 + count2 + count4 == rawBlockSize );
    // defragment pixData
    for( j = 0; j < count2; j++ )
        pixData[j + count1] = pixData[j + rawBlockSize];
    for( j = 0; j < count4; j++ )
        pixData[j + count1 + count2] = pixData[j + rawBlockSize*2];
    count2 += count1;
    count4 += count2;

    // initialize blockData
    for( j = 0; j < nblocks.width; j++ )
        for( i = 0; i < nblocks.height; i++ )
        {
            BlockData& data = blockData[j*nblocks.height + i];
            data.histOfs = (j*nblocks.height + i)*blockHistogramSize;
            data.imgOffset = Point(j*blockStride.width,i*blockStride.height);
        }
}

const float* HOGCache::getBlock(Point pt, float* buf)
{
    float* blockHist = buf;
    assert(descriptor != 0);

//    Size blockSize = descriptor->blockSize;
    pt += imgoffset;

//    CV_Assert( (unsigned)pt.x <= (unsigned)(grad.cols - blockSize.width) &&
//        (unsigned)pt.y <= (unsigned)(grad.rows - blockSize.height) );

    if( useCache )
    {
        CV_Assert( pt.x % cacheStride.width == 0 &&
                   pt.y % cacheStride.height == 0 );
        Point cacheIdx(pt.x/cacheStride.width,
                       (pt.y/cacheStride.height) % blockCache.rows);
        if( pt.y != ymaxCached[cacheIdx.y] )
        {
            Mat_<uchar> cacheRow = blockCacheFlags.row(cacheIdx.y);
            cacheRow = (uchar)0;
            ymaxCached[cacheIdx.y] = pt.y;
        }

        blockHist = &blockCache[cacheIdx.y][cacheIdx.x*blockHistogramSize];
        uchar& computedFlag = blockCacheFlags(cacheIdx.y, cacheIdx.x);
        if( computedFlag != 0 )
            return blockHist;
        computedFlag = (uchar)1; // set it at once, before actual computing
    }

    int k, C1 = count1, C2 = count2, C4 = count4;
    const float* gradPtr = grad.ptr<float>(pt.y) + pt.x*2;
    const uchar* qanglePtr = qangle.ptr(pt.y) + pt.x*2;

//    CV_Assert( blockHist != 0 );
    memset(blockHist, 0, sizeof(float) * blockHistogramSize);

    const PixData* _pixData = &pixData[0];

    for( k = 0; k < C1; k++ )
    {
        const PixData& pk = _pixData[k];
        const float* const a = gradPtr + pk.gradOfs;
        float w = pk.gradWeight*pk.histWeights[0];
        const uchar* h = qanglePtr + pk.qangleOfs;
        int h0 = h[0], h1 = h[1];

        float* hist = blockHist + pk.histOfs[0];
        float t0 = hist[h0] + a[0]*w;
        float t1 = hist[h1] + a[1]*w;
        hist[h0] = t0; hist[h1] = t1;
    }

#if CV_SIMD128
    float hist0[4], hist1[4];
    for( ; k < C2; k++ )
    {
        const PixData& pk = _pixData[k];
        const float* const a = gradPtr + pk.gradOfs;
        const uchar* const h = qanglePtr + pk.qangleOfs;
        int h0 = h[0], h1 = h[1];

        v_float32x4 _a0 = v_setall_f32(a[0]), _a1 = v_setall_f32(a[1]);
        v_float32x4 w = v_setall_f32(pk.gradWeight) * v_load(pk.histWeights);
        v_float32x4 _t0 = _a0 * w, _t1 = _a1 * w;

        v_store(hist0, _t0);
        v_store(hist1, _t1);

        float* hist = blockHist + pk.histOfs[0];
        float t0 = hist[h0] + hist0[0];
        float t1 = hist[h1] + hist1[0];
        hist[h0] = t0; hist[h1] = t1;

        hist = blockHist + pk.histOfs[1];
        t0 = hist[h0] + hist0[1];
        t1 = hist[h1] + hist1[1];
        hist[h0] = t0; hist[h1] = t1;
    }
#else
    for( ; k < C2; k++ )
    {
        const PixData& pk = _pixData[k];
        const float* const a = gradPtr + pk.gradOfs;
        float w, t0, t1, a0 = a[0], a1 = a[1];
        const uchar* const h = qanglePtr + pk.qangleOfs;
        int h0 = h[0], h1 = h[1];

        float* hist = blockHist + pk.histOfs[0];
        w = pk.gradWeight*pk.histWeights[0];
        t0 = hist[h0] + a0*w;
        t1 = hist[h1] + a1*w;
        hist[h0] = t0; hist[h1] = t1;

        hist = blockHist + pk.histOfs[1];
        w = pk.gradWeight*pk.histWeights[1];
        t0 = hist[h0] + a0*w;
        t1 = hist[h1] + a1*w;
        hist[h0] = t0; hist[h1] = t1;
    }
#endif

#if CV_SIMD128
    for( ; k < C4; k++ )
    {
        const PixData& pk = _pixData[k];
        const float* const a = gradPtr + pk.gradOfs;
        const uchar* const h = qanglePtr + pk.qangleOfs;
        int h0 = h[0], h1 = h[1];

        v_float32x4 _a0 = v_setall_f32(a[0]), _a1 = v_setall_f32(a[1]);
        v_float32x4 w = v_setall_f32(pk.gradWeight) * v_load(pk.histWeights);
        v_float32x4 _t0 = _a0 * w, _t1 = _a1 * w;

        v_store(hist0, _t0);
        v_store(hist1, _t1);

        float* hist = blockHist + pk.histOfs[0];
        float t0 = hist[h0] + hist0[0];
        float t1 = hist[h1] + hist1[0];
        hist[h0] = t0; hist[h1] = t1;

        hist = blockHist + pk.histOfs[1];
        t0 = hist[h0] + hist0[1];
        t1 = hist[h1] + hist1[1];
        hist[h0] = t0; hist[h1] = t1;

        hist = blockHist + pk.histOfs[2];
        t0 = hist[h0] + hist0[2];
        t1 = hist[h1] + hist1[2];
        hist[h0] = t0; hist[h1] = t1;

        hist = blockHist + pk.histOfs[3];
        t0 = hist[h0] + hist0[3];
        t1 = hist[h1] + hist1[3];
        hist[h0] = t0; hist[h1] = t1;
    }
#else
    for( ; k < C4; k++ )
    {
        const PixData& pk = _pixData[k];
        const float* a = gradPtr + pk.gradOfs;
        float w, t0, t1, a0 = a[0], a1 = a[1];
        const uchar* h = qanglePtr + pk.qangleOfs;
        int h0 = h[0], h1 = h[1];

        float* hist = blockHist + pk.histOfs[0];
        w = pk.gradWeight*pk.histWeights[0];
        t0 = hist[h0] + a0*w;
        t1 = hist[h1] + a1*w;
        hist[h0] = t0; hist[h1] = t1;

        hist = blockHist + pk.histOfs[1];
        w = pk.gradWeight*pk.histWeights[1];
        t0 = hist[h0] + a0*w;
        t1 = hist[h1] + a1*w;
        hist[h0] = t0; hist[h1] = t1;

        hist = blockHist + pk.histOfs[2];
        w = pk.gradWeight*pk.histWeights[2];
        t0 = hist[h0] + a0*w;
        t1 = hist[h1] + a1*w;
        hist[h0] = t0; hist[h1] = t1;

        hist = blockHist + pk.histOfs[3];
        w = pk.gradWeight*pk.histWeights[3];
        t0 = hist[h0] + a0*w;
        t1 = hist[h1] + a1*w;
        hist[h0] = t0; hist[h1] = t1;
    }
#endif

    normalizeBlockHistogram(blockHist);

    return blockHist;
}

void HOGCache::normalizeBlockHistogram(float* _hist) const
{
    float* hist = &_hist[0], sum = 0.0f, partSum[4];
    size_t i = 0, sz = blockHistogramSize;

#if CV_SIMD128
    v_float32x4 p0 = v_load(hist);
    v_float32x4 s = p0 * p0;

    for (i = 4; i <= sz - 4; i += 4)
    {
        p0 = v_load(hist + i);
        s += p0 * p0;
    }
    v_store(partSum, s);
#else
    partSum[0] = 0.0f;
    partSum[1] = 0.0f;
    partSum[2] = 0.0f;
    partSum[3] = 0.0f;
    for ( ; i <= sz - 4; i += 4)
    {
        partSum[0] += hist[i] * hist[i];
        partSum[1] += hist[i+1] * hist[i+1];
        partSum[2] += hist[i+2] * hist[i+2];
        partSum[3] += hist[i+3] * hist[i+3];
    }
#endif
    float t0 = partSum[0] + partSum[1];
    float t1 = partSum[2] + partSum[3];
    sum = t0 + t1;
    for ( ; i < sz; ++i)
        sum += hist[i]*hist[i];

    float scale = 1.f/(std::sqrt(sum)+sz*0.1f), thresh = (float)descriptor->L2HysThreshold;
    i = 0, sum = 0.0f;

#if CV_SIMD128
    v_float32x4 _scale = v_setall_f32(scale);
    static v_float32x4 _threshold = v_setall_f32(thresh);

    v_float32x4 p = _scale * v_load(hist);
    p = v_min(p, _threshold);
    s = p * p;
    v_store(hist, p);

    for(i = 4 ; i <= sz - 4; i += 4)
    {
        p = v_load(hist + i);
        p *= _scale;
        p = v_min(p, _threshold);
        s += p * p;
        v_store(hist + i, p);
    }

    v_store(partSum, s);
#else
    partSum[0] = 0.0f;
    partSum[1] = 0.0f;
    partSum[2] = 0.0f;
    partSum[3] = 0.0f;
    for( ; i <= sz - 4; i += 4)
    {
        hist[i] = std::min(hist[i]*scale, thresh);
        hist[i+1] = std::min(hist[i+1]*scale, thresh);
        hist[i+2] = std::min(hist[i+2]*scale, thresh);
        hist[i+3] = std::min(hist[i+3]*scale, thresh);
        partSum[0] += hist[i]*hist[i];
        partSum[1] += hist[i+1]*hist[i+1];
        partSum[2] += hist[i+2]*hist[i+2];
        partSum[3] += hist[i+3]*hist[i+3];
    }
#endif
    t0 = partSum[0] + partSum[1];
    t1 = partSum[2] + partSum[3];
    sum = t0 + t1;
    for( ; i < sz; ++i)
    {
        hist[i] = std::min(hist[i]*scale, thresh);
        sum += hist[i]*hist[i];
    }

    scale = 1.f/(std::sqrt(sum)+1e-3f), i = 0;
#if CV_SIMD128
    v_float32x4 _scale2 = v_setall_f32(scale);
    for ( ; i <= sz - 4; i += 4)
    {
        v_float32x4 t = _scale2 * v_load(hist + i);
        v_store(hist + i, t);
    }
#endif
    for ( ; i < sz; ++i)
        hist[i] *= scale;
}

Size HOGCache::windowsInImage(const Size& imageSize, const Size& winStride) const
{
    return Size((imageSize.width - winSize.width)/winStride.width + 1,
        (imageSize.height - winSize.height)/winStride.height + 1);
}

Rect HOGCache::getWindow(const Size& imageSize, const Size& winStride, int idx) const
{
    int nwindowsX = (imageSize.width - winSize.width)/winStride.width + 1;
    int y = idx / nwindowsX;
    int x = idx - nwindowsX*y;
    return Rect( x*winStride.width, y*winStride.height, winSize.width, winSize.height );
}

static inline int gcd(int a, int b)
{
    if( a < b )
        std::swap(a, b);
    while( b > 0 )
    {
        int r = a % b;
        a = b;
        b = r;
    }
    return a;
}

#ifdef HAVE_OPENCL

static bool ocl_compute_gradients_8UC1(int height, int width, InputArray _img, float angle_scale,
                                       UMat grad, UMat qangle, bool correct_gamma, int nbins)
{
    ocl::Kernel k("compute_gradients_8UC1_kernel", ocl::objdetect::objdetect_hog_oclsrc);
    if(k.empty())
        return false;

    UMat img = _img.getUMat();

    size_t localThreads[3] = { NTHREADS, 1, 1 };
    size_t globalThreads[3] = { (size_t)width, (size_t)height, 1 };
    char correctGamma = (correct_gamma) ? 1 : 0;
    int grad_quadstep = (int)grad.step >> 3;
    int qangle_elem_size = CV_ELEM_SIZE1(qangle.type());
    int qangle_step = (int)qangle.step / (2 * qangle_elem_size);

    int idx = 0;
    idx = k.set(idx, height);
    idx = k.set(idx, width);
    idx = k.set(idx, (int)img.step1());
    idx = k.set(idx, grad_quadstep);
    idx = k.set(idx, qangle_step);
    idx = k.set(idx, ocl::KernelArg::PtrReadOnly(img));
    idx = k.set(idx, ocl::KernelArg::PtrWriteOnly(grad));
    idx = k.set(idx, ocl::KernelArg::PtrWriteOnly(qangle));
    idx = k.set(idx, angle_scale);
    idx = k.set(idx, correctGamma);
    idx = k.set(idx, nbins);

    return k.run(2, globalThreads, localThreads, false);
}

static bool ocl_computeGradient(InputArray img, UMat grad, UMat qangle, int nbins, Size effect_size, bool gamma_correction, bool signedGradient)
{
    float angleScale = signedGradient ? (float)(nbins/(2.0*CV_PI)) : (float)(nbins/CV_PI);

    return ocl_compute_gradients_8UC1(effect_size.height, effect_size.width, img,
         angleScale, grad, qangle, gamma_correction, nbins);
}

#define CELL_WIDTH 8
#define CELL_HEIGHT 8
#define CELLS_PER_BLOCK_X 2
#define CELLS_PER_BLOCK_Y 2

static bool ocl_compute_hists(int nbins, int block_stride_x, int block_stride_y, int height, int width,
                              UMat grad, UMat qangle, UMat gauss_w_lut, UMat block_hists, size_t block_hist_size)
{
    ocl::Kernel k("compute_hists_lut_kernel", ocl::objdetect::objdetect_hog_oclsrc);
    if(k.empty())
        return false;
<<<<<<< HEAD
    bool is_cpu = cv::ocl::Device::getDefault().type() == cv::ocl::Device::TYPE_CPU;
    cv::String opts;
    if(is_cpu)
       opts = "-D CPU ";
    else
        opts = cv::format("-D WAVE_SIZE=%zu", k.preferedWorkGroupSizeMultiple());
    k.create("compute_hists_lut_kernel", ocl::objdetect::objdetect_hog_oclsrc, opts);
    if(k.empty())
        return false;
=======
>>>>>>> 6630eac8

    int img_block_width = (width - CELLS_PER_BLOCK_X * CELL_WIDTH + block_stride_x)/block_stride_x;
    int img_block_height = (height - CELLS_PER_BLOCK_Y * CELL_HEIGHT + block_stride_y)/block_stride_y;
    int blocks_total = img_block_width * img_block_height;

    int qangle_elem_size = CV_ELEM_SIZE1(qangle.type());
    int grad_quadstep = (int)grad.step >> 2;
    int qangle_step = (int)qangle.step / qangle_elem_size;

    int blocks_in_group = 4;
    size_t localThreads[3] = { (size_t)blocks_in_group * 24, 2, 1 };
    size_t globalThreads[3] = {((img_block_width * img_block_height + blocks_in_group - 1)/blocks_in_group) * localThreads[0], 2, 1 };

    int hists_size = (nbins * CELLS_PER_BLOCK_X * CELLS_PER_BLOCK_Y * 12) * sizeof(float);
    int final_hists_size = (nbins * CELLS_PER_BLOCK_X * CELLS_PER_BLOCK_Y) * sizeof(float);

    int smem = (hists_size + final_hists_size) * blocks_in_group;

    int idx = 0;
    idx = k.set(idx, block_stride_x);
    idx = k.set(idx, block_stride_y);
    idx = k.set(idx, nbins);
    idx = k.set(idx, (int)block_hist_size);
    idx = k.set(idx, img_block_width);
    idx = k.set(idx, blocks_in_group);
    idx = k.set(idx, blocks_total);
    idx = k.set(idx, grad_quadstep);
    idx = k.set(idx, qangle_step);
    idx = k.set(idx, ocl::KernelArg::PtrReadOnly(grad));
    idx = k.set(idx, ocl::KernelArg::PtrReadOnly(qangle));
    idx = k.set(idx, ocl::KernelArg::PtrReadOnly(gauss_w_lut));
    idx = k.set(idx, ocl::KernelArg::PtrWriteOnly(block_hists));
    idx = k.set(idx, (void*)NULL, (size_t)smem);

    return k.run(2, globalThreads, localThreads, false);
}

static int power_2up(unsigned int n)
{
    for(unsigned int i = 1; i<=1024; i<<=1)
        if(n < i)
            return i;
    return -1; // Input is too big
}

static bool ocl_normalize_hists(int nbins, int block_stride_x, int block_stride_y,
                                int height, int width, UMat block_hists, float threshold)
{
    int block_hist_size = nbins * CELLS_PER_BLOCK_X * CELLS_PER_BLOCK_Y;
    int img_block_width = (width - CELLS_PER_BLOCK_X * CELL_WIDTH + block_stride_x)
        / block_stride_x;
    int img_block_height = (height - CELLS_PER_BLOCK_Y * CELL_HEIGHT + block_stride_y)
        / block_stride_y;
    int nthreads;
    size_t globalThreads[3] = { 1, 1, 1  };
    size_t localThreads[3] = { 1, 1, 1  };

    int idx = 0;
    ocl::Kernel k;
    if ( nbins == 9 )
    {
        k.create("normalize_hists_36_kernel", ocl::objdetect::objdetect_hog_oclsrc, "");
        if(k.empty())
            return false;
<<<<<<< HEAD
        if(is_cpu)
           opts = "-D CPU ";
        else
            opts = cv::format("-D WAVE_SIZE=%zu", k.preferedWorkGroupSizeMultiple());
        k.create("normalize_hists_36_kernel", ocl::objdetect::objdetect_hog_oclsrc, opts);
        if(k.empty())
            return false;
=======
>>>>>>> 6630eac8

        int blocks_in_group = NTHREADS / block_hist_size;
        nthreads = blocks_in_group * block_hist_size;
        int num_groups = (img_block_width * img_block_height + blocks_in_group - 1)/blocks_in_group;
        globalThreads[0] = nthreads * num_groups;
        localThreads[0] = nthreads;
    }
    else
    {
<<<<<<< HEAD
        k.create("normalize_hists_kernel", ocl::objdetect::objdetect_hog_oclsrc, "-D WAVE_SIZE=32");
        if(k.empty())
            return false;
        if(is_cpu)
           opts = "-D CPU ";
        else
            opts = cv::format("-D WAVE_SIZE=%zu", k.preferedWorkGroupSizeMultiple());
        k.create("normalize_hists_kernel", ocl::objdetect::objdetect_hog_oclsrc, opts);
=======
        k.create("normalize_hists_kernel", ocl::objdetect::objdetect_hog_oclsrc, "");
>>>>>>> 6630eac8
        if(k.empty())
            return false;

        nthreads = power_2up(block_hist_size);
        globalThreads[0] = img_block_width * nthreads;
        globalThreads[1] = img_block_height;
        localThreads[0] = nthreads;

        if ((nthreads < 32) || (nthreads > 512) )
            return false;

        idx = k.set(idx, nthreads);
        idx = k.set(idx, block_hist_size);
        idx = k.set(idx, img_block_width);
    }
    idx = k.set(idx, ocl::KernelArg::PtrReadWrite(block_hists));
    idx = k.set(idx, threshold);
    idx = k.set(idx, (void*)NULL,  nthreads * sizeof(float));

    return k.run(2, globalThreads, localThreads, false);
}

static bool ocl_extract_descrs_by_rows(int win_height, int win_width, int block_stride_y, int block_stride_x, int win_stride_y, int win_stride_x,
                                       int height, int width, UMat block_hists, UMat descriptors,
                                       int block_hist_size, int descr_size, int descr_width)
{
    ocl::Kernel k("extract_descrs_by_rows_kernel", ocl::objdetect::objdetect_hog_oclsrc);
    if(k.empty())
        return false;

    int win_block_stride_x = win_stride_x / block_stride_x;
    int win_block_stride_y = win_stride_y / block_stride_y;
    int img_win_width = (width - win_width + win_stride_x) / win_stride_x;
    int img_win_height = (height - win_height + win_stride_y) / win_stride_y;
    int img_block_width = (width - CELLS_PER_BLOCK_X * CELL_WIDTH + block_stride_x) /
        block_stride_x;

    int descriptors_quadstep = (int)descriptors.step >> 2;

    size_t globalThreads[3] = { (size_t)img_win_width * NTHREADS, (size_t)img_win_height, 1 };
    size_t localThreads[3] = { NTHREADS, 1, 1 };

    int idx = 0;
    idx = k.set(idx, block_hist_size);
    idx = k.set(idx, descriptors_quadstep);
    idx = k.set(idx, descr_size);
    idx = k.set(idx, descr_width);
    idx = k.set(idx, img_block_width);
    idx = k.set(idx, win_block_stride_x);
    idx = k.set(idx, win_block_stride_y);
    idx = k.set(idx, ocl::KernelArg::PtrReadOnly(block_hists));
    idx = k.set(idx, ocl::KernelArg::PtrWriteOnly(descriptors));

    return k.run(2, globalThreads, localThreads, false);
}

static bool ocl_extract_descrs_by_cols(int win_height, int win_width, int block_stride_y, int block_stride_x, int win_stride_y, int win_stride_x,
                                       int height, int width, UMat block_hists, UMat descriptors,
                                       int block_hist_size, int descr_size, int nblocks_win_x, int nblocks_win_y)
{
    ocl::Kernel k("extract_descrs_by_cols_kernel", ocl::objdetect::objdetect_hog_oclsrc);
    if(k.empty())
        return false;

    int win_block_stride_x = win_stride_x / block_stride_x;
    int win_block_stride_y = win_stride_y / block_stride_y;
    int img_win_width = (width - win_width + win_stride_x) / win_stride_x;
    int img_win_height = (height - win_height + win_stride_y) / win_stride_y;
    int img_block_width = (width - CELLS_PER_BLOCK_X * CELL_WIDTH + block_stride_x) /
        block_stride_x;

    int descriptors_quadstep = (int)descriptors.step >> 2;

    size_t globalThreads[3] = { (size_t)img_win_width * NTHREADS, (size_t)img_win_height, 1 };
    size_t localThreads[3] = { NTHREADS, 1, 1 };

    int idx = 0;
    idx = k.set(idx, block_hist_size);
    idx = k.set(idx, descriptors_quadstep);
    idx = k.set(idx, descr_size);
    idx = k.set(idx, nblocks_win_x);
    idx = k.set(idx, nblocks_win_y);
    idx = k.set(idx, img_block_width);
    idx = k.set(idx, win_block_stride_x);
    idx = k.set(idx, win_block_stride_y);
    idx = k.set(idx, ocl::KernelArg::PtrReadOnly(block_hists));
    idx = k.set(idx, ocl::KernelArg::PtrWriteOnly(descriptors));

    return k.run(2, globalThreads, localThreads, false);
}

static bool ocl_compute(InputArray _img, Size win_stride, std::vector<float>& _descriptors, HOGDescriptor::DescriptorStorageFormat descr_format, Size blockSize,
                        Size cellSize, int nbins, Size blockStride, Size winSize, float sigma, bool gammaCorrection, double L2HysThreshold, bool signedGradient)
{
    Size imgSize = _img.size();
    Size effect_size = imgSize;

    UMat grad(imgSize, CV_32FC2);
    int qangle_type = ocl::Device::getDefault().isIntel() ? CV_32SC2 : CV_8UC2;
    UMat qangle(imgSize, qangle_type);

    const size_t block_hist_size = getBlockHistogramSize(blockSize, cellSize, nbins);
    const Size blocks_per_img = numPartsWithin(imgSize, blockSize, blockStride);
    UMat block_hists(1, static_cast<int>(block_hist_size * blocks_per_img.area()) + 256, CV_32F);

    Size wins_per_img = numPartsWithin(imgSize, winSize, win_stride);
    UMat labels(1, wins_per_img.area(), CV_8U);

    float scale = 1.f / (2.f * sigma * sigma);
    Mat gaussian_lut(1, 512, CV_32FC1);
    int idx = 0;
    for(int i=-8; i<8; i++)
        for(int j=-8; j<8; j++)
            gaussian_lut.at<float>(idx++) = std::exp(-(j * j + i * i) * scale);
    for(int i=-8; i<8; i++)
        for(int j=-8; j<8; j++)
            gaussian_lut.at<float>(idx++) = (8.f - fabs(j + 0.5f)) * (8.f - fabs(i + 0.5f)) / 64.f;

    if(!ocl_computeGradient(_img, grad, qangle, nbins, effect_size, gammaCorrection, signedGradient))
        return false;

    UMat gauss_w_lut;
    gaussian_lut.copyTo(gauss_w_lut);
    if(!ocl_compute_hists(nbins, blockStride.width, blockStride.height, effect_size.height,
        effect_size.width, grad, qangle, gauss_w_lut, block_hists, block_hist_size))
        return false;

    if(!ocl_normalize_hists(nbins, blockStride.width, blockStride.height, effect_size.height,
        effect_size.width, block_hists, (float)L2HysThreshold))
        return false;

    Size blocks_per_win = numPartsWithin(winSize, blockSize, blockStride);
    wins_per_img = numPartsWithin(effect_size, winSize, win_stride);

    int descr_size = blocks_per_win.area()*(int)block_hist_size;
    int descr_width = (int)block_hist_size*blocks_per_win.width;

    UMat descriptors(wins_per_img.area(), static_cast<int>(blocks_per_win.area() * block_hist_size), CV_32F);
    switch (descr_format)
    {
    case HOGDescriptor::DESCR_FORMAT_ROW_BY_ROW:
        if(!ocl_extract_descrs_by_rows(winSize.height, winSize.width,
            blockStride.height, blockStride.width, win_stride.height, win_stride.width, effect_size.height,
            effect_size.width, block_hists, descriptors, (int)block_hist_size, descr_size, descr_width))
            return false;
        break;
    case HOGDescriptor::DESCR_FORMAT_COL_BY_COL:
        if(!ocl_extract_descrs_by_cols(winSize.height, winSize.width,
            blockStride.height, blockStride.width, win_stride.height, win_stride.width, effect_size.height, effect_size.width,
            block_hists, descriptors, (int)block_hist_size, descr_size, blocks_per_win.width, blocks_per_win.height))
            return false;
        break;
    default:
        return false;
    }
    descriptors.reshape(1, (int)descriptors.total()).getMat(ACCESS_READ).copyTo(_descriptors);
    return true;
}
#endif //HAVE_OPENCL

void HOGDescriptor::compute(InputArray _img, std::vector<float>& descriptors,
    Size winStride, Size padding, const std::vector<Point>& locations) const
{
    CV_INSTRUMENT_REGION();

    if( winStride == Size() )
        winStride = cellSize;
    Size cacheStride(gcd(winStride.width, blockStride.width),
                     gcd(winStride.height, blockStride.height));

    Size imgSize = _img.size();

    size_t nwindows = locations.size();
    padding.width = (int)alignSize(std::max(padding.width, 0), cacheStride.width);
    padding.height = (int)alignSize(std::max(padding.height, 0), cacheStride.height);
    Size paddedImgSize(imgSize.width + padding.width*2, imgSize.height + padding.height*2);

    CV_OCL_RUN(_img.dims() <= 2 && _img.type() == CV_8UC1 && _img.isUMat(),
        ocl_compute(_img, winStride, descriptors, HOGDescriptor::DESCR_FORMAT_COL_BY_COL, blockSize,
        cellSize, nbins, blockStride, winSize, (float)getWinSigma(), gammaCorrection, L2HysThreshold, signedGradient))

    Mat img = _img.getMat();
    HOGCache cache(this, img, padding, padding, nwindows == 0, cacheStride);

    if( !nwindows )
        nwindows = cache.windowsInImage(paddedImgSize, winStride).area();

    const HOGCache::BlockData* blockData = &cache.blockData[0];

    int nblocks = cache.nblocks.area();
    int blockHistogramSize = cache.blockHistogramSize;
    size_t dsize = getDescriptorSize();
    descriptors.resize(dsize*nwindows);

    // for each window
    for( size_t i = 0; i < nwindows; i++ )
    {
        float* descriptor = &descriptors[i*dsize];

        Point pt0;
        if( !locations.empty() )
        {
            pt0 = locations[i];
            if( pt0.x < -padding.width || pt0.x > img.cols + padding.width - winSize.width ||
                pt0.y < -padding.height || pt0.y > img.rows + padding.height - winSize.height )
                continue;
        }
        else
        {
            pt0 = cache.getWindow(paddedImgSize, winStride, (int)i).tl() - Point(padding);
//            CV_Assert(pt0.x % cacheStride.width == 0 && pt0.y % cacheStride.height == 0);
        }

        for( int j = 0; j < nblocks; j++ )
        {
            const HOGCache::BlockData& bj = blockData[j];
            Point pt = pt0 + bj.imgOffset;

            float* dst = descriptor + bj.histOfs;
            const float* src = cache.getBlock(pt, dst);
            if( src != dst )
                memcpy(dst, src, blockHistogramSize * sizeof(float));
        }
    }
}

void HOGDescriptor::detect(InputArray _img,
    std::vector<Point>& hits, std::vector<double>& weights, double hitThreshold,
    Size winStride, Size padding, const std::vector<Point>& locations) const
{
    CV_INSTRUMENT_REGION();

    Mat img = _img.getMat();
    hits.clear();
    weights.clear();
    if( svmDetector.empty() )
        return;

    if( winStride == Size() )
        winStride = cellSize;
    Size cacheStride(gcd(winStride.width, blockStride.width),
        gcd(winStride.height, blockStride.height));

    size_t nwindows = locations.size();
    padding.width = (int)alignSize(std::max(padding.width, 0), cacheStride.width);
    padding.height = (int)alignSize(std::max(padding.height, 0), cacheStride.height);
    Size paddedImgSize(img.cols + padding.width*2, img.rows + padding.height*2);

    HOGCache cache(this, img, padding, padding, nwindows == 0, cacheStride);

    if( !nwindows )
        nwindows = cache.windowsInImage(paddedImgSize, winStride).area();

    const HOGCache::BlockData* blockData = &cache.blockData[0];

    int nblocks = cache.nblocks.area();
    int blockHistogramSize = cache.blockHistogramSize;
    size_t dsize = getDescriptorSize();

    double rho = svmDetector.size() > dsize ? svmDetector[dsize] : 0;
    std::vector<float> blockHist(blockHistogramSize);

#if CV_SIMD128
    float partSum[4];
#endif

    for( size_t i = 0; i < nwindows; i++ )
    {
        Point pt0;
        if( !locations.empty() )
        {
            pt0 = locations[i];
            if( pt0.x < -padding.width || pt0.x > img.cols + padding.width - winSize.width ||
                    pt0.y < -padding.height || pt0.y > img.rows + padding.height - winSize.height )
                continue;
        }
        else
        {
            pt0 = cache.getWindow(paddedImgSize, winStride, (int)i).tl() - Point(padding);
            CV_Assert(pt0.x % cacheStride.width == 0 && pt0.y % cacheStride.height == 0);
        }
        double s = rho;
        const float* svmVec = &svmDetector[0];

        int j, k;
        for( j = 0; j < nblocks; j++, svmVec += blockHistogramSize )
        {
            const HOGCache::BlockData& bj = blockData[j];
            Point pt = pt0 + bj.imgOffset;

            const float* vec = cache.getBlock(pt, &blockHist[0]);
#if CV_SIMD128
            v_float32x4 _vec = v_load(vec);
            v_float32x4 _svmVec = v_load(svmVec);
            v_float32x4 sum = _svmVec * _vec;

            for( k = 4; k <= blockHistogramSize - 4; k += 4 )
            {
                _vec = v_load(vec + k);
                _svmVec = v_load(svmVec + k);

                sum += _vec * _svmVec;
            }

            v_store(partSum, sum);
            double t0 = partSum[0] + partSum[1];
            double t1 = partSum[2] + partSum[3];
            s += t0 + t1;
#else
            for( k = 0; k <= blockHistogramSize - 4; k += 4 )
                s += vec[k]*svmVec[k] + vec[k+1]*svmVec[k+1] +
                    vec[k+2]*svmVec[k+2] + vec[k+3]*svmVec[k+3];
#endif
            for( ; k < blockHistogramSize; k++ )
                s += vec[k]*svmVec[k];
        }
        if( s >= hitThreshold )
        {
            hits.push_back(pt0);
            weights.push_back(s);
        }
    }
}

void HOGDescriptor::detect(InputArray img, std::vector<Point>& hits, double hitThreshold,
    Size winStride, Size padding, const std::vector<Point>& locations) const
{
    CV_INSTRUMENT_REGION();

    std::vector<double> weightsV;
    detect(img, hits, weightsV, hitThreshold, winStride, padding, locations);
}

class HOGInvoker :
    public ParallelLoopBody
{
public:
    HOGInvoker( const HOGDescriptor* _hog, const Mat& _img,
        double _hitThreshold, const Size& _winStride, const Size& _padding,
        const double* _levelScale, std::vector<Rect> * _vec, Mutex* _mtx,
        std::vector<double>* _weights=0, std::vector<double>* _scales=0 )
    {
        hog = _hog;
        img = _img;
        hitThreshold = _hitThreshold;
        winStride = _winStride;
        padding = _padding;
        levelScale = _levelScale;
        vec = _vec;
        weights = _weights;
        scales = _scales;
        mtx = _mtx;
    }

    void operator()(const Range& range) const CV_OVERRIDE
    {
        int i, i1 = range.start, i2 = range.end;
        double minScale = i1 > 0 ? levelScale[i1] : i2 > 1 ? levelScale[i1+1] : std::max(img.cols, img.rows);
        Size maxSz(cvCeil(img.cols/minScale), cvCeil(img.rows/minScale));
        Mat smallerImgBuf(maxSz, img.type());
        std::vector<Point> locations;
        std::vector<double> hitsWeights;

        for( i = i1; i < i2; i++ )
        {
            double scale = levelScale[i];
            Size sz(cvRound(img.cols/scale), cvRound(img.rows/scale));
            Mat smallerImg(sz, img.type(), smallerImgBuf.ptr());
            if( sz == img.size() )
                smallerImg = Mat(sz, img.type(), img.data, img.step);
            else
                resize(img, smallerImg, sz, 0, 0, INTER_LINEAR_EXACT);
            hog->detect(smallerImg, locations, hitsWeights, hitThreshold, winStride, padding);
            Size scaledWinSize = Size(cvRound(hog->winSize.width*scale), cvRound(hog->winSize.height*scale));

            mtx->lock();
            for( size_t j = 0; j < locations.size(); j++ )
            {
                vec->push_back(Rect(cvRound(locations[j].x*scale),
                                    cvRound(locations[j].y*scale),
                                    scaledWinSize.width, scaledWinSize.height));
                if (scales)
                    scales->push_back(scale);
            }
            mtx->unlock();

            if (weights && (!hitsWeights.empty()))
            {
                mtx->lock();
                for (size_t j = 0; j < locations.size(); j++)
                    weights->push_back(hitsWeights[j]);
                mtx->unlock();
            }
        }
    }

private:
    const HOGDescriptor* hog;
    Mat img;
    double hitThreshold;
    Size winStride;
    Size padding;
    const double* levelScale;
    std::vector<Rect>* vec;
    std::vector<double>* weights;
    std::vector<double>* scales;
    Mutex* mtx;
};

#ifdef HAVE_OPENCL

static bool ocl_classify_hists(int win_height, int win_width, int block_stride_y, int block_stride_x,
                               int win_stride_y, int win_stride_x, int height, int width,
                               const UMat& block_hists, UMat detector,
                               float free_coef, float threshold, UMat& labels, Size descr_size, int block_hist_size)
{
    int nthreads;
    cv::String opts;

    ocl::Kernel k;
    int idx = 0;
    switch (descr_size.width)
    {
    case 180:
        nthreads = 180;
<<<<<<< HEAD
        k.create("classify_hists_180_kernel", ocl::objdetect::objdetect_hog_oclsrc, "-D WAVE_SIZE=32");
        if(k.empty())
            return false;
        if(is_cpu)
           opts = "-D CPU ";
        else
            opts = cv::format("-D WAVE_SIZE=%zu", k.preferedWorkGroupSizeMultiple());
        k.create("classify_hists_180_kernel", ocl::objdetect::objdetect_hog_oclsrc, opts);
=======
        k.create("classify_hists_180_kernel", ocl::objdetect::objdetect_hog_oclsrc, "");
>>>>>>> 6630eac8
        if(k.empty())
            return false;
        idx = k.set(idx, descr_size.width);
        idx = k.set(idx, descr_size.height);
        break;

    case 252:
        nthreads = 256;
<<<<<<< HEAD
        k.create("classify_hists_252_kernel", ocl::objdetect::objdetect_hog_oclsrc, "-D WAVE_SIZE=32");
        if(k.empty())
            return false;
        if(is_cpu)
           opts = "-D CPU ";
        else
            opts = cv::format("-D WAVE_SIZE=%zu", k.preferedWorkGroupSizeMultiple());
        k.create("classify_hists_252_kernel", ocl::objdetect::objdetect_hog_oclsrc, opts);
=======
        k.create("classify_hists_252_kernel", ocl::objdetect::objdetect_hog_oclsrc, "");
>>>>>>> 6630eac8
        if(k.empty())
            return false;
        idx = k.set(idx, descr_size.width);
        idx = k.set(idx, descr_size.height);
        break;

    default:
        nthreads = 256;
<<<<<<< HEAD
        k.create("classify_hists_kernel", ocl::objdetect::objdetect_hog_oclsrc, "-D WAVE_SIZE=32");
        if(k.empty())
            return false;
        if(is_cpu)
           opts = "-D CPU ";
        else
            opts = cv::format("-D WAVE_SIZE=%zu", k.preferedWorkGroupSizeMultiple());
        k.create("classify_hists_kernel", ocl::objdetect::objdetect_hog_oclsrc, opts);
=======
        k.create("classify_hists_kernel", ocl::objdetect::objdetect_hog_oclsrc, "");
>>>>>>> 6630eac8
        if(k.empty())
            return false;
        idx = k.set(idx, descr_size.area());
        idx = k.set(idx, descr_size.height);
    }

    int win_block_stride_x = win_stride_x / block_stride_x;
    int win_block_stride_y = win_stride_y / block_stride_y;
    int img_win_width = (width - win_width + win_stride_x) / win_stride_x;
    int img_win_height = (height - win_height + win_stride_y) / win_stride_y;
    int img_block_width = (width - CELLS_PER_BLOCK_X * CELL_WIDTH + block_stride_x) /
        block_stride_x;

    size_t globalThreads[3] = { (size_t)img_win_width * nthreads, (size_t)img_win_height, 1 };
    size_t localThreads[3] = { (size_t)nthreads, 1, 1 };

    idx = k.set(idx, block_hist_size);
    idx = k.set(idx, img_win_width);
    idx = k.set(idx, img_block_width);
    idx = k.set(idx, win_block_stride_x);
    idx = k.set(idx, win_block_stride_y);
    idx = k.set(idx, ocl::KernelArg::PtrReadOnly(block_hists));
    idx = k.set(idx, ocl::KernelArg::PtrReadOnly(detector));
    idx = k.set(idx, free_coef);
    idx = k.set(idx, threshold);
    idx = k.set(idx, ocl::KernelArg::PtrWriteOnly(labels));

    return k.run(2, globalThreads, localThreads, false);
}

static bool ocl_detect(InputArray img, std::vector<Point> &hits, double hit_threshold, Size win_stride,
                       const UMat& oclSvmDetector, Size blockSize, Size cellSize, int nbins, Size blockStride, Size winSize,
                       bool gammaCorrection, double L2HysThreshold, float sigma, float free_coef, bool signedGradient)
{
    hits.clear();
    if (oclSvmDetector.empty())
        return false;

    Size imgSize = img.size();
    Size effect_size = imgSize;
    UMat grad(imgSize, CV_32FC2);
    int qangle_type = ocl::Device::getDefault().isIntel() ? CV_32SC2 : CV_8UC2;
    UMat qangle(imgSize, qangle_type);

    const size_t block_hist_size = getBlockHistogramSize(blockSize, cellSize, nbins);
    const Size blocks_per_img = numPartsWithin(imgSize, blockSize, blockStride);
    UMat block_hists(1, static_cast<int>(block_hist_size * blocks_per_img.area()) + 256, CV_32F);

    Size wins_per_img = numPartsWithin(imgSize, winSize, win_stride);
    UMat labels(1, wins_per_img.area(), CV_8U);

    float scale = 1.f / (2.f * sigma * sigma);
    Mat gaussian_lut(1, 512, CV_32FC1);
    int idx = 0;
    for(int i=-8; i<8; i++)
        for(int j=-8; j<8; j++)
            gaussian_lut.at<float>(idx++) = std::exp(-(j * j + i * i) * scale);
    for(int i=-8; i<8; i++)
        for(int j=-8; j<8; j++)
            gaussian_lut.at<float>(idx++) = (8.f - fabs(j + 0.5f)) * (8.f - fabs(i + 0.5f)) / 64.f;

    if(!ocl_computeGradient(img, grad, qangle, nbins, effect_size, gammaCorrection, signedGradient))
        return false;

    UMat gauss_w_lut;
    gaussian_lut.copyTo(gauss_w_lut);
    if(!ocl_compute_hists(nbins, blockStride.width, blockStride.height, effect_size.height,
        effect_size.width, grad, qangle, gauss_w_lut, block_hists, block_hist_size))
        return false;

    if(!ocl_normalize_hists(nbins, blockStride.width, blockStride.height, effect_size.height,
        effect_size.width, block_hists, (float)L2HysThreshold))
        return false;

    Size blocks_per_win = numPartsWithin(winSize, blockSize, blockStride);

    Size descr_size((int)block_hist_size*blocks_per_win.width, blocks_per_win.height);

    if(!ocl_classify_hists(winSize.height, winSize.width, blockStride.height,
        blockStride.width, win_stride.height, win_stride.width,
        effect_size.height, effect_size.width, block_hists, oclSvmDetector,
        free_coef, (float)hit_threshold, labels, descr_size, (int)block_hist_size))
        return false;

    Mat labels_host = labels.getMat(ACCESS_READ);
    unsigned char *vec = labels_host.ptr();
    for (int i = 0; i < wins_per_img.area(); i++)
    {
        int y = i / wins_per_img.width;
        int x = i - wins_per_img.width * y;
        if (vec[i])
        {
            hits.push_back(Point(x * win_stride.width, y * win_stride.height));
        }
    }
    return true;
}

static bool ocl_detectMultiScale(InputArray _img, std::vector<Rect> &found_locations, std::vector<double>& level_scale,
                                              double hit_threshold, Size win_stride, double group_threshold,
                                              const UMat& oclSvmDetector, Size blockSize, Size cellSize,
                                              int nbins, Size blockStride, Size winSize, bool gammaCorrection,
                                              double L2HysThreshold, float sigma, float free_coef, bool signedGradient)
{
    std::vector<Rect> all_candidates;
    std::vector<Point> locations;
    UMat image_scale;
    Size imgSize = _img.size();
    image_scale.create(imgSize, _img.type());

    for (size_t i = 0; i<level_scale.size() ; i++)
    {
        double scale = level_scale[i];
        Size effect_size = Size(cvRound(imgSize.width / scale), cvRound(imgSize.height / scale));
        if (effect_size == imgSize)
        {
            if(!ocl_detect(_img, locations, hit_threshold, win_stride, oclSvmDetector, blockSize, cellSize, nbins,
                blockStride, winSize, gammaCorrection, L2HysThreshold, sigma, free_coef, signedGradient))
                return false;
        }
        else
        {
            resize(_img, image_scale, effect_size, 0, 0, INTER_LINEAR_EXACT);
            if(!ocl_detect(image_scale, locations, hit_threshold, win_stride, oclSvmDetector, blockSize, cellSize, nbins,
                blockStride, winSize, gammaCorrection, L2HysThreshold, sigma, free_coef, signedGradient))
                return false;
        }
        Size scaled_win_size(cvRound(winSize.width * scale),
            cvRound(winSize.height * scale));
        for (size_t j = 0; j < locations.size(); j++)
            all_candidates.push_back(Rect(Point2d(locations[j]) * scale, scaled_win_size));
    }
    found_locations.assign(all_candidates.begin(), all_candidates.end());
    groupRectangles(found_locations, (int)group_threshold, 0.2);
    clipObjects(imgSize, found_locations, 0, 0);

    return true;
}
#endif //HAVE_OPENCL

void HOGDescriptor::detectMultiScale(
    InputArray _img, std::vector<Rect>& foundLocations, std::vector<double>& foundWeights,
    double hitThreshold, Size winStride, Size padding,
    double scale0, double finalThreshold, bool useMeanshiftGrouping) const
{
    CV_INSTRUMENT_REGION();

    double scale = 1.;
    int levels = 0;

    Size imgSize = _img.size();
    std::vector<double> levelScale;
    for( levels = 0; levels < nlevels; levels++ )
    {
        levelScale.push_back(scale);
        if( cvRound(imgSize.width/scale) < winSize.width ||
            cvRound(imgSize.height/scale) < winSize.height ||
                scale0 <= 1 )
            break;
        scale *= scale0;
    }
    levels = std::max(levels, 1);
    levelScale.resize(levels);

    if(winStride == Size())
        winStride = blockStride;

    CV_OCL_RUN(_img.dims() <= 2 && _img.type() == CV_8UC1 && scale0 > 1 && winStride.width % blockStride.width == 0 &&
        winStride.height % blockStride.height == 0 && padding == Size(0,0) && _img.isUMat(),
        ocl_detectMultiScale(_img, foundLocations, levelScale, hitThreshold, winStride, finalThreshold, oclSvmDetector,
        blockSize, cellSize, nbins, blockStride, winSize, gammaCorrection, L2HysThreshold, (float)getWinSigma(), free_coef, signedGradient));

    std::vector<Rect> allCandidates;
    std::vector<double> tempScales;
    std::vector<double> tempWeights;
    std::vector<double> foundScales;

    Mutex mtx;
    Mat img = _img.getMat();
    Range range(0, (int)levelScale.size());
    HOGInvoker invoker(this, img, hitThreshold, winStride, padding, &levelScale[0], &allCandidates, &mtx, &tempWeights, &tempScales);
    parallel_for_(range, invoker);

    std::copy(tempScales.begin(), tempScales.end(), back_inserter(foundScales));
    foundLocations.clear();
    std::copy(allCandidates.begin(), allCandidates.end(), back_inserter(foundLocations));
    foundWeights.clear();
    std::copy(tempWeights.begin(), tempWeights.end(), back_inserter(foundWeights));

    if ( useMeanshiftGrouping )
        groupRectangles_meanshift(foundLocations, foundWeights, foundScales, finalThreshold, winSize);
    else
        groupRectangles(foundLocations, foundWeights, (int)finalThreshold, 0.2);
    clipObjects(imgSize, foundLocations, 0, &foundWeights);
}

void HOGDescriptor::detectMultiScale(InputArray img, std::vector<Rect>& foundLocations,
    double hitThreshold, Size winStride, Size padding,
    double scale0, double finalThreshold, bool useMeanshiftGrouping) const
{
    CV_INSTRUMENT_REGION();

    std::vector<double> foundWeights;
    detectMultiScale(img, foundLocations, foundWeights, hitThreshold, winStride,
                padding, scale0, finalThreshold, useMeanshiftGrouping);
}

std::vector<float> HOGDescriptor::getDefaultPeopleDetector()
{
    static const float detector[] = {
        0.05359386f, -0.14721455f, -0.05532170f, 0.05077307f,
        0.11547081f, -0.04268804f, 0.04635834f, -0.05468199f, 0.08232084f,
        0.10424068f, -0.02294518f, 0.01108519f, 0.01378693f, 0.11193510f,
        0.01268418f, 0.08528346f, -0.06309239f, 0.13054633f, 0.08100729f,
        -0.05209739f, -0.04315529f, 0.09341384f, 0.11035026f, -0.07596218f,
        -0.05517511f, -0.04465296f, 0.02947334f, 0.04555536f,
        -3.55954492e-003f, 0.07818956f, 0.07730991f, 0.07890715f, 0.06222893f,
        0.09001380f, -0.03574381f, 0.03414327f, 0.05677258f, -0.04773581f,
        0.03746637f, -0.03521175f, 0.06955440f, -0.03849038f, 0.01052293f,
        0.01736112f, 0.10867710f, 0.08748853f, 3.29739624e-003f, 0.10907028f,
        0.07913758f, 0.10393070f, 0.02091867f, 0.11594022f, 0.13182420f,
        0.09879354f, 0.05362710f, -0.06745391f, -7.01260753e-003f,
        5.24702156e-003f, 0.03236255f, 0.01407916f, 0.02207983f, 0.02537322f,
        0.04547948f, 0.07200756f, 0.03129894f, -0.06274468f, 0.02107014f,
        0.06035208f, 0.08636236f, 4.53164103e-003f, 0.02193363f, 0.02309801f,
        0.05568166f, -0.02645093f, 0.04448695f, 0.02837519f, 0.08975694f,
        0.04461516f, 0.08975355f, 0.07514391f, 0.02306982f, 0.10410084f,
        0.06368385f, 0.05943464f, 4.58420580e-003f, 0.05220337f, 0.06675851f,
        0.08358569f, 0.06712101f, 0.06559004f, -0.03930482f, -9.15936660e-003f,
        -0.05897915f, 0.02816453f, 0.05032348f, 0.06780671f, 0.03377650f,
        -6.09417039e-004f, -0.01795146f, -0.03083684f, -0.01302475f,
        -0.02972313f, 7.88706727e-003f, -0.03525961f, -2.50397739e-003f,
        0.05245084f, 0.11791293f, -0.02167498f, 0.05299332f, 0.06640524f,
        0.05190265f, -8.27316567e-003f, 0.03033127f, 0.05842173f,
        -4.01050318e-003f, -6.25105947e-003f, 0.05862958f, -0.02465461f,
        0.05546781f, -0.08228195f, -0.07234028f, 0.04640540f, -0.01308254f,
        -0.02506191f, 0.03100746f, -0.04665651f, -0.04591486f, 0.02949927f,
        0.06035462f, 0.02244646f, -0.01698639f, 0.01040041f, 0.01131170f,
        0.05419579f, -0.02130277f, -0.04321722f, -0.03665198f, 0.01126490f,
        -0.02606488f, -0.02228328f, -0.02255680f, -0.03427236f,
        -7.75165204e-003f, -0.06195229f, 8.21638294e-003f, 0.09535975f,
        -0.03709979f, -0.06942501f, 0.14579427f, -0.05448192f, -0.02055904f,
        0.05747357f, 0.02781788f, -0.07077577f, -0.05178314f, -0.10429011f,
        -0.11235505f, 0.07529039f, -0.07559302f, -0.08786739f, 0.02983843f,
        0.02667585f, 0.01382199f, -0.01797496f, -0.03141199f, -0.02098101f,
        0.09029204f, 0.04955018f, 0.13718739f, 0.11379953f, 1.80019124e-003f,
        -0.04577610f, -1.11108483e-003f, -0.09470536f, -0.11596080f,
        0.04489342f, 0.01784211f, 3.06850672e-003f, 0.10781866f,
        3.36498418e-003f, -0.10842580f, -0.07436839f, -0.10535070f,
        -0.01866805f, 0.16057891f, -5.07316366e-003f, -0.04295658f,
        -5.90488780e-003f, 8.82003549e-003f, -0.01492646f, -0.05029279f,
        -0.12875880f, 8.78831954e-004f, -0.01297184f, -0.07592774f,
        -0.02668831f, -6.93787413e-004f, 0.02406698f, -0.01773298f,
        -0.03855745f, -0.05877856f, 0.03259695f, 0.12826584f, 0.06292590f,
        -4.10733931e-003f, 0.10996531f, 0.01332991f, 0.02088735f, 0.04037504f,
        -0.05210760f, 0.07760046f, 0.06399347f, -0.05751930f, -0.10053057f,
        0.07505023f, -0.02139782f, 0.01796176f, 2.34400877e-003f, -0.04208319f,
        0.07355055f, 0.05093350f, -0.02996780f, -0.02219072f, 0.03355330f,
        0.04418742f, -0.05580705f, -0.05037573f, -0.04548179f, 0.01379514f,
        0.02150671f, -0.02194211f, -0.13682702f, 0.05464972f, 0.01608082f,
        0.05309116f, 0.04701022f, 1.33690401e-003f, 0.07575664f, 0.09625306f,
        8.92647635e-003f, -0.02819123f, 0.10866830f, -0.03439325f,
        -0.07092371f, -0.06004780f, -0.02712298f, -7.07467366e-003f,
        -0.01637020f, 0.01336790f, -0.10313606f, 0.04906582f, -0.05732445f,
        -0.02731079f, 0.01042235f, -0.08340668f, 0.03686501f, 0.06108340f,
        0.01322748f, -0.07809529f, 0.03774724f, -0.03413248f, -0.06096525f,
        -0.04212124f, -0.07982176f, -1.25973229e-003f, -0.03045501f,
        -0.01236493f, -0.06312395f, 0.04789570f, -0.04602066f, 0.08576570f,
        0.02521080f, 0.02988098f, 0.10314583f, 0.07060035f, 0.04520544f,
        -0.04426654f, 0.13146530f, 0.08386490f, 0.02164590f, -2.12280243e-003f,
        -0.03686353f, -0.02074944f, -0.03829959f, -0.01530596f, 0.02689708f,
        0.11867401f, -0.06043470f, -0.02785023f, -0.04775074f, 0.04878745f,
        0.06350956f, 0.03494788f, 0.01467400f, 1.17890188e-003f, 0.04379614f,
        2.03681854e-003f, -0.03958609f, -0.01072688f, 6.43705716e-003f,
        0.02996500f, -0.03418507f, -0.01960307f, -0.01219154f,
        -4.37000440e-003f, -0.02549453f, 0.02646318f, -0.01632513f,
        6.46516960e-003f, -0.01929734f, 4.78711911e-003f, 0.04962371f,
        0.03809111f, 0.07265724f, 0.05758125f, -0.03741554f, 0.01648608f,
        -8.45285598e-003f, 0.03996826f, -0.08185477f, 0.02638875f,
        -0.04026615f, -0.02744674f, -0.04071517f, 1.05096330e-003f,
        -0.04741232f, -0.06733172f, 8.70434940e-003f, -0.02192543f,
        1.35350740e-003f, -0.03056974f, -0.02975521f, -0.02887780f,
        -0.01210713f, -0.04828526f, -0.09066251f, -0.09969629f, -0.03665164f,
        -8.88111943e-004f, -0.06826669f, -0.01866150f, -0.03627640f,
        -0.01408288f, 0.01874239f, -0.02075835f, 0.09145175f, -0.03547291f,
        0.05396780f, 0.04198981f, 0.01301925f, -0.03384354f, -0.12201976f,
        0.06830920f, -0.03715654f, 9.55848210e-003f, 5.05685573e-003f,
        0.05659294f, 3.90764466e-003f, 0.02808490f, -0.05518097f, -0.03711621f,
        -0.02835565f, -0.04420464f, -0.01031947f, 0.01883466f,
        -8.49525444e-003f, -0.09419250f, -0.01269387f, -0.02133371f,
        -0.10190815f, -0.07844430f, 2.43644323e-003f, -4.09610150e-003f,
        0.01202551f, -0.06452291f, -0.10593818f, -0.02464746f, -0.02199699f,
        -0.07401930f, 0.07285886f, 8.87513801e-004f, 9.97662079e-003f,
        8.46779719e-003f, 0.03730333f, -0.02905126f, 0.03573337f, -0.04393689f,
        -0.12014472f, 0.03176554f, -2.76015815e-003f, 0.10824566f, 0.05090732f,
        -3.30179278e-003f, -0.05123822f, 5.04784798e-003f, -0.05664124f,
        -5.99415926e-003f, -0.05341901f, -0.01221393f, 0.01291318f,
        9.91760660e-003f, -7.56987557e-003f, -0.06193124f, -2.24549137e-003f,
        0.01987562f, -0.02018840f, -0.06975540f, -0.06601523f, -0.03349112f,
        -0.08910118f, -0.03371435f, -0.07406893f, -0.02248047f, -0.06159951f,
        2.77751544e-003f, -0.05723337f, -0.04792468f, 0.07518548f,
        2.77279224e-003f, 0.04211938f, 0.03100502f, 0.05278448f, 0.03954679f,
        -0.03006846f, -0.03851741f, -0.02792403f, -0.02875333f, 0.01531280f,
        0.02186953f, -0.01989829f, 2.50679464e-003f, -0.10258728f,
        -0.04785743f, -0.02887216f, 3.85063468e-003f, 0.01112236f,
        8.29218887e-003f, -0.04822981f, -0.04503597f, -0.03713100f,
        -0.06988008f, -0.11002295f, -2.69209221e-003f, 1.85383670e-003f,
        -0.05921049f, -0.06105053f, -0.08458050f, -0.04527602f,
        8.90329306e-004f, -0.05875023f, -2.68602883e-003f, -0.01591195f,
        0.03631859f, 0.05493166f, 0.07300330f, 5.53333294e-003f, 0.06400407f,
        0.01847740f, -5.76280477e-003f, -0.03210877f, 4.25160583e-003f,
        0.01166520f, -1.44864211e-003f, 0.02253744f, -0.03367080f, 0.06983195f,
        -4.22323542e-003f, -8.89401045e-003f, -0.07943393f, 0.05199728f,
        0.06065201f, 0.04133492f, 1.44032843e-003f, -0.09585235f, -0.03964731f,
        0.04232114f, 0.01750465f, -0.04487902f, -7.59733608e-003f, 0.02011171f,
        0.04673622f, 0.09011173f, -0.07869188f, -0.04682482f, -0.05080139f,
        -3.99383716e-003f, -0.05346331f, 0.01085723f, -0.03599333f,
        -0.07097908f, 0.03551549f, 0.02680387f, 0.03471529f, 0.01790393f,
        0.05471273f, 9.62048303e-003f, -0.03180215f, 0.05864431f, 0.02330614f,
        0.01633144f, -0.05616681f, -0.10245429f, -0.08302189f, 0.07291322f,
        -0.01972590f, -0.02619633f, -0.02485327f, -0.04627592f,
        1.48853404e-003f, 0.05514185f, -0.01270860f, -0.01948900f, 0.06373586f,
        0.05002292f, -0.03009798f, 8.76216311e-003f, -0.02474238f,
        -0.05504891f, 1.74034527e-003f, -0.03333667f, 0.01524987f, 0.11663762f,
        -1.32344989e-003f, -0.06608453f, 0.05687166f, -6.89525274e-004f,
        -0.04402352f, 0.09450210f, -0.04222684f, -0.05360983f, 0.01779531f,
        0.02561388f, -0.11075410f, -8.77790991e-003f, -0.01099504f,
        -0.10380266f, 0.03103457f, -0.02105741f, -0.07371717f, 0.05146710f,
        0.10581432f, -0.08617968f, -0.02892107f, 0.01092199f, 0.14551543f,
        -2.24320893e-003f, -0.05818033f, -0.07390742f, 0.05701261f,
        0.12937020f, -0.04986651f, 0.10182415f, 0.05028650f, 0.12515625f,
        0.09175041f, 0.06404983f, 0.01523394f, 0.09460562f, 0.06106631f,
        -0.14266998f, -0.02926703f, 0.02762171f, 0.02164151f,
        -9.58488265e-004f, -0.04231362f, -0.09866509f, 0.04322244f,
        0.05872034f, -0.04838847f, 0.06319253f, 0.02443798f, -0.03606876f,
        9.38737206e-003f, 0.04289991f, -0.01027411f, 0.08156885f, 0.08751175f,
        -0.13191354f, 8.16054735e-003f, -0.01452161f, 0.02952677f, 0.03615945f,
        -2.09128903e-003f, 0.02246693f, 0.09623287f, 0.09412123f, -0.02924758f,
        -0.07815186f, -0.02203079f, -2.02566991e-003f, 0.01094733f,
        -0.01442332f, 0.02838561f, 0.11882371f, 7.28798332e-003f, -0.10345965f,
        0.07561217f, -0.02049661f, 4.44177445e-003f, 0.01609347f, -0.04893158f,
        -0.08758243f, -7.67420698e-003f, 0.08862378f, 0.06098121f, 0.06565887f,
        7.32981879e-003f, 0.03558407f, -0.03874352f, -0.02490055f,
        -0.06771075f, 0.09939223f, -0.01066077f, 0.01382995f, -0.07289080f,
        7.47184316e-003f, 0.10621431f, -0.02878659f, 0.02383525f, -0.03274646f,
        0.02137008f, 0.03837290f, 0.02450992f, -0.04296818f, -0.02895143f,
        0.05327370f, 0.01499020f, 0.04998732f, 0.12938657f, 0.09391870f,
        0.04292390f, -0.03359194f, -0.06809492f, 0.01125796f, 0.17290455f,
        -0.03430733f, -0.06255233f, -0.01813114f, 0.11726857f, -0.06127599f,
        -0.08677909f, -0.03429872f, 0.04684938f, 0.08161420f, 0.03538774f,
        0.01833884f, 0.11321855f, 0.03261845f, -0.04826299f, 0.01752407f,
        -0.01796414f, -0.10464549f, -3.30041884e-003f, 2.29343961e-004f,
        0.01457292f, -0.02132982f, -0.02602923f, -9.87351313e-003f,
        0.04273872f, -0.02103316f, -0.07994065f, 0.02614958f, -0.02111666f,
        -0.06964913f, -0.13453490f, -0.06861878f, -6.09341264e-003f,
        0.08251446f, 0.15612499f, 2.46531400e-003f, 8.88424646e-003f,
        -0.04152999f, 0.02054853f, 0.05277953f, -0.03087788f, 0.02817579f,
        0.13939077f, 0.07641046f, -0.03627627f, -0.03015098f, -0.04041540f,
        -0.01360690f, -0.06227205f, -0.02738223f, 0.13577610f, 0.15235767f,
        -0.05392922f, -0.11175954f, 0.02157129f, 0.01146481f, -0.05264937f,
        -0.06595174f, -0.02749175f, 0.11812254f, 0.17404149f, -0.06137035f,
        -0.11003478f, -0.01351621f, -0.01745916f, -0.08577441f, -0.04469909f,
        -0.06106115f, 0.10559758f, 0.20806813f, -0.09174948f, 7.09621934e-004f,
        0.03579374f, 0.07215115f, 0.02221742f, 0.01827742f, -7.90785067e-003f,
        0.01489554f, 0.14519960f, -0.06425831f, 0.02990399f, -1.80181325e-003f,
        -0.01401528f, -0.04171134f, -3.70530109e-003f, -0.09090481f,
        0.09520713f, 0.08845516f, -0.02651753f, -0.03016730f, 0.02562448f,
        0.03563816f, -0.03817881f, 0.01433385f, 0.02256983f, 0.02872120f,
        0.01001934f, -0.06332260f, 0.04338406f, 0.07001807f, -0.04705722f,
        -0.07318907f, 0.02630457f, 0.03106382f, 0.06648342f, 0.10913180f,
        -0.01630815f, 0.02910308f, 0.02895109f, 0.08040254f, 0.06969310f,
        0.06797734f, 6.08639978e-003f, 4.16588830e-003f, 0.08926726f,
        -0.03123648f, 0.02700146f, 0.01168734f, -0.01631594f, 4.61015804e-003f,
        8.51359498e-003f, -0.03544224f, 0.03571994f, 4.29766066e-003f,
        -0.01970077f, -8.79793242e-003f, 0.09607988f, 0.01544222f,
        -0.03923707f, 0.07308586f, 0.06061262f, 1.31683104e-004f,
        -7.98222050e-003f, 0.02399261f, -0.06084389f, -0.02743429f,
        -0.05475523f, -0.04131311f, 0.03559756f, 0.03055342f, 0.02981433f,
        0.14860515f, 0.01766787f, 0.02945257f, 0.04898238f, 0.01026922f,
        0.02811658f, 0.08267091f, 0.02732154f, -0.01237693f, 0.11760156f,
        0.03802063f, -0.03309754f, 5.24957618e-003f, -0.02460510f, 0.02691451f,
        0.05399988f, -0.10133506f, 0.06385437f, -0.01818005f, 0.02259503f,
        0.03573135f, 0.01042848f, -0.04153402f, -0.04043029f, 0.01643575f,
        0.08326677f, 4.61383024e-004f, -0.05308095f, -0.08536223f,
        -1.61011645e-003f, -0.02163720f, -0.01783352f, 0.03859637f,
        0.08498885f, -0.01725216f, 0.08625131f, 0.10995087f, 0.09177644f,
        0.08498347f, 0.07646490f, 0.05580502f, 0.02693516f, 0.09996913f,
        0.09070327f, 0.06667200f, 0.05873008f, -0.02247842f, 0.07772321f,
        0.12408436f, 0.12629253f, -8.41997913e-004f, 0.01477783f, 0.09165990f,
        -2.98401713e-003f, -0.06466447f, -0.07057302f, 2.09516948e-004f,
        0.02210209f, -0.02158809f, -0.08602506f, -0.02284836f,
        4.01876355e-003f, 9.56660323e-003f, -0.02073978f, -0.04635138f,
        -7.59423291e-003f, -0.01377393f, -0.04559359f, -0.13284740f,
        -0.08671406f, -0.03654395f, 0.01142869f, 0.03287891f, -0.04392983f,
        0.06142959f, 0.17710890f, 0.10385257f, 0.01329137f, 0.10067633f,
        0.12450829f, -0.04476709f, 0.09049144f, 0.04589312f, 0.11167907f,
        0.08587538f, 0.04767583f, 1.67188141e-003f, 0.02359802f, -0.03808852f,
        0.03126272f, -0.01919029f, -0.05698918f, -0.02365112f, -0.06519032f,
        -0.05599358f, -0.07097308f, -0.03301812f, -0.04719102f, -0.02566297f,
        0.01324074f, -0.09230672f, -0.05518232f, -0.04712864f, -0.03380903f,
        -0.06719479f, 0.01183908f, -0.09326738f, 0.01642865f, 0.03789867f,
        -6.61567831e-003f, 0.07796386f, 0.07246574f, 0.04706347f, -0.02523437f,
        -0.01696830f, -0.08068866f, 0.06030888f, 0.10527060f, -0.06611756f,
        0.02977346f, 0.02621830f, 0.01913855f, -0.08479366f, -0.06322418f,
        -0.13570616f, -0.07644490f, 9.31900274e-003f, -0.08095149f,
        -0.10197903f, -0.05204025f, 0.01413151f, -0.07800411f, -0.01885122f,
        -0.07509381f, -0.10136326f, -0.05212355f, -0.09944065f,
        -1.33606605e-003f, -0.06342617f, -0.04178550f, -0.12373723f,
        -0.02832736f, -0.06057501f, 0.05830070f, 0.07604282f, -0.06462587f,
        8.02447461e-003f, 0.11580125f, 0.12332212f, 0.01978462f,
        -2.72378162e-003f, 0.05850752f, -0.04674481f, 0.05148062f,
        -2.62542837e-003f, 0.11253355f, 0.09893716f, 0.09785093f, -0.04659257f,
        -0.01102429f, -0.07002308f, 0.03088913f, -0.02565549f, -0.07671449f,
        3.17443861e-003f, -0.10783514f, -0.02314270f, -0.11089555f,
        -0.01024768f, 0.03116021f, -0.04964825f, 0.02281825f, 5.50005678e-003f,
        -0.08427856f, -0.14685495f, -0.07719755f, -0.13342668f, -0.04525511f,
        -0.09914210f, 0.02588859f, 0.03469279f, 0.04664020f, 0.11688190f,
        0.09647275f, 0.10857815f, -0.01448726f, 0.04299758f, -0.06763151f,
        1.33257592e-003f, 0.14331576f, 0.07574340f, 0.09166205f, 0.05674926f,
        0.11325553f, -0.01106494f, 0.02062161f, -0.11484840f, -0.07492137f,
        -0.02864293f, -0.01275638f, -0.06946032f, -0.10101652f, -0.04113498f,
        -0.02214783f, -0.01273942f, -0.07480393f, -0.10556041f, -0.07622112f,
        -0.09988393f, -0.11453961f, -0.12073903f, -0.09412795f, -0.07146588f,
        -0.04054537f, -0.06127083f, 0.04221122f, 0.07688113f, 0.04099256f,
        0.12663734f, 0.14683802f, 0.21761774f, 0.12525328f, 0.18431792f,
        -1.66402373e-003f, 2.37777247e-003f, 0.01445475f, 0.03509416f,
        0.02654697f, 0.01716739f, 0.05374011f, 0.02944174f, 0.11323927f,
        -0.01485456f, -0.01611330f, -1.85554172e-003f, -0.01708549f,
        -0.05435753f, -0.05302101f, 0.05260378f, -0.03582945f,
        -3.42867890e-004f, 1.36076682e-003f, -0.04436073f, -0.04228432f,
        0.03281291f, -0.05480836f, -0.10197772f, -0.07206279f, -0.10741059f,
        -0.02366946f, 0.10278475f, -2.74783419e-003f, -0.03242477f,
        0.02308955f, 0.02835869f, 0.10348799f, 0.19580358f, 0.10252027f,
        0.08039929f, 0.05525554f, -0.13250865f, -0.14395352f, 3.13586881e-003f,
        -0.03387071f, 8.94669443e-003f, 0.05406157f, -4.97324532e-003f,
        -0.01189114f, 2.82919413e-004f, -0.03901557f, -0.04898705f,
        0.02164520f, -0.01382906f, -0.01850416f, 0.01869347f, -0.02450060f,
        0.02291678f, 0.08196463f, 0.03309153f, -0.10629974f, 0.02473924f,
        0.05344394f, -0.02404823f, -0.03243643f, -5.55244600e-003f,
        -0.08009996f, 0.02811539f, 0.04235742f, 0.01859004f, 0.04902123f,
        -0.01438252f, -0.01526853f, 0.02044195f, -0.05008660f, 0.04244113f,
        0.07611816f, 0.04950470f, -0.06020549f, -4.26026015e-003f, 0.13133512f,
        -0.01438738f, -0.01958807f, -0.04044152f, -0.12425045f,
        2.84353318e-003f, -0.05042776f, -0.09121484f, 7.34345755e-003f,
        0.09388847f, 0.11800314f, 4.72295098e-003f, 4.44378285e-003f,
        -0.07984917f, -0.03613737f, 0.04490915f, -0.02246483f, 0.04681071f,
        0.05240871f, 0.02157206f, -0.04603431f, -0.01197929f, -0.02748779f,
        0.13621049f, 0.08812155f, -0.07802048f, 4.86458559e-003f, -0.01598836f,
        0.01024450f, -0.03463517f, -0.02304239f, -0.08692665f, 0.06655128f,
        0.05785803f, -0.12640759f, 0.02307472f, 0.07337402f, 0.07525434f,
        0.04943763f, -0.02241034f, -0.09978238f, 0.14487994f, -0.06570521f,
        -0.07855482f, 0.02830222f, -5.29603509e-004f, -0.04669895f,
        -0.11822784f, -0.12246452f, -0.15365660f, -0.02969127f, 0.08078201f,
        0.13512598f, 0.11505685f, 0.04740673f, 0.01376022f, -0.05852978f,
        -0.01537809f, -0.05541119f, 0.02491065f, -0.02870786f, 0.02760978f,
        0.23836176f, 0.22347429f, 0.10306466f, -0.06919070f, -0.10132039f,
        -0.20198342f, -0.05040560f, 0.27163076f, 0.36987007f, 0.34540465f,
        0.29095781f, 0.05649706f, 0.04125737f, 0.07505883f, -0.02737836f,
        -8.43431335e-003f, 0.07368195f, 0.01653876f, -0.09402955f,
        -0.09574359f, 0.01474337f, -0.07128561f, -0.03460737f, 0.11438941f,
        0.13752601f, -0.06385452f, -0.06310338f, 8.19548313e-003f, 0.11622470f,
        5.05133113e-003f, -0.07602754f, 0.06695660f, 0.25723928f, 0.09037900f,
        0.28826267f, 0.13165380f, -0.05312614f, -0.02137198f, -0.03442232f,
        -0.06255679f, 0.03899667f, 0.18391028f, 0.26016650f, 0.03374462f,
        0.01860465f, 0.19077586f, 0.18160543f, 3.43634398e-003f, -0.03036782f,
        0.19683038f, 0.35378191f, 0.24968483f, -0.03222649f, 0.28972381f,
        0.43091634f, 0.30778357f, 0.02335266f, -0.09877399f, -6.85245218e-003f,
        0.08945240f, -0.08150686f, 0.02792493f, 0.24806842f, 0.17338486f,
        0.06231801f, -0.10432383f, -0.16653322f, -0.13197899f, -0.08531576f,
        -0.19271527f, -0.13536365f, 0.22240199f, 0.39219588f, 0.26597717f,
        -0.01231649f, 0.01016179f, 0.13379875f, 0.12018334f, -0.04852953f,
        -0.07915270f, 0.07036012f, 3.87723115e-003f, -0.06126805f,
        -0.15015170f, -0.11406515f, -0.08556531f, -0.07429333f, -0.16115491f,
        0.13214062f, 0.25691369f, 0.05697750f, 0.06861912f, -6.02903729e-003f,
        -7.94562511e-003f, 0.04799571f, 0.06695165f, -0.01926842f, 0.06206308f,
        0.13450983f, -0.06381495f, -2.98370165e-003f, -0.03482971f,
        7.53991678e-003f, 0.03895611f, 0.11464261f, 0.01669971f,
        8.27818643e-003f, -7.49160210e-003f, -0.11712562f, -0.10650621f,
        -0.10353880f, -0.04994106f, -7.65618810e-004f, 0.03023767f,
        -0.04759270f, -0.07302686f, -0.05825012f, -0.13156348f, -0.10639747f,
        -0.19393684f, -0.09973683f, -0.07918908f, 4.63177625e-004f,
        -6.61382044e-004f, 0.15853868f, 0.08561199f, -0.07660093f,
        -0.08015265f, -0.06164073f, 0.01882577f, -7.29908410e-004f,
        0.06840892f, 0.03843764f, 0.20274927f, 0.22028814f, -5.26101235e-003f,
        0.01452435f, -0.06331623f, 0.02865064f, 0.05673740f, 0.12171564f,
        0.03837196f, 0.03555467f, -0.02662914f, -0.10280123f, -0.06526285f,
        -0.11066351f, -0.08988424f, -0.10103678f, 8.10526591e-003f,
        5.95238712e-003f, 0.02617721f, -0.01705742f, -0.10897956f,
        -0.08004991f, -0.11271993f, -0.06185647f, -0.06103712f, 0.01597041f,
        -0.05923606f, 0.09410726f, 0.22858568f, 0.03263380f, 0.06772990f,
        -0.09003516f, 0.01017870f, 0.01931688f, 0.08628357f, -0.01430009f,
        0.10954945f, 0.16612452f, -0.02434544f, -0.03310068f, -0.04236627f,
        0.01212392f, -6.15046406e-003f, 0.06954194f, 0.03015283f, 0.01787957f,
        0.02781667f, -0.05561153f, -8.96244217e-003f, -0.04971489f,
        0.07510284f, 0.01775282f, 0.05889897f, -0.07981427f, 0.03647643f,
        -3.73833324e-003f, -0.08894575f, -0.06429435f, -0.08068276f,
        0.03567704f, -0.07131936f, -7.21910037e-003f, -0.09566668f,
        0.17886090f, 0.14911725f, 0.02070032f, -0.05017120f, -0.04992622f,
        0.01570143f, -0.09906903f, 0.06456193f, 0.15329507f, 0.18820767f,
        0.11689861f, -0.01178513f, -0.02225163f, -0.01905318f, 0.10271224f,
        -7.27029052e-003f, 0.11664233f, 0.14796902f, 0.07771893f, 0.02400013f,
        -0.05361797f, -0.01972888f, 0.01376177f, 0.06740040f, -0.06525395f,
        0.05726178f, -0.02404981f, -0.14018567f, -0.02074987f, -0.04621970f,
        -0.04688627f, -0.01842059f, 0.07722727f, -0.04852883f, 0.01529004f,
        -0.19639495f, 0.10817073f, 0.03795860f, -0.09435206f, -0.07984378f,
        -0.03383440f, 0.11081333f, 0.02237366f, 0.12703256f, 0.21613893f,
        0.02918790f, 4.66472283e-003f, -0.10274266f, -0.04854131f,
        -3.46305710e-003f, 0.08652268f, 0.02251546f, 0.09636052f, 0.17180754f,
        -0.09272388f, 4.59174305e-004f, -0.11723048f, -0.12210111f,
        -0.15547538f, 0.07218186f, -0.05297846f, 0.03779940f, 0.05150875f,
        -0.03802310f, 0.03870645f, -0.15250699f, -0.08696499f, -0.02021560f,
        0.04118926f, -0.15177974f, 0.01577647f, 0.10249301f, 7.50041893e-003f,
        0.01721806f, -0.06828983f, -0.02397596f, -0.06598977f, -0.04317593f,
        -0.08064980f, 6.66632550e-003f, 0.03333484f, 0.07093620f, 0.08231064f,
        -0.06577903f, -0.06698844f, -0.06984019f, -0.06508023f, -0.14145090f,
        -0.02393239f, 0.06485303f, 8.83263443e-003f, 0.09251080f, -0.07557579f,
        -0.05067699f, -0.09798748f, -0.06703258f, -0.14056294f, 0.03245994f,
        0.12554143f, 0.01761621f, 0.12980327f, -0.04081950f, -0.11906909f,
        -0.14813015f, -0.08376863f, -0.12200681f, 0.04988137f, 0.05424247f,
        -3.90952639e-003f, 0.03255733f, -0.12717837f, -0.07461493f,
        -0.05703964f, -0.01736189f, -0.08026433f, -0.05433894f, -0.01719359f,
        0.02886275f, 0.01772653f, -0.09163518f, 3.57789593e-003f, -0.10129993f,
        -0.02653764f, -0.08131415f, -0.03847986f, -7.62157550e-004f,
        0.06486648f, 0.19675669f, -0.04919156f, -0.07059129f, -0.04857785f,
        -0.01042383f, -0.08328653f, 0.03660302f, -0.03696846f, 0.04969259f,
        0.08241162f, -0.12514858f, -0.06122676f, -0.03750202f,
        6.52989605e-003f, -0.10247213f, 0.02568346f, 4.51781414e-003f,
        -0.03734229f, -0.01131264f, -0.05412074f, 8.89345480e-004f,
        -0.12388977f, -0.05959237f, -0.12418608f, -0.06151643f, -0.07310260f,
        0.02441575f, 0.07023528f, -0.07548289f, -7.57147965e-004f,
        -0.09061348f, -0.08112976f, -0.06920306f, 9.54394229e-003f,
        -0.01219902f, 1.21273217e-003f, -8.88989680e-003f, -0.08309301f,
        -0.04552661f, -0.10739882f, -0.05691034f, -0.13928030f, 0.09027749f,
        0.15123098f, 0.03175976f, 0.17763577f, 3.29913251e-004f, 0.05151888f,
        -0.09844074f, -0.09475287f, -0.08571247f, 0.16241577f, 0.19336018f,
        8.57454538e-003f, 0.11474732f, -0.01493934f, 0.03352379f, -0.08966240f,
        -0.02322310f, 0.02663568f, 0.05448750f, -0.03536883f, -0.07210463f,
        -0.06807277f, -0.03121621f, -0.05932408f, -0.17282860f, -0.15873498f,
        -0.04956378f, 0.01603377f, -0.12385946f, 0.13878587f, 0.21468069f,
        0.13510075f, 0.20992437f, 0.08845878f, 0.08104013f, 0.03754176f,
        0.12173114f, 0.11103114f, 0.10643122f, 0.13941477f, 0.11640384f,
        0.14786847f, 0.01218238f, 0.01160753f, 0.03547940f, 0.08794311f,
        -0.01695384f, -0.07692261f, -0.08236158f, 6.79194089e-003f,
        -0.02458403f, 0.13022894f, 0.10953187f, 0.09857773f, 0.04735930f,
        -0.04353498f, -0.15173385f, -0.17904443f, -0.10450364f, -0.13418166f,
        -0.06633098f, -0.03170381f, -0.06839000f, -0.11350126f, -0.06983913f,
        0.19083543f, 0.17604128f, 0.07730632f, 0.10022651f, 0.36428109f,
        0.28291923f, 0.12688625f, 0.15942036f, 0.14064661f, -0.11201853f,
        -0.13969108f, -0.09088077f, -0.14107047f, 0.05117374f,
        -2.63348082e-003f, -0.10794610f, -0.09715455f, -0.05284977f,
        0.01565668f, 0.05031200f, 0.07021113f, -0.02963028f, 0.01766960f,
        0.08333644f, -0.03211382f, 4.90096770e-003f, 0.05186674f, -0.05045737f,
        -0.09624767f, -0.02525997f, 0.06916669f, 0.01213916f, 0.05333899f,
        -0.03443280f, -0.10055527f, -0.06291115f, 5.42851724e-003f,
        -6.30360236e-003f, 0.02270257f, -0.01769792f, 0.03273688f, 0.07746078f,
        7.77099328e-003f, 0.05041346f, 0.01648103f, -0.02321534f, -0.09930186f,
        -0.02293853f, 0.02034990f, -0.08324204f, 0.08510064f, -0.03732836f,
        -0.06465405f, -0.06086946f, 0.13680504f, -0.11469388f, -0.03896406f,
        -0.07142810f, 2.67581246e-003f, -0.03639632f, -0.09849060f,
        -0.11014334f, 0.17489147f, 0.17610909f, -0.16091567f, -0.07248894f,
        0.01567141f, 0.23742996f, 0.07552249f, -0.06270349f, -0.07303379f,
        0.25442186f, 0.16903116f, -0.08168741f, -0.05913896f, -0.03954096f,
        6.81776879e-003f, -0.05615319f, -0.07303037f, -0.12176382f,
        0.12385108f, 0.22084464f, -0.05543206f, -0.03310431f, 0.05731593f,
        0.19481890f, 0.04016430f, -0.06480758f, -0.12353460f, 0.18733442f,
        -0.09631214f, -0.11192076f, 0.12404587f, 0.15671748f, 0.19256128f,
        0.10895617f, 0.03391477f, -0.13032004f, -0.05626907f, -0.09025607f,
        0.23485197f, 0.27812332f, 0.26725492f, 0.07255980f, 0.16565137f,
        0.22388470f, 0.07441066f, -0.21003133f, -0.08075339f, -0.15031935f,
        0.07023834f, 0.10872041f, 0.18156518f, 0.20037253f, 0.13571967f,
        -0.11915682f, -0.11131983f, -0.18878011f, 0.06074620f, 0.20578890f,
        0.12413109f, 0.03930207f, 0.29176015f, 0.29502738f, 0.27856228f,
        -0.01803601f, 0.16646385f, 0.19268319f, 0.01900682f, 0.06026287f,
        2.35868432e-003f, 0.01558199f, 0.02707230f, 0.11383014f, 0.12103992f,
        0.03907350f, 0.04637353f, 0.09020995f, 0.11919726f, -3.63007211e-003f,
        0.02220155f, 0.10336831f, 0.17351882f, 0.12259731f, 0.18983354f,
        0.15736865f, 0.01160725f, -0.01690723f, -9.69582412e-004f, 0.07213813f,
        0.01161613f, 0.17864859f, 0.24486147f, 0.18208991f, 0.20177495f,
        0.05972528f, -8.93934630e-003f, -0.02316955f, 0.14436610f, 0.14114498f,
        0.05520950f, 0.06353590f, -0.19124921f, 0.10174713f, 0.29414919f,
        0.26448128f, 0.09344960f, 0.15284036f, 0.19797507f, 0.11369792f,
        -0.12722753f, -0.21396367f, -0.02008235f, -0.06566695f, -0.01662150f,
        -0.03937003f, 0.04778343f, 0.05017274f, -0.02299062f, -0.20208496f,
        -0.06395898f, 0.13721776f, 0.22544557f, 0.14888357f, 0.08687132f,
        0.27088094f, 0.32206613f, 0.09782200f, -0.18523243f, -0.17232181f,
        -0.01041531f, 0.04008654f, 0.04199702f, -0.08081299f, -0.03755421f,
        -0.04809646f, -0.05222081f, -0.21709201f, -0.06622940f, 0.02945281f,
        -0.04600435f, -0.05256077f, -0.08432942f, 0.02848100f, 0.03490564f,
        8.28621630e-003f, -0.11051246f, -0.11210597f, -0.01998289f,
        -0.05369405f, -0.08869293f, -0.18799506f, -0.05436598f, -0.05011634f,
        -0.05419716f, -0.06151857f, -0.10827805f, 0.04346735f, 0.04016083f,
        0.01520820f, -0.12173316f, -0.04880285f, -0.01101406f, 0.03250847f,
        -0.06009551f, -0.03082932f, -0.02295134f, -0.06856834f, -0.08775249f,
        -0.23793389f, -0.09174541f, -0.05538322f, -0.04321031f, -0.11874759f,
        -0.04221844f, -0.06070468f, 0.01194489f, 0.02608565f, -0.03892140f,
        -0.01643151f, -0.02602034f, -0.01305472f, 0.03920100f, -0.06514261f,
        0.01126918f, -6.27710763e-003f, -0.02720047f, -0.11133634f,
        0.03300330f, 0.02398472f, 0.04079665f, -0.10564448f, 0.05966159f,
        0.01195221f, -0.03179441f, -0.01692590f, -0.06177841f, 0.01841576f,
        -5.51078189e-003f, -0.06821765f, -0.03191888f, -0.09545476f,
        0.03030550f, -0.04896152f, -0.02914624f, -0.13283344f, -0.04783419f,
        6.07836898e-003f, -0.01449538f, -0.13358212f, -0.09687774f,
        -0.02813793f, 0.01213498f, 0.06650011f, -0.02039067f, 0.13356198f,
        0.05986415f, -9.12760664e-003f, -0.18780160f, -0.11992817f,
        -0.06342237f, 0.01229534f, 0.07143231f, 0.10713009f, 0.11085765f,
        0.06569190f, -0.02956399f, -0.16288325f, -0.13993549f, -0.01292515f,
        0.03833013f, 0.09130384f, -0.05086257f, 0.05617329f, -0.03896667f,
        -0.06282311f, -0.11490010f, -0.14264110f, -0.04530499f, 0.01598189f,
        0.09167797f, 0.08663294f, 0.04885277f, -0.05741219f, -0.07565769f,
        -0.17136464f, -0.02619422f, -0.02477579f, 0.02679587f, 0.11621952f,
        0.08788391f, 0.15520640f, 0.04709549f, 0.04504483f, -0.10214074f,
        -0.12293372f, -0.04820546f, -0.05484834f, 0.05473754f, 0.07346445f,
        0.05577277f, -0.08209965f, 0.03462975f, -0.20962234f, -0.09324598f,
        3.79481679e-003f, 0.03617633f, 0.16742408f, 0.07058107f, 0.10204960f,
        -0.06795346f, 3.22807301e-003f, -0.12589309f, -0.17496960f,
        0.02078314f, -0.07694324f, 0.12184640f, 0.08997164f, 0.04793497f,
        -0.11383379f, -0.08046359f, -0.25716835f, -0.08080962f,
        6.80711539e-003f, -0.02930280f, -3.04938294e-003f, -0.11106286f,
        -0.04628860f, -0.07821649f, 7.70127494e-003f, -0.10247706f,
        1.21042714e-003f, 0.20573859f, -0.03241005f, 8.42972286e-003f,
        0.01946464f, -0.01197973f, -0.14579976f, 0.04233614f,
        -4.14096704e-003f, -0.06866436f, -0.02431862f, -0.13529138f,
        1.25891645e-003f, -0.11425111f, -0.04303651f, -0.01694815f,
        0.05720210f, -0.16040207f, 0.02772896f, 0.05498345f, -0.15010567f,
        0.01450866f, 0.02350303f, -0.04301004f, -0.04951802f, 0.21702233f,
        -0.03159155f, -0.01963303f, 0.18232647f, -0.03263875f,
        -2.88476888e-003f, 0.01587562f, -1.94303901e-003f, -0.07789494f,
        0.04674156f, -6.25576358e-003f, 0.08925962f, 0.21353747f, 0.01254677f,
        -0.06999976f, -0.05931328f, -0.01884327f, -0.04306272f, 0.11794136f,
        0.03842728f, -0.03907030f, 0.05636114f, -0.09766009f, -0.02104000f,
        8.72711372e-003f, -0.02736877f, -0.05112274f, 0.16996814f, 0.02955785f,
        0.02094014f, 0.08414304f, -0.03335762f, -0.03617457f, -0.05808248f,
        -0.08872101f, 0.02927705f, 0.27077839f, 0.06075108f, 0.07478261f,
        0.15282831f, -0.03908454f, -0.05101782f, -9.51998029e-003f,
        -0.03272416f, -0.08735625f, 0.07633440f, -0.07185312f, 0.13841286f,
        0.07812646f, -0.12901451f, -0.05488589f, -0.05644578f, -0.03290703f,
        -0.11184757f, 0.03751570f, -0.05978153f, -0.09155276f, 0.05657315f,
        -0.04328186f, -0.03047933f, -0.01413135f, -0.10181040f, -0.01384013f,
        0.20132534f, -0.01536873f, -0.07641169f, 0.05906778f, -0.07833145f,
        -0.01523801f, -0.07502609f, -0.09461885f, -0.15013233f, 0.16050665f,
        0.09021381f, 0.08473236f, 0.03386267f, -0.09147339f, -0.09170618f,
        -0.08498498f, -0.05119187f, -0.10431040f, 0.01041618f, -0.03064913f,
        0.09340212f, 0.06448522f, -0.03881054f, -0.04985436f, -0.14794017f,
        -0.05200112f, -0.02144495f, 0.04000821f, 0.12420804f, -0.01851651f,
        -0.04116732f, -0.11951703f, -0.04879033f, -0.08722515f, -0.08454733f,
        -0.10549165f, 0.11251976f, 0.10766345f, 0.19201984f, 0.06128913f,
        -0.02734615f, -0.08834923f, -0.16999826f, -0.03548348f,
        -5.36092324e-003f, 0.08297954f, 0.07226378f, 0.04194529f, 0.04668673f,
        8.73902347e-003f, 0.06980139f, 0.05652480f, 0.05879445f, 0.02477076f,
        0.02451423f, 0.12433673f, 0.05600227f, 0.06886370f, 0.03863076f,
        0.07459056f, 0.02264139f, 0.01495469f, 0.06344220f, 0.06945208f,
        0.02931899f, 0.11719371f, 0.04527427f, 0.03248192f, 2.08271481e-003f,
        0.02044626f, 0.11403449f, 0.04303892f, 0.06444661f, 0.04959024f,
        0.08174094f, 0.09240247f, 0.04894639f, 0.02252937f, -0.01652530f,
        0.07587013f, 0.06064249f, 0.13954395f, 0.02772832f, 0.07093039f,
        0.08501238f, 0.01701301f, 0.09055722f, 0.33421436f, 0.20163782f,
        0.09821030f, 0.07951369f, 0.08695120f, -0.12757730f, -0.13865978f,
        -0.06610068f, -0.10985506f, 0.03406816f, -0.01116336f, -0.07281768f,
        -0.13525715f, -0.12844718f, 0.08956250f, 0.09171610f, 0.10092317f,
        0.23385370f, 0.34489515f, 0.09901748f, 0.02002922f, 0.12335990f,
        0.07606190f, -0.14899330f, -0.15634622f, -0.06494618f, -0.01760547f,
        0.03404277f, -0.13208845f, -0.12101169f, -0.18294574f, -0.16560709f,
        0.02183887f, -0.02752613f, 0.01813638f, 0.02000757f, 0.01319924f,
        0.08030242f, 0.01220535f, 2.98233377e-003f, -0.01307070f, 0.05970297f,
        -0.05345284f, -0.03381982f, -9.87543724e-003f, -0.06869387f,
        0.03956730f, -0.03108176f, -0.05732809f, 0.02172386f, 0.04159765f,
        2.62783933e-003f, 0.04813229f, 0.09358983f, -8.18389002e-003f,
        0.01724574f, -0.02547474f, -0.04967288f, -0.02390376f, 0.06640504f,
        -0.06306566f, 0.01137518f, 0.05589378f, -0.08237787f, 0.02455001f,
        -0.03059422f, -0.08953978f, 0.06851497f, 0.07190268f, -0.07610799f,
        7.87237938e-003f, -7.85830803e-003f, 0.06006952f, -0.01126728f,
        -2.85743061e-003f, -0.04772895f, 0.01884944f, 0.15005857f,
        -0.06268821f, -0.01989072f, 0.01138399f, 0.08760451f, 0.03879007f,
        -9.66926850e-003f, -0.08012961f, 0.06414555f, -0.01362950f,
        -0.09135523f, 0.01755159f, 0.04459474f, 0.09650917f, 0.05219948f,
        -2.19440833e-003f, -0.07037939f, -0.01599054f, 0.13103317f,
        -0.02492603f, -0.01032540f, -0.02903307f, 0.04489160f, 0.05148086f,
        0.01858173f, -0.02919228f, 0.08299296f, -0.04590359f, -0.15745632f,
        -0.09068198f, -0.02972453f, 0.12985018f, 0.22320485f, 0.24261914f,
        0.03642650f, -0.05506422f, 2.67413049e-003f, -0.03834032f, 0.06449424f,
        0.03834866f, 0.03816991f, 0.25039271f, 0.34212017f, 0.32433882f,
        0.18824573f, -0.08599839f, -0.17599408f, -0.15317015f, -0.09913155f,
        -0.02856072f, -0.05304699f, -1.06437842e-003f, -0.06641813f,
        -0.07509298f, 0.01463361f, -0.07551918f, -0.04510373f,
        -8.44620075e-003f, 0.01772176f, 0.04068235f, 0.20295307f, 0.15719447f,
        0.05712103f, 0.26296997f, 0.14657754f, 0.01547317f, -0.05052776f,
        -0.03881342f, -0.01437883f, -0.04930177f, 0.11719568f, 0.24098417f,
        0.26468599f, 0.31698579f, 0.10103608f, -0.01096375f, -0.01367013f,
        0.17104232f, 0.20065314f, 2.67622480e-003f, -0.01190034f, 0.18301608f,
        0.09459770f, -0.06357619f, -0.06473801f, 0.01377906f, -0.10032775f,
        -0.06388740f, 3.80393048e-003f, 0.06206078f, 0.10349120f, 0.26804337f,
        8.17918684e-003f, -0.02314351f, 9.34422202e-003f, 0.09198381f,
        0.03681326f, -8.77339672e-003f, -0.09662418f, -0.02715708f,
        0.13503517f, 0.08962728f, -6.57071499e-003f, -0.03201199f, 0.28510824f,
        0.32095715f, 0.18512695f, -0.14230858f, -0.14048551f, -0.07181299f,
        -0.08575408f, -0.08661680f, -0.17416079f, 7.54326640e-004f,
        0.05601677f, 0.13585392f, -0.04960437f, -0.07708392f, 0.10676333f,
        -0.04407546f, -0.07209078f, 0.03663663f, 0.28949317f, 0.41127121f,
        0.27431169f, -0.06900328f, -0.21474190f, -0.15578632f, -0.19555484f,
        -0.15209621f, -0.11269179f, 0.07416003f, 0.18991330f, 0.26858172f,
        0.01952259f, 0.01017922f, 0.02159843f, -4.95165400e-003f, -0.04368168f,
        -0.12721671f, -0.06673957f, -0.11275250f, 0.04413409f, 0.05578312f,
        0.03896771f, 0.03566417f, -0.05871816f, -0.07388090f, -0.17965563f,
        -0.08570268f, -0.15273231f, -0.06022318f, -0.06999847f,
        -6.81510568e-003f, 0.06294262f, -6.54901436e-004f, -0.01128654f,
        -0.02289657f, 0.04849290f, 0.04140804f, 0.23681939f, 0.14545733f,
        0.01989965f, 0.12032662f, 3.87463090e-003f, -6.02597650e-003f,
        -0.05919775f, -0.03067224f, -0.07787777f, 0.10834727f, 0.02153730f,
        0.02765649f, 0.03975543f, -0.12182906f, -0.04900113f, -0.09940100f,
        -0.06453611f, -0.13757215f, -0.03721382f, 0.02827376f, -0.04351249f,
        0.01907038f, -0.10284120f, -0.05671160f, -0.10760647f, -0.09624009f,
        -0.09565596f, -0.01303654f, 0.03080539f, 0.01416511f, 0.05846142f,
        -5.42971538e-003f, 0.06221476f, -0.03320325f, -0.06791797f,
        -0.05791342f, 0.12851369f, 0.14990346f, 0.03634374f, 0.14262885f,
        0.04330391f, 0.05032569f, -0.05631914f, 0.01606137f, 0.04387223f,
        0.22344995f, 0.15722635f, -0.04693628f, 0.03006579f, -2.52882647e-003f,
        0.05717621f, -0.07529724f, -0.02848588f, -0.06868757f,
        -4.51729307e-003f, 0.06466042f, -0.05935378f, -0.04704857f,
        -0.07363959f, 0.04843248f, -0.13421375f, -0.09789340f, -0.10255270f,
        0.03509852f, 0.04751543f, -0.03822323f, 0.09740467f, 0.04762916f,
        0.03940146f, -0.08283259f, 0.09552965f, 0.05038739f, 0.21258622f,
        0.09646992f, 0.03241193f, 0.05167701f, 0.04614570f, 0.04330090f,
        -0.02671840f, -0.06259909f, -0.02301898f, 0.18829170f, 0.10522786f,
        0.04313190f, 0.01670948f, -0.08421925f, 0.05911417f, -0.10582602f,
        -0.04855484f, -0.08373898f, 0.07775915f, 0.03723533f, -0.12047344f,
        4.86345543e-003f, -0.10520902f, 0.06571782f, -0.07528137f,
        -0.03245651f, -0.09869066f, -0.02917477f, -0.18293270f, 0.14810945f,
        9.24033765e-003f, -0.04354914f, 0.02266885f, -0.11872729f,
        -0.04016589f, 0.02830229f, 0.22539048f, 0.20565644f, 0.16701797f,
        0.09019924f, 0.01300652f, 0.09760600f, -0.03675831f, -0.01935448f,
        -0.06894835f, 0.08077277f, 0.19047537f, 0.11312226f, 0.04106043f,
        -0.11187182f, 0.04312806f, -0.18548580f, -0.11287174f, -0.08794551f,
        0.02078281f, -0.15295486f, 0.11806386f, -0.01103218f, -0.15971117f,
        0.02153538f, -0.05232147f, -0.10835317f, -0.13910367f, 0.05920752f,
        -0.10122602f, 0.20174250f, 0.09105796f, -0.01881348f, 0.09559010f,
        -0.03725745f, -0.09442931f, -0.09763174f, 0.05854454f, 0.08287182f,
        0.12919849f, 0.08594352f, -2.49806582e-003f, 0.02398440f,
        5.67950122e-003f, -0.06296340f, -0.12993270f, 0.03855852f, 0.05186560f,
        0.10839908f, -0.03380463f, -0.12654832f, -0.05399339f, -0.07456800f,
        -0.04736232f, -0.10164231f, 0.07496139f, 0.08125214f, 0.07656177f,
        -0.04999603f, -0.12823077f, -0.07692395f, -0.11317524f, -0.09118655f,
        -0.05695669f, 0.10477209f, 0.07468581f, 0.01630048f, -8.00961629e-003f,
        -0.06582128f, -0.04019095f, -0.04682907f, -0.01907842f, -0.10997720f,
        0.04911406f, 0.02931030f, 0.04197735f, -0.05773980f, -0.09670641f,
        -0.03594951f, -0.03402121f, -0.07149299f, -0.10566200f, 0.10601286f,
        0.06340689f, -0.01518632f, -5.96402306e-003f, -0.07628012f,
        -3.52779147e-003f, -0.02683854f, -0.10265494f, -0.02680815f,
        0.16338381f, 0.03103515f, 0.02296976f, 0.01624348f, -0.10831620f,
        -0.02314233f, -0.04789969f, -0.05530700f, -0.06461314f, 0.10494506f,
        0.04642856f, -0.07592955f, -0.06197905f, -0.09042154f, -0.01445521f,
        -0.04297818f, -0.11262015f, -0.11430512f, 0.03174541f, -0.03677487f,
        -0.02963996f, -0.06610169f, -0.13292049f, -0.07059067f, -0.08444111f,
        -0.02640536f, -0.07136250f, 0.04559967f, 0.01459980f, 0.17989251f,
        0.04435328f, -0.12464730f, -0.02871115f, -0.10752209f, -0.03393742f,
        -0.03791408f, 0.02548251f, 0.01956050f, 0.19245651f, 0.13963254f,
        -0.05904696f, -0.07424626f, -0.10411884f, 1.54176133e-003f,
        0.01797429f, 0.13025844f, 0.04547642f, -0.05710349f, -0.10697161f,
        -0.13489437f, -0.06515755f, -0.06406886f, -4.08572936e-003f,
        -0.01336483f, 0.04368737f, -0.11259720f, -0.05701635f, -0.06469971f,
        -0.08346602f, -0.04166770f, -0.05795543f, -0.08247511f, -0.05742628f,
        0.08452254f, -0.03350224f, 0.13980860f, 0.13252275f, 0.07589617f,
        0.07539988f, 0.12155797f, 0.19087289f, 0.15050751f, 0.21250245f,
        0.14206800f, 0.01298489f, 0.07450245f, 0.06559097f, 0.01700557f,
        0.04512971f, 0.16950700f, 0.10261577f, 0.16389982f, 0.05505059f,
        -0.03453077f, 0.08622462f, 0.07935954f, 0.03976260f, 0.02036091f,
        3.95744899e-003f, 0.03267065f, 0.15235919f, 0.01297494f, -0.08109194f,
        0.01407558f, 4.40693414e-003f, -0.15157418f, -0.11390478f,
        -0.07487597f, -7.81322457e-003f, -0.02749545f, -0.10181408f,
        0.13755716f, 0.14007211f, 0.13482562f, 0.27517235f, 0.34251109f,
        0.07639657f, 0.07268607f, 0.19823882f, 0.16135791f, -0.04186463f,
        -0.12784107f, -0.09846287f, 0.03169041f, 0.10974082f, -0.15051922f,
        -0.08916726f, -0.07138767f, -0.04153349f, 6.25418453e-003f,
        0.01266654f, 0.10533249f, 0.12749144f, 0.15148053f, 0.01498513f,
        0.06305949f, -0.01247123f, -0.08778401f, -0.08551880f, -0.11955146f,
        -0.08493572f, -0.02901620f, -0.02394859f, -0.13427313f, -0.11053200f,
        -0.14413260f, -0.15203285f, 0.03972760f, -3.72127310e-004f,
        -0.04200919f, 0.06105104f, 0.01904975f, -0.01106191f,
        -7.27445772e-003f, -0.01520341f, 1.10228511e-003f, -0.04949187f,
        -0.08013099f, 5.72071038e-003f, 0.08415454f, -0.06523152f, 0.03664081f,
        -0.02673042f, -0.12066154f, -0.03702074f, 0.06006580f, 0.01628682f,
        -6.17772620e-003f, 0.08192339f, -3.41629819e-003f, 0.02870512f,
        0.05807141f, 0.04959986f, 0.04618251f, -0.04901629f, -0.10579574f,
        0.02274442f, 0.12070961f, 2.23597488e-003f, 0.09831765f, -0.03019848f,
        -0.11181970f, -0.04961075f, 0.02498928f, -0.03714991f, -0.01619653f,
        0.02643486f, -7.62964319e-003f, -0.02882290f, -0.06242594f,
        -0.08439861f, 0.07220893f, 0.07263952f, 0.01561574f, 0.03091968f,
        0.01708712f, -0.03797151f, -3.18561122e-003f, 0.01624021f,
        -0.02828573f, 0.11284444f, -1.32280716e-003f, -0.07784860f,
        -0.07209100f, 0.03372242f, 0.12154529f, 0.02278104f, -0.05275500f,
        -0.01918484f, 0.12989293f, 0.05424401f, 0.02333086f, 0.04029022f,
        0.12392918f, 0.09495489f, 0.09190340f, 0.07935889f, 8.76816828e-003f,
        0.17148446f, -8.51302687e-003f, -0.08011249f, -0.06796283f,
        0.04884845f, 0.01112272f, -0.07835306f, -1.14811445e-003f,
        -0.03440760f, 0.02845243f, 0.07695542f, -0.07069533f, -0.01151784f,
        -8.53884313e-003f, -0.01662786f, -0.04163864f, 0.05400505f,
        0.02859163f, 0.02921852f, 0.05003135f, -6.85718050e-003f, -0.01632611f,
        0.07780217f, 0.04042810f, -0.01216440f, 3.60914599e-003f, -0.06322435f,
        0.09516726f, 0.12877031f, -9.69162490e-003f, 0.01031179f, 0.05180895f,
        -9.34659224e-003f, -0.01644533f, -0.04849347f, -0.04343236f,
        0.10514783f, 0.08046635f, -0.04615205f, -0.03975486f, -0.01485525f,
        0.13096830f, -0.01517950f, -0.06571898f, -0.04016372f, 0.01849786f,
        0.02439670f, 0.08067258f, 1.74824719e-003f, 0.07053747f, 0.08819518f,
        -5.08352555e-003f, -0.06550863f, -0.08266170f, -0.07780605f,
        0.01453450f, -0.08756890f, 0.01096501f, -8.71319138e-003f, 0.10110464f,
        0.02420769f, -0.06708383f, 0.02007811f, 5.93133038e-003f, 0.05398923f,
        0.07538138f, 0.02049227f, 0.02242589f, 0.04011070f, -1.44875818e-003f,
        -4.19115182e-003f, 0.06367654f, 0.02506934f, 0.02434536f, 0.05879405f,
        -8.22952855e-003f, -0.01242441f, 0.04224926f, -0.01754923f,
        0.05958161f, 0.03818886f, -0.01830363f, -0.04308917f, -0.04422197f,
        -0.02432721f, 0.02264866f, 2.03751423e-003f, 0.01197031f, 0.04439203f,
        0.12169247f, 0.03602713f, -0.02599251f, -1.98226492e-003f, 0.02046336f,
        -0.02639058f, -1.91242550e-003f, -0.09334669f, -0.03595153f,
        -9.88179818e-003f, -0.06848445f, -0.04666303f, -0.09955736f,
        -0.04206430f, 0.02609075f, 9.09005292e-003f, -0.07138551f,
        -4.22313227e-004f, 0.01766645f, 0.02756404f, 0.01308276f, 0.04052891f,
        0.02387515f, 0.05337298f, 0.02500631f, -0.04970853f, -0.12467445f,
        0.17604403f, 0.12256411f, -0.07512254f, 8.70451052e-003f, -0.05697548f,
        -0.03626474f, -8.76623299e-003f, -0.01210897f, -0.09451522f,
        0.07490732f, -0.02008001f, -0.02681278f, -0.06463405f, -0.01517507f,
        7.33757764e-003f, 6.07147906e-003f, -0.09316964f, -0.04575328f,
        0.13261597f, 0.15424870f, -0.01655918f, -0.02772390f, -0.05243644f,
        -0.02356456f, -0.02351753f, -0.10211615f, -0.12873036f, 0.14549787f,
        0.12519856f, 4.38762689e-003f, 0.02795992f, 0.05170322f, 0.09223596f,
        0.05890015f, 0.02376701f, -0.02777346f, 0.09506908f, 0.02328936f,
        -0.02319928f, -0.03218696f, -0.01527841f, -0.01016694f, -0.02674719f,
        0.05137179f, 0.01980666f, 0.06544447f, -0.01746171f, 0.01026380f,
        0.01561806f, 7.97004555e-004f, 0.07601810f, 0.01907250f, -0.03083035f,
        -0.05987392f, 0.09242783f, 0.14555025f, 0.01035827f, 0.03092401f,
        -0.09562709f, -0.03802354f, 0.02531144f, 0.03079449f, -0.07100715f,
        0.03330721f, -2.69116857e-003f, 0.03167490f, 0.05744999f, 0.03259895f,
        1.91266940e-003f, 0.03194578f, 0.07389776f, 0.02198060f, 0.07633314f,
        0.03293105f, -0.09103648f, 0.04718142f, 0.06102672f, -0.01003063f,
        5.85481385e-003f, -0.01522574f, 0.02323526f, 0.10584345f,
        4.35879454e-003f, 0.06107873f, 0.05868603f, -0.03115531f, 0.01214679f,
        0.08567052f, 3.93926632e-003f, -0.02521488f, -1.88425183e-003f,
        0.02038053f, -6.26854831e-004f, 0.04897438f, -0.04280585f,
        -0.04819689f, -0.04812867f, -0.01451186f, 0.05101469f,
        -9.01125465e-003f, -0.03333859f, 0.03917955f, 0.04196448f, 0.04292135f,
        0.02809529f, 0.02999715f, 0.04081348f, 9.10039060e-003f, 0.09703232f,
        0.10379741f, 0.02348725f, -4.72756615e-003f, 0.01027325f, 0.10402658f,
        0.12071823f, 0.09817299f, -0.02612033f, 0.03638414f, 0.05896405f,
        0.04865025f, 0.04793910f, -0.03882321f, -0.02962117f, -0.01222268f,
        0.04071597f, 0.01922777f, -0.02287866f, 0.03328381f, 0.01859092f,
        0.09024994f, 0.03804455f, -0.01424510f, 0.01953739f, 0.02509617f,
        -0.03390914f, -0.05663941f, -0.01641979f, 0.05848591f, 0.04639670f,
        0.02092116f, 0.12911791f, 0.19918139f, 0.07739855f, -7.25806039e-003f,
        0.04074838f, 0.03183993f, 1.39251316e-003f, -0.01428625f, 0.01865480f,
        0.08529541f, 0.13547510f, 0.11189661f, 0.03998901f, 0.09575938f,
        -0.02631102f, -0.03458253f, -0.04749985f, -0.06070716f,
        4.71884012e-003f, 0.06445789f, -0.02450038f, -0.05483776f,
        -0.04657237f, -0.02030717f, -0.03480766f, -0.09397731f, -0.06399718f,
        -0.01804585f, 5.62348310e-003f, -6.64811488e-003f, -0.06517869f,
        6.96210237e-003f, -0.01860148f, -0.04245830f, -0.05850367f,
        -3.24417115e-003f, 0.07700698f, 0.11290991f, 0.09923030f, -0.02970599f,
        0.05592411f, 0.04813979f, -0.09811195f, -0.09357996f, -0.03276114f,
        0.05218338f, 0.04141375f, 3.92977800e-003f, -0.05047480f, 0.15960084f,
        0.04612800f, -0.03114098f, -0.04650044f, -0.03249795f, -0.02425641f,
        -0.04311355f, 0.04307659f, -0.09401883f, -0.04742785f, -0.01254499f,
        -0.06598741f, 3.41369561e-003f, -0.05620445f, -7.28127593e-003f,
        -0.05998361f, -0.03274450f, -0.07376868f, 3.19015374e-003f,
        -0.07733069f, 0.05815864f, -0.02471071f, 0.03850617f, 0.13838784f,
        0.15399861f, 0.01731321f, -0.01477586f, 0.10393341f, 0.05159833f,
        -0.01945555f, -0.03427503f, -0.04867341f, 0.09237480f, 0.10732719f,
        0.06071450f, -0.01355071f, 0.01844356f, -0.03480803f, -0.03796671f,
        2.15628621e-004f, -0.05440186f, 0.01889855f, -0.01443413f,
        -0.02607902f, -0.02938001f, 0.02720689f, -0.06228397f, -0.02970936f,
        -0.03426210f, -0.10280876f, -0.06739304f, -0.05227850f, 0.03360292f,
        -0.11278441f, -0.06966180f, -0.13937433f, 9.10932291e-003f,
        2.52020749e-004f, -4.07359656e-003f, 0.12310639f, 0.09343060f,
        0.07302511f, 0.03222093f, 0.07532879f, 0.03792387f, -0.04985180f,
        0.01804602f, 0.02694195f, 0.13481498f, 0.04601225f, 0.04106982f,
        0.08511057f, 0.12314661f, 0.01320830f, 0.05044121f, -5.52943908e-003f,
        -0.08992624f, -0.02249301f, -0.08181777f, 0.06165213f, -0.03256603f,
        -0.01068920f, -0.01323473f, -0.11970232f, -0.04616347f, -0.12088681f,
        -0.06762606f, -0.08676834f, -0.06434575f, 0.01772529f, 0.03469615f,
        -0.10926618f, 0.03013873f, 0.14030397f, 0.16130108f, 0.17985588f,
        0.11281928f, 0.10530639f, 0.08905948f, 0.07733764f, 0.06695238f,
        0.02142088f, 0.06438877f, 0.09794453f, 0.05745072f, 0.02788557f,
        0.02632830f, 0.07985807f, 4.24902979e-003f, 8.47890321e-003f,
        -0.02679466f, -5.28812688e-003f, -0.02162580f, -0.07490715f,
        -0.08251337f, -0.02056576f, -0.01026194f, -1.15492963e-003f,
        -5.75720915e-004f, -0.07210591f, -0.07320981f, -0.04883312f,
        -0.10897151f, -0.07477258f, -0.08867134f, -0.09222437f, -0.10924666f,
        -0.10430276f, 0.07953499f, 0.02767959f, 0.11393359f, 0.18779543f,
        0.03313421f, 0.02143700f, 0.05852016f, -2.12067598e-003f,
        -3.76984011e-003f, 0.02774167f, -0.03124610f, 0.01465141f, 0.01616004f,
        -0.01391913f, -0.04404102f, -0.05444227f, -0.14684731f, -0.15016587f,
        0.04509468f, 1.29563001e-003f, 0.01398350f, 0.05610404f, -0.04868806f,
        -0.04776716f, -8.16873740e-003f, -2.30126386e-003f, -0.02286313f,
        0.11983398f, -0.04703261f, -0.08814441f, -0.07585249f, -0.10799607f,
        -0.03232087f, 0.01509786f, -0.04843464f, -0.03967846f, 0.09589416f,
        0.01352560f, -0.01458119f, 0.01050829f, -0.03038946f, 0.01608388f,
        1.11975556e-003f, -0.01250656f, 2.86211423e-003f, 0.04333691f,
        -0.14603497f, -0.01946543f, -0.02327525f, -0.01973944f, 0.07944400f,
        -0.02224544f, -0.06701808f, 0.03476532f, 0.11505594f, -0.02712801f,
        -0.01665113f, 0.06315716f, -0.08205860f, 0.07431999f, 0.04915778f,
        -0.04468752f, -0.01490402f, 0.07400476f, -0.11650901f, 0.05102430f,
        0.04559118f, -0.05916039f, 0.08840760f, -0.01587902f, -0.14890194f,
        0.07857784f, 0.04710254f, -0.05381983f, -0.07331945f, -0.03604643f,
        0.15611970f, 0.07649943f, -0.05959348f, -0.02776607f, 0.11098688f,
        0.03758875f, -0.04446875f, 0.04933187f, 0.01345535f, 0.06921103f,
        0.07364785f, 0.05518956f, 0.02899585f, 0.09375840f, 0.10518434f,
        -0.04420241f, 0.01915282f, -3.56386811e-003f, 0.14586878f, 0.10286101f,
        -0.04360626f, -0.12723237f, 0.09076386f, 0.11119842f, -0.06035013f,
        0.09674817f, 0.08938243f, 0.07065924f, 0.02603180f, 5.84815582e-003f,
        -0.05922065f, 0.12360309f, 3.59695964e-003f, 2.99844006e-003f,
        0.03697936f, 0.02043072f, 0.04168725f, 0.01025975f, -0.01359980f,
        -0.01600920f, 0.02581056f, 0.02329250f, 2.98100687e-003f, 0.01629762f,
        0.06652115f, 0.05855627f, 0.01237463f, -0.01297135f, 0.01761587f,
        0.05090865f, 0.06549342f, -0.04425945f, 2.43203156e-003f,
        3.07327788e-003f, 0.06678630f, -0.04303836f, 0.01082393f, -0.06476044f,
        0.04077786f, 0.12441979f, 0.08237778f, 0.07424165f, 0.04065890f,
        0.06905543f, 0.09556347f, 0.12724875f, -0.02132082f, 0.08514154f,
        -0.04175328f, -0.02666954f, 0.01897836f, 0.03317382f, 9.45465732e-003f,
        -0.01238974f, -0.04242500f, -0.01419479f, -0.03545213f, -0.02440874f,
        0.08684119f, 0.04212951f, 0.02462858f, -0.01104825f, -5.01706870e-003f,
        0.02968982f, 0.02597476f, -0.01568939f, 0.04514892f, 0.06974549f,
        0.08670278f, 0.06828108f, 0.10238872f, 0.05405957f, 0.06548470f,
        -0.03763957f, 0.01366090f, 0.07069602f, 0.05363748f, 0.04798120f,
        0.11706422f, 0.05466456f, -0.01869259f, 0.06344382f, 0.03106543f,
        0.08432506f, -0.02061096f, 0.03821088f, -6.92190882e-003f,
        6.40467042e-003f, -0.01271779f, 6.89014705e-005f, 0.04541415f,
        -0.01899539f, -0.05020239f, 0.03000903f, 0.01090422f, 4.52452758e-003f,
        0.02573632f, -0.02388454f, -0.04200457f, 1.72783900e-003f,
        -0.05978370f, -0.02720562f, 0.06573715f, 0.01154317f, 0.01265615f,
        0.07375994f, -9.19828378e-003f, -0.04914120f, 0.02124831f, 0.06455322f,
        0.04372910f, -0.03310043f, 0.03605788f, -6.78055827e-003f,
        9.36202332e-003f, 0.01747596f, -0.06406314f, -0.06812935f, 0.08080816f,
        -0.02778088f, 0.02735260f, 0.06393493f, 0.06652229f, 0.05676993f,
        0.08640018f, -7.59188086e-003f, -0.02012847f, -0.04741159f,
        -0.01657069f, -0.01624399f, 0.05547778f, -2.33309763e-003f,
        0.01120033f, 0.06141156f, -0.06285004f, -0.08732341f, -0.09313398f,
        -0.04267832f, 5.57443965e-003f, 0.04809862f, 0.01773641f,
        5.37361018e-003f, 0.14842421f, -0.06298012f, -0.02935147f, 0.11443478f,
        -0.05034208f, 5.65494271e-003f, 0.02076526f, -0.04577984f,
        -0.04735741f, 0.02961071f, -0.09307127f, -0.04417921f, -0.04990027f,
        -0.03940028f, 0.01306016f, 0.06267900f, 0.03758737f, 0.08460117f,
        0.13858789f, 0.04862388f, -0.06319809f, -0.05655516f, 0.01885816f,
        -0.03285607f, 0.03371567f, -0.07040928f, -0.04514049f, 0.01392166f,
        0.08184422f, -0.07230316f, 0.02386871f, 0.02184591f, 0.02605764f,
        -0.01033954f, 9.29878280e-003f, 7.67351175e-003f, 0.15189242f,
        0.02069071f, -0.09738296f, -0.08894105f, -0.07768748f, 0.02332268f,
        -0.01778995f, -0.03258888f, -0.08180822f, -0.08492987f, 0.02290156f,
        -0.11368170f, -0.03554465f, -0.04533844f, -0.02861580f, 0.06782424f,
        0.01113123f, 0.02453644f, 0.12721945f, 0.08084814f, -0.03607795f,
        0.01109122f, 0.04803548f, -0.03489929f, 0.03399536f, -0.05682014f,
        8.59533902e-003f, -4.27904585e-003f, 0.03230887f, -0.01300198f,
        -0.01038137f, -0.07930113f, 8.33097473e-003f, 0.02296994f,
        -0.01306500f, -0.01881626f, 0.04413369f, 0.05729880f, -0.03761553f,
        0.01942326f, 1.64540811e-003f, -0.03811319f, 0.04190650f, -0.14978096f,
        -0.04514487f, 0.01209545f, -5.46460645e-003f, -0.01647195f,
        7.63064111e-003f, -0.07494587f, 0.08415288f, 0.10020141f, -0.01228561f,
        0.06553826f, 0.04554005f, 0.07890417f, 0.03041138f, 0.01752007f,
        0.09208256f, -3.74419295e-004f, 0.10549527f, 0.04686913f, 0.01894833f,
        -0.02651412f, -4.34682379e-003f, 5.44942822e-003f, 0.01444484f,
        0.05882156f, -0.03336544f, 0.04603891f, -0.10432546f, 0.01923928f,
        0.01842845f, -0.01712168f, -0.02222766f, 0.04693324f, -0.06202956f,
        -0.01422159f, 0.08732220f, -0.07706107f, 0.02661049f, -0.04300238f,
        -0.03092422f, -0.03552184f, -0.01886088f, -0.04979934f, 0.03906401f,
        0.04608644f, 0.04966111f, 0.04275464f, -0.04621769f, -0.02653212f,
        8.57011229e-003f, 0.03839684f, 0.05818764f, 0.03880796f,
        -2.76100676e-004f, 0.03076511f, -0.03266929f, -0.05374557f,
        0.04986527f, -9.45429131e-003f, 0.03582499f, -2.64564669e-003f,
        -1.07461517e-003f, 0.02962313f, -0.01483363f, 0.03060869f, 0.02448327f,
        0.01845641f, 0.03282966f, -0.03534438f, -0.01084059f, -0.01119136f,
        -1.85360224e-003f, -5.94652840e-004f, -0.04451817f, 2.98327743e-003f,
        0.06272484f, -0.02152076f, -3.05971340e-003f, -0.05070828f,
        0.01531762f, 0.01282815f, 0.05167150f, 9.46266949e-003f,
        -3.34558333e-003f, 0.11442288f, -0.03906701f, -2.67325155e-003f,
        0.03069184f, -0.01134165f, 0.02949462f, 0.02879886f, 0.03855566f,
        -0.03450781f, 0.09142872f, -0.02156654f, 0.06075062f, -0.06220816f,
        0.01944680f, 6.68372354e-003f, -0.06656796f, 8.70784000e-003f,
        0.03456013f, 0.02434320f, -0.13236357f, -0.04177035f, -0.02069627f,
        0.01068112f, 0.01505432f, -0.07517391f, -3.83571628e-003f,
        -0.06298508f, -0.02881260f, -0.13101046f, -0.07221562f,
        -5.79945277e-003f, -8.57300125e-003f, 0.03782469f, 0.02762164f,
        0.04942456f, -0.02936396f, 0.09597211f, 0.01921411f, 0.06101191f,
        -0.04787507f, -0.01379578f, -7.40224449e-003f, -0.02220136f,
        -0.01313756f, 7.77558051e-003f, 0.12296968f, 0.02939998f, 0.03594062f,
        -0.07788624f, -0.01133144f, 3.99316690e-004f, -0.06090347f,
        -0.01122066f, -4.68682544e-003f, 0.07633100f, -0.06748922f,
        -0.05640298f, -0.05265681f, -0.01139122f, -0.01624347f, -0.04715714f,
        -0.01099092f, 0.01048561f, 3.28499987e-003f, -0.05810167f,
        -0.07699911f, -0.03330683f, 0.04185145f, 0.03478536f, 0.02275165f,
        0.02304766f, 6.66040834e-003f, 0.10968148f, -5.93013782e-003f,
        -0.04858336f, -0.04203213f, -0.09316786f, -6.13074889e-003f,
        -0.02544625f, 0.01366201f, 9.18555818e-003f, -0.01846578f,
        -0.05622401f, -0.03989377f, -0.07810296f, 6.91275718e-003f,
        0.05957597f, -0.03901334f, 0.01572002f, -0.01193903f,
        -6.89400872e-003f, -0.03093356f, -0.04136098f, -0.01562869f,
        -0.04604580f, 0.02865234f, -0.08678447f, -0.03232484f, -0.05364593f,
        -0.01445016f, -0.07003860f, -0.08669746f, -0.04520775f, 0.04274122f,
        0.03117515f, 0.08175703f, 0.01081109f, 0.06379741f, 0.06199206f,
        0.02865988f, 0.02360346f, 0.06725410f, -0.03248780f, -9.37702879e-003f,
        0.08265898f, -0.02245839f, 0.05125763f, -0.01862395f, 0.01973453f,
        -0.01994494f, -0.10770868f, 0.03180375f, 3.23935156e-003f,
        -0.02142080f, -0.04256190f, 0.04760900f, 0.04282863f, 0.05635953f,
        -0.01870849f, 0.05540622f, -0.03042666f, 0.01455277f, -0.06630179f,
        -0.05843807f, -0.03739681f, -0.09739155f, -0.03220233f, -0.05620182f,
        -0.10381401f, 0.07400211f, 4.20676917e-003f, 0.03258535f,
        2.14308966e-003f, 0.05121966f, -0.01274337f, 0.02384761f, 0.06335578f,
        -0.07905591f, 0.08375625f, -0.07898903f, -0.06508528f, -0.02498444f,
        0.06535810f, 0.03970535f, 0.04895468f, -0.01169566f, -0.03980601f,
        0.05682293f, 0.05925463f, -0.01165808f, -0.07936699f, -0.04208954f,
        0.01333987f, 0.09051196f, 0.10098671f, -0.03974256f, 0.01238771f,
        -0.07501741f, -0.03655440f, -0.04301528f, 0.09216860f,
        4.63579083e-004f, 0.02851115f, 0.02142735f, 1.28244064e-004f,
        0.02879687f, -0.08554889f, -0.04838862f, 0.08135369f, -0.05756533f,
        0.01413900f, 0.03451880f, -0.06619488f, -0.03053130f, 0.02961676f,
        -0.07384635f, 0.01135692f, 0.05283910f, -0.07778034f, -0.02107482f,
        -0.05511716f, -0.13473752f, 0.03030157f, 0.06722020f, -0.06218817f,
        -0.05826827f, 0.06254654f, 0.02895772f, -0.01664000f, -0.03620280f,
        -0.01612278f, -1.46097376e-003f, 0.14013411f, -8.96181818e-003f,
        -0.03250246f, 3.38630192e-003f, 2.64779478e-003f, 0.03359732f,
        -0.02411991f, -0.04229729f, 0.10666174f, -6.66579151f };
    return std::vector<float>(detector, detector + sizeof(detector)/sizeof(detector[0]));
}

// This function renurn 1981 SVM coeffs obtained from daimler's base.
// To use these coeffs the detection window size should be (48,96)
std::vector<float> HOGDescriptor::getDaimlerPeopleDetector()
{
    static const float detector[] = {
        0.294350f, -0.098796f, -0.129522f, 0.078753f,
        0.387527f, 0.261529f, 0.145939f, 0.061520f,
        0.328699f, 0.227148f, -0.066467f, -0.086723f,
        0.047559f, 0.106714f, 0.037897f, 0.111461f,
        -0.024406f, 0.304769f, 0.254676f, -0.069235f,
        0.082566f, 0.147260f, 0.326969f, 0.148888f,
        0.055270f, -0.087985f, 0.261720f, 0.143442f,
        0.026812f, 0.238212f, 0.194020f, 0.056341f,
        -0.025854f, -0.034444f, -0.156631f, 0.205174f,
        0.089008f, -0.139811f, -0.100147f, -0.037830f,
        -0.029230f, -0.055641f, 0.033248f, -0.016512f,
        0.155244f, 0.247315f, -0.124694f, -0.048414f,
        -0.062219f, 0.193683f, 0.004574f, 0.055089f,
        0.093565f, 0.167712f, 0.167581f, 0.018895f,
        0.215258f, 0.122609f, 0.090520f, -0.067219f,
        -0.049029f, -0.099615f, 0.241804f, -0.094893f,
        -0.176248f, 0.001727f, -0.134473f, 0.104442f,
        0.050942f, 0.081165f, 0.072156f, 0.121646f,
        0.002656f, -0.297974f, -0.133587f, -0.060121f,
        -0.092515f, -0.048974f, -0.084754f, -0.180111f,
        -0.038590f, 0.086283f, -0.134636f, -0.107249f,
        0.132890f, 0.141556f, 0.249425f, 0.130273f,
        -0.030031f, 0.073212f, -0.008155f, 0.019931f,
        0.071688f, 0.000300f, -0.019525f, -0.021725f,
        -0.040993f, -0.086841f, 0.070124f, 0.240033f,
        0.265350f, 0.043208f, 0.166754f, 0.091453f,
        0.060916f, -0.036972f, -0.091043f, 0.079873f,
        0.219781f, 0.158102f, -0.140618f, -0.043016f,
        0.124802f, 0.093668f, 0.103208f, 0.094872f,
        0.080541f, 0.137711f, 0.160566f, -0.169231f,
        0.013983f, 0.309508f, -0.004217f, -0.057200f,
        -0.064489f, 0.014066f, 0.361009f, 0.251328f,
        -0.080983f, -0.044183f, 0.061436f, -0.037381f,
        -0.078786f, 0.030993f, 0.066314f, 0.037683f,
        0.152325f, -0.091683f, 0.070203f, 0.217856f,
        0.036435f, -0.076462f, 0.006254f, -0.094431f,
        0.154829f, -0.023038f, -0.196961f, -0.024594f,
        0.178465f, -0.050139f, -0.045932f, -0.000965f,
        0.109112f, 0.046165f, -0.159373f, -0.008713f,
        0.041307f, 0.097129f, -0.057211f, -0.064599f,
        0.077165f, 0.176167f, 0.138322f, 0.065753f,
        -0.104950f, 0.017933f, 0.136255f, -0.011598f,
        0.047007f, 0.080550f, 0.068619f, 0.084661f,
        -0.035493f, -0.091314f, -0.041411f, 0.060971f,
        -0.101912f, -0.079870f, -0.085977f, -0.022686f,
        0.079788f, -0.098064f, -0.054603f, 0.040383f,
        0.300794f, 0.128603f, 0.094844f, 0.047407f,
        0.101825f, 0.061832f, -0.162160f, -0.204553f,
        -0.035165f, 0.101450f, -0.016641f, -0.027140f,
        -0.134392f, -0.008743f, 0.102331f, 0.114853f,
        0.009644f, 0.062823f, 0.237339f, 0.167843f,
        0.053066f, -0.012592f, 0.043158f, 0.002305f,
        0.065001f, -0.038929f, -0.020356f, 0.152343f,
        0.043469f, -0.029967f, -0.042948f, 0.032481f,
        0.068488f, -0.110840f, -0.111083f, 0.111980f,
        -0.002072f, -0.005562f, 0.082926f, 0.006635f,
        -0.108153f, 0.024242f, -0.086464f, -0.189884f,
        -0.017492f, 0.191456f, -0.007683f, -0.128769f,
        -0.038017f, -0.132380f, 0.091926f, 0.079696f,
        -0.106728f, -0.007656f, 0.172744f, 0.011576f,
        0.009883f, 0.083258f, -0.026516f, 0.145534f,
        0.153924f, -0.130290f, -0.108945f, 0.124490f,
        -0.003186f, -0.100485f, 0.015024f, -0.060512f,
        0.026288f, -0.086713f, -0.169012f, 0.076517f,
        0.215778f, 0.043701f, -0.131642f, -0.012585f,
        -0.045181f, -0.118183f, -0.241544f, -0.167293f,
        -0.020107f, -0.019917f, -0.101827f, -0.107096f,
        -0.010503f, 0.044938f, 0.189680f, 0.217119f,
        -0.046086f, 0.044508f, 0.199716f, -0.036004f,
        -0.148927f, 0.013355f, -0.078279f, 0.030451f,
        0.056301f, -0.024609f, 0.083224f, 0.099533f,
        -0.039432f, -0.138880f, 0.005482f, -0.024120f,
        -0.140468f, -0.066381f, -0.017057f, 0.009260f,
        -0.058004f, -0.028486f, -0.061610f, 0.007483f,
        -0.158309f, -0.150687f, -0.044595f, -0.105121f,
        -0.045763f, -0.006618f, -0.024419f, -0.117713f,
        -0.119366f, -0.175941f, -0.071542f, 0.119027f,
        0.111362f, 0.043080f, 0.034889f, 0.093003f,
        0.007842f, 0.057368f, -0.108834f, -0.079968f,
        0.230959f, 0.020205f, 0.011470f, 0.098877f,
        0.101310f, -0.030215f, -0.018018f, -0.059552f,
        -0.106157f, 0.021866f, -0.036471f, 0.080051f,
        0.041165f, -0.082101f, 0.117726f, 0.030961f,
        -0.054763f, -0.084102f, -0.185778f, -0.061305f,
        -0.038089f, -0.110728f, -0.264010f, 0.076675f,
        -0.077111f, -0.137644f, 0.036232f, 0.277995f,
        0.019116f, 0.107738f, 0.144003f, 0.080304f,
        0.215036f, 0.228897f, 0.072713f, 0.077773f,
        0.120168f, 0.075324f, 0.062730f, 0.122478f,
        -0.049008f, 0.164912f, 0.162450f, 0.041246f,
        0.009891f, -0.097827f, -0.038700f, -0.023027f,
        -0.120020f, 0.203364f, 0.248474f, 0.149810f,
        -0.036276f, -0.082814f, -0.090343f, -0.027143f,
        -0.075689f, -0.320310f, -0.000500f, -0.143334f,
        -0.065077f, -0.186936f, 0.129372f, 0.116431f,
        0.181699f, 0.170436f, 0.418854f, 0.460045f,
        0.333719f, 0.230515f, 0.047822f, -0.044954f,
        -0.068086f, 0.140179f, -0.044821f, 0.085550f,
        0.092483f, -0.107296f, -0.130670f, -0.206629f,
        0.114601f, -0.317869f, -0.076663f, 0.038680f,
        0.212753f, -0.016059f, -0.126526f, -0.163602f,
        0.210154f, 0.099887f, -0.126366f, 0.118453f,
        0.019309f, -0.021611f, -0.096499f, -0.111809f,
        -0.200489f, 0.142854f, 0.228840f, -0.353346f,
        -0.179151f, 0.116834f, 0.252389f, -0.031728f,
        -0.188135f, -0.158998f, 0.386523f, 0.122315f,
        0.209944f, 0.394023f, 0.359030f, 0.260717f,
        0.170335f, 0.013683f, -0.142596f, -0.026138f,
        -0.011878f, -0.150519f, 0.047159f, -0.107062f,
        -0.147347f, -0.187689f, -0.186027f, -0.208048f,
        0.058468f, -0.073026f, -0.236556f, -0.079788f,
        -0.146216f, -0.058563f, -0.101361f, -0.071294f,
        -0.071093f, 0.116919f, 0.234304f, 0.306781f,
        0.321866f, 0.240000f, 0.073261f, -0.012173f,
        0.026479f, 0.050173f, 0.166127f, 0.228955f,
        0.061905f, 0.156460f, 0.205990f, 0.120672f,
        0.037350f, 0.167884f, 0.290099f, 0.420900f,
        -0.012601f, 0.189839f, 0.306378f, 0.118383f,
        -0.095598f, -0.072360f, -0.132496f, -0.224259f,
        -0.126021f, 0.022714f, 0.284039f, 0.051369f,
        -0.000927f, -0.058735f, -0.083354f, -0.141254f,
        -0.187578f, -0.202669f, 0.048902f, 0.246597f,
        0.441863f, 0.342519f, 0.066979f, 0.215286f,
        0.188191f, -0.072240f, -0.208142f, -0.030196f,
        0.178141f, 0.136985f, -0.043374f, -0.181098f,
        0.091815f, 0.116177f, -0.126690f, -0.386625f,
        0.368165f, 0.269149f, -0.088042f, -0.028823f,
        0.092961f, 0.024099f, 0.046112f, 0.176756f,
        0.135849f, 0.124955f, 0.195467f, -0.037218f,
        0.167217f, 0.188938f, 0.053528f, -0.066561f,
        0.133721f, -0.070565f, 0.115898f, 0.152435f,
        -0.116993f, -0.110592f, -0.179005f, 0.026668f,
        0.080530f, 0.075084f, -0.070401f, 0.012497f,
        0.021849f, -0.139764f, -0.022020f, -0.096301f,
        -0.064954f, -0.127446f, -0.013806f, -0.108315f,
        0.156285f, 0.149867f, -0.011382f, 0.064532f,
        0.029168f, 0.027393f, 0.069716f, 0.153735f,
        0.038459f, 0.230714f, 0.253840f, 0.059522f,
        -0.045053f, 0.014083f, 0.071103f, 0.068747f,
        0.095887f, 0.005832f, 0.144887f, 0.026357f,
        -0.067359f, -0.044151f, -0.123283f, -0.019911f,
        0.005318f, 0.109208f, -0.003201f, -0.021734f,
        0.142025f, -0.066907f, -0.120070f, -0.188639f,
        0.012472f, -0.048704f, -0.012366f, -0.184828f,
        0.168591f, 0.267166f, 0.058208f, -0.044101f,
        0.033500f, 0.178558f, 0.104550f, 0.122418f,
        0.080177f, 0.173246f, 0.298537f, 0.064173f,
        0.053397f, 0.174341f, 0.230984f, 0.117025f,
        0.166242f, 0.227781f, 0.120623f, 0.176952f,
        -0.011393f, -0.086483f, -0.008270f, 0.051700f,
        -0.153369f, -0.058837f, -0.057639f, -0.060115f,
        0.026349f, -0.160745f, -0.037894f, -0.048575f,
        0.041052f, -0.022112f, 0.060365f, 0.051906f,
        0.162657f, 0.138519f, -0.050185f, -0.005938f,
        0.071301f, 0.127686f, 0.062342f, 0.144400f,
        0.072600f, 0.198436f, 0.246219f, -0.078185f,
        -0.036169f, 0.075934f, 0.047328f, -0.013601f,
        0.087205f, 0.019900f, 0.022606f, -0.015365f,
        -0.092506f, 0.075275f, -0.116375f, 0.050500f,
        0.045118f, 0.166567f, 0.072073f, 0.060371f,
        0.131747f, -0.169863f, -0.039352f, -0.047486f,
        -0.039797f, -0.204312f, 0.021710f, 0.129443f,
        -0.021173f, 0.173416f, -0.070794f, -0.063986f,
        0.069689f, -0.064099f, -0.123201f, -0.017372f,
        -0.206870f, 0.065863f, 0.113226f, 0.024707f,
        -0.071341f, -0.066964f, -0.098278f, -0.062927f,
        0.075840f, 0.014716f, 0.019378f, 0.132699f,
        -0.074191f, -0.089557f, -0.078446f, -0.197488f,
        -0.173665f, 0.052583f, 0.044361f, 0.113549f,
        0.098492f, 0.077379f, -0.011146f, -0.192593f,
        -0.164435f, 0.045568f, 0.205699f, 0.049187f,
        -0.082281f, 0.134874f, 0.185499f, 0.034968f,
        -0.119561f, -0.112372f, -0.115091f, -0.054042f,
        -0.183816f, -0.078100f, 0.190695f, 0.091617f,
        0.004257f, -0.041135f, -0.061453f, -0.141592f,
        -0.194809f, -0.120638f, 0.020168f, 0.109672f,
        0.067398f, -0.015238f, -0.239145f, -0.264671f,
        -0.185176f, 0.050472f, 0.020793f, 0.035678f,
        0.022839f, -0.052055f, -0.127968f, -0.113049f,
        -0.228416f, -0.258281f, -0.053437f, 0.076424f,
        0.061450f, 0.237478f, 0.003618f, -0.055865f,
        -0.108087f, -0.028937f, 0.045585f, 0.052829f,
        -0.001471f, 0.022826f, 0.059565f, -0.104430f,
        -0.077266f, -0.211882f, -0.212078f, 0.028074f,
        0.075846f, 0.016265f, 0.161879f, 0.134477f,
        0.008935f, -0.048041f, 0.074692f, 0.004928f,
        -0.025156f, 0.192874f, 0.074410f, 0.308732f,
        0.267400f, 0.094208f, -0.005251f, 0.042041f,
        -0.032148f, 0.015588f, 0.252869f, 0.175302f,
        0.022892f, 0.081673f, 0.063208f, 0.162626f,
        0.194426f, 0.233890f, 0.262292f, 0.186930f,
        0.084079f, -0.286388f, -0.213034f, -0.048867f,
        -0.207669f, -0.170050f, 0.011673f, -0.092958f,
        -0.192786f, -0.273536f, 0.230904f, 0.266732f,
        0.320519f, 0.297155f, 0.548169f, 0.304922f,
        0.132687f, 0.247333f, 0.212488f, -0.271472f,
        -0.142105f, -0.002627f, -0.119215f, 0.128383f,
        0.100079f, -0.057490f, -0.121902f, -0.228892f,
        0.202292f, -0.399795f, -0.371326f, -0.095836f,
        -0.063626f, -0.161375f, -0.311180f, -0.294797f,
        0.242122f, 0.011788f, 0.095573f, 0.322523f,
        0.511840f, 0.322880f, 0.313259f, 0.173331f,
        0.002542f, -0.029802f, 0.324766f, -0.326170f,
        -0.340547f, -0.138288f, -0.002963f, -0.114060f,
        -0.377312f, -0.442570f, 0.212446f, -0.007759f,
        -0.011576f, 0.169711f, 0.308689f, 0.317348f,
        0.539390f, 0.332845f, 0.057331f, -0.068180f,
        0.101994f, 0.266995f, 0.209570f, 0.355730f,
        0.091635f, 0.170238f, 0.125215f, 0.274154f,
        0.070223f, 0.025515f, 0.049946f, -0.000550f,
        0.043715f, -0.141843f, 0.020844f, 0.129871f,
        0.256588f, 0.105015f, 0.148339f, 0.170682f,
        0.028792f, 0.074037f, 0.160042f, 0.405137f,
        0.246187f, 0.352160f, 0.168951f, 0.222263f,
        0.264439f, 0.065945f, 0.021963f, -0.075084f,
        0.093105f, 0.027318f, 0.098864f, 0.057566f,
        -0.080282f, 0.185032f, 0.314419f, 0.333727f,
        0.125798f, 0.294919f, 0.386002f, 0.217619f,
        -0.183517f, -0.278622f, -0.002342f, -0.027821f,
        -0.134266f, -0.331843f, -0.008296f, 0.124564f,
        0.053712f, -0.369016f, -0.095036f, 0.209381f,
        0.423760f, 0.371760f, 0.106397f, 0.369408f,
        0.485608f, 0.231201f, -0.138685f, -0.349208f,
        -0.070083f, 0.028991f, -0.081630f, -0.395992f,
        -0.146791f, -0.027354f, 0.063396f, -0.272484f,
        0.058299f, 0.338207f, 0.110767f, -0.052642f,
        -0.233848f, -0.027448f, 0.030328f, 0.155572f,
        -0.093826f, 0.019331f, 0.120638f, 0.006292f,
        -0.106083f, -0.236290f, -0.140933f, -0.088067f,
        -0.025138f, -0.208395f, -0.025502f, 0.144192f,
        -0.048353f, -0.106144f, -0.305121f, -0.114147f,
        0.090963f, 0.327727f, 0.035606f, -0.093779f,
        0.002651f, -0.171081f, -0.188131f, -0.216571f,
        -0.209101f, -0.054402f, 0.157147f, -0.057127f,
        0.066584f, 0.008988f, 0.041191f, 0.034456f,
        -0.078255f, 0.052099f, -0.022239f, 0.066981f,
        -0.117520f, -0.072637f, 0.062512f, 0.037570f,
        -0.057544f, -0.312359f, 0.034357f, -0.031549f,
        0.002566f, -0.207375f, -0.070654f, -0.018786f,
        -0.044815f, -0.012814f, -0.076320f, 0.078183f,
        0.023877f, 0.117078f, 0.022292f, -0.205424f,
        -0.060430f, -0.017296f, -0.004827f, -0.321036f,
        -0.092155f, 0.038837f, 0.073190f, -0.067513f,
        0.026521f, 0.171945f, 0.087318f, 0.034495f,
        -0.034089f, 0.154410f, -0.061431f, 0.007435f,
        -0.111094f, -0.095976f, 0.014741f, -0.132324f,
        -0.029517f, -0.192160f, 0.098667f, 0.020762f,
        0.177050f, -0.064510f, -0.054437f, -0.058678f,
        -0.001858f, 0.167602f, 0.015735f, 0.054338f,
        0.016477f, 0.186381f, -0.010667f, 0.054692f,
        0.126742f, 0.013140f, 0.090353f, -0.133608f,
        -0.018017f, -0.152619f, 0.027600f, -0.138700f,
        -0.050274f, 0.045141f, -0.118731f, 0.094797f,
        -0.167605f, 0.097461f, -0.009131f, 0.199920f,
        -0.052976f, 0.158194f, 0.178568f, -0.107600f,
        0.009671f, -0.084072f, -0.040258f, -0.205673f,
        0.102891f, 0.223511f, 0.042699f, 0.118548f,
        -0.021274f, 0.110997f, -0.155121f, 0.027696f,
        -0.149968f, 0.051552f, -0.129219f, 0.173524f,
        0.073972f, -0.189045f, -0.034523f, -0.106655f,
        -0.011843f, -0.197381f, 0.219413f, 0.183197f,
        -0.054920f, 0.144955f, 0.036517f, -0.085412f,
        -0.229070f, -0.143710f, -0.049486f, 0.156634f,
        -0.008673f, -0.064778f, 0.082344f, 0.145673f,
        0.002912f, -0.210121f, -0.116564f, 0.078425f,
        0.220908f, -0.067594f, 0.048610f, 0.084912f,
        -0.066202f, -0.112515f, -0.217767f, -0.082640f,
        -0.017414f, 0.230265f, -0.070735f, 0.066073f,
        0.215256f, 0.071157f, -0.087220f, -0.202235f,
        -0.011918f, 0.099562f, 0.174716f, -0.063845f,
        -0.121055f, 0.014367f, 0.132709f, -0.005060f,
        -0.244606f, -0.179693f, -0.134690f, 0.023239f,
        -0.193116f, -0.076975f, -0.021164f, -0.001938f,
        -0.163799f, -0.111437f, -0.210362f, -0.166376f,
        0.034754f, 0.010036f, -0.021917f, 0.068014f,
        -0.086893f, -0.251746f, -0.267171f, 0.037383f,
        0.003966f, 0.033571f, -0.151506f, 0.025437f,
        -0.020626f, -0.308454f, -0.343143f, -0.092263f,
        -0.026261f, -0.028345f, 0.036036f, 0.035169f,
        0.129470f, 0.122205f, 0.015661f, -0.070612f,
        -0.094333f, -0.066055f, -0.041083f, 0.159146f,
        0.073184f, 0.110044f, 0.174471f, 0.078069f,
        -0.014881f, 0.008116f, 0.013209f, 0.075857f,
        0.195605f, 0.062714f, 0.067955f, 0.056544f,
        -0.153908f, -0.141749f, -0.072550f, 0.033523f,
        -0.024665f, 0.134487f, 0.079076f, 0.133562f,
        0.227130f, 0.018054f, 0.004928f, 0.169162f,
        0.065152f, 0.072160f, 0.131631f, 0.096303f,
        0.054288f, 0.106256f, 0.114632f, 0.119038f,
        0.515200f, 0.247429f, 0.199134f, 0.211957f,
        0.127558f, -0.294684f, -0.194890f, -0.049988f,
        -0.112247f, -0.008122f, -0.006176f, 0.037035f,
        -0.110881f, -0.249989f, 0.152434f, 0.234621f,
        0.153340f, 0.349283f, 0.683049f, 0.157174f,
        0.124844f, 0.099136f, 0.064407f, -0.248400f,
        -0.155323f, -0.026498f, -0.023450f, 0.049051f,
        -0.114187f, 0.007195f, -0.176825f, -0.376926f,
        0.366159f, -0.179938f, -0.148508f, 0.006043f,
        0.170048f, 0.097866f, -0.102658f, -0.260430f,
        0.248868f, 0.037019f, -0.118111f, 0.078176f,
        0.194171f, 0.211328f, 0.368612f, 0.361213f,
        0.130013f, 0.094650f, 0.227396f, -0.178058f,
        -0.114782f, -0.008093f, 0.231080f, -0.011843f,
        -0.097917f, -0.325788f, 0.141879f, 0.119738f,
        -0.230427f, -0.117419f, -0.114153f, 0.037903f,
        0.116383f, 0.218773f, -0.101884f, 0.059466f,
        0.119255f, 0.010874f, -0.031449f, 0.045996f,
        0.119931f, 0.273760f, 0.311700f, 0.261794f,
        0.194809f, 0.339829f, 0.239449f, 0.064140f,
        0.077597f, 0.098996f, 0.143534f, 0.184602f,
        0.037507f, 0.225494f, 0.096142f, -0.147370f,
        -0.207833f, -0.174742f, -0.086391f, -0.038942f,
        0.159577f, -0.088492f, -0.000989f, 0.108154f,
        -0.025890f, -0.072713f, 0.025997f, -0.006803f,
        -0.086879f, -0.011290f, -0.269200f, -0.103450f,
        -0.124910f, -0.116340f, 0.141459f, 0.208800f,
        0.042268f, 0.265034f, 0.516474f, 0.217591f,
        -0.018843f, -0.313328f, -0.168363f, 0.047129f,
        0.090480f, -0.109852f, -0.018761f, 0.210669f,
        0.281269f, -0.043591f, -0.034147f, -0.237772f,
        -0.134843f, -0.072481f, -0.103831f, 0.038355f,
        0.308619f, 0.148023f, -0.045867f, -0.123950f,
        -0.210860f, -0.064973f, -0.036308f, -0.046731f,
        -0.022099f, 0.095776f, 0.409423f, 0.060635f,
        -0.065196f, 0.051828f, 0.027981f, -0.009609f,
        -0.137681f, -0.095011f, -0.019045f, 0.177278f,
        0.009759f, -0.092119f, -0.016958f, -0.133860f,
        -0.118421f, -0.032039f, -0.006214f, -0.084541f,
        0.063971f, -0.073642f, 0.165676f, 0.110443f,
        0.044131f, 0.046568f, 0.053292f, -0.055466f,
        0.015512f, 0.371947f, 0.232102f, -0.016923f,
        0.103979f, -0.091758f, 0.005907f, 0.209100f,
        0.157433f, 0.030518f, 0.250366f, 0.062322f,
        0.036720f, 0.094676f, 0.017306f, -0.010328f,
        -0.079012f, 0.016781f, -0.112435f, 0.061795f,
        0.042543f, -0.126799f, -0.009975f, -0.056760f,
        0.046424f, -0.194712f, -0.139399f, -0.037731f,
        0.157989f, -0.016261f, 0.123345f, 0.230563f,
        0.083300f, -0.016392f, 0.059567f, -0.016035f,
        -0.064767f, 0.231945f, 0.156629f, 0.034602f,
        0.145628f, 0.041315f, 0.034535f, 0.019967f,
        -0.089188f, -0.012091f, 0.307857f, 0.211405f,
        -0.025091f, -0.148249f, -0.129384f, 0.063536f,
        -0.068603f, -0.067941f, -0.035104f, 0.210832f,
        0.063810f, 0.062764f, -0.089889f, -0.030554f,
        0.014791f, -0.053362f, -0.037818f, -0.196640f,
        0.008388f, -0.082654f, 0.143056f, 0.064221f,
        0.069795f, 0.191040f, 0.097321f, -0.028679f,
        0.075794f, 0.313154f, 0.086240f, 0.207643f,
        0.017809f, 0.122867f, 0.224586f, 0.167403f,
        -0.023884f, 0.047434f, 0.344091f, 0.187745f,
        0.136177f, 0.141738f, 0.063799f, 0.045233f,
        -0.077342f, -0.003525f, -0.165041f, -0.025616f,
        -0.073745f, 0.164439f, 0.011200f, -0.145896f,
        -0.027954f, -0.061987f, -0.039874f, -0.142775f,
        0.151042f, -0.038238f, 0.053152f, 0.078615f,
        0.086061f, 0.100593f, 0.128046f, -0.071006f,
        -0.116558f, 0.208445f, 0.051086f, 0.076843f,
        0.023191f, -0.084781f, -0.011790f, 0.147807f,
        -0.048554f, -0.113932f, 0.283322f, 0.190934f,
        0.092789f, 0.033018f, -0.142428f, -0.142480f,
        -0.099023f, -0.041020f, -0.042760f, 0.203295f,
        -0.053475f, 0.042424f, 0.222839f, -0.019167f,
        -0.133176f, -0.276216f, -0.031998f, 0.117290f,
        0.177827f, -0.059973f, -0.064744f, -0.117040f,
        -0.155482f, -0.099531f, 0.164121f, -0.026682f,
        -0.093810f, 0.238993f, -0.006506f, 0.007830f,
        0.065819f, -0.203643f, -0.100925f, -0.053652f,
        -0.130770f, 0.026277f, 0.131796f, 0.032742f,
        0.127186f, 0.116694f, -0.161122f, -0.279773f,
        -0.252515f, -0.002638f, 0.042812f, 0.096776f,
        -0.123280f, 0.064858f, -0.010455f, -0.219760f,
        -0.239331f, -0.104363f, -0.058022f, -0.053584f,
        0.025611f, 0.005129f, -0.100418f, -0.045712f,
        -0.194418f, -0.126366f, -0.030530f, 0.051168f,
        0.215959f, 0.172402f, -0.054700f, -0.185995f,
        -0.278360f, -0.193693f, -0.040309f, 0.003735f,
        -0.007770f, 0.123556f, 0.190179f, -0.077315f,
        0.117403f, 0.212942f, 0.012160f, 0.000113f,
        0.027331f, 0.040202f, 0.033293f, 0.219438f,
        0.184174f, 0.259349f, 0.311206f, 0.082547f,
        -0.047875f, -0.078417f, 0.010746f, 0.082620f,
        0.311931f, 0.307605f, 0.003863f, 0.021405f,
        -0.026388f, -0.019572f, 0.020582f, -0.059353f,
        0.025199f, 0.261319f, 0.086316f, 0.143614f,
        0.107780f, 0.003900f, -0.188397f, -0.038563f,
        -0.106045f, -0.125154f, -0.010509f, 0.054021f,
        0.242130f, 0.279152f, 0.215546f, 0.346995f,
        0.440856f, 0.237452f, 0.234154f, 0.301646f,
        0.168929f, -0.208358f, -0.126848f, 0.010260f,
        0.121018f, -0.062975f, -0.052848f, 0.050341f,
        -0.061103f, -0.266482f, 0.107186f, 0.140221f,
        0.280065f, 0.287889f, 0.373198f, 0.151596f,
        0.013593f, 0.115616f, 0.014616f, -0.281710f,
        -0.237597f, -0.117305f, -0.000034f, -0.136739f,
        -0.196275f, -0.095225f, -0.125310f, -0.250514f,
        0.236804f, -0.071805f, -0.037421f, 0.048230f,
        0.321596f, 0.063632f, 0.024039f, -0.029133f,
        0.230983f, 0.160593f, -0.154355f, -0.013086f,
        -0.079929f, 0.094692f, 0.160391f, 0.180239f,
        0.053895f, 0.100759f, 0.288631f, 0.038191f,
        0.181692f, 0.229682f, 0.440166f, 0.063401f,
        0.006273f, 0.020865f, 0.338695f, 0.256244f,
        -0.043927f, 0.115617f, 0.003296f, 0.173965f,
        0.021318f, -0.040936f, -0.118932f, 0.182380f,
        0.235922f, -0.053233f, -0.015053f, -0.101057f,
        0.095341f, 0.051111f, 0.161831f, 0.032614f,
        0.159496f, 0.072375f, 0.025089f, 0.023748f,
        0.029151f, 0.161284f, -0.117717f, -0.036191f,
        -0.176822f, -0.162006f, 0.226542f, -0.078329f,
        0.043079f, -0.119172f, 0.054614f, -0.101365f,
        -0.064541f, -0.115304f, 0.135170f, 0.298872f,
        0.098060f, 0.089428f, -0.007497f, 0.110391f,
        -0.028824f, 0.020835f, -0.036804f, 0.125411f,
        0.192105f, -0.048931f, 0.003086f, -0.010681f,
        0.074698f, -0.016263f, 0.096063f, 0.060267f,
        -0.007277f, 0.139139f, -0.080635f, 0.036628f,
        0.086058f, 0.131979f, 0.085707f, 0.025301f,
        0.226094f, 0.194759f, 0.042193f, -0.157846f,
        -0.068402f, -0.141450f, -0.112659f, -0.076305f,
        -0.069085f, -0.114332f, -0.102005f, 0.132193f,
        -0.067042f, 0.106643f, 0.198964f, 0.171616f,
        0.167237f, -0.033730f, -0.026755f, 0.083621f,
        0.149459f, -0.002799f, -0.000318f, 0.011753f,
        0.065889f, -0.089375f, -0.049610f, 0.224579f,
        0.216548f, -0.034908f, -0.017851f, -0.088144f,
        0.007530f, 0.240268f, 0.073270f, 0.013263f,
        0.175323f, 0.012082f, 0.093993f, 0.015282f,
        0.105854f, 0.107990f, 0.077798f, -0.096166f,
        -0.079607f, 0.177820f, 0.142392f, 0.033337f,
        -0.078100f, -0.081616f, -0.046993f, 0.139459f,
        0.020272f, -0.123161f, 0.175269f, 0.105217f,
        0.057328f, 0.080909f, -0.012612f, -0.097081f,
        0.082060f, -0.096716f, -0.063921f, 0.201884f,
        0.128166f, -0.035051f, -0.032227f, -0.068139f,
        -0.115915f, 0.095080f, -0.086007f, -0.067543f,
        0.030776f, 0.032712f, 0.088937f, 0.054336f,
        -0.039329f, -0.114022f, 0.171672f, -0.112321f,
        -0.217646f, 0.065186f, 0.060223f, 0.192174f,
        0.055580f, -0.131107f, -0.144338f, 0.056730f,
        -0.034707f, -0.081616f, -0.135298f, -0.000614f,
        0.087189f, 0.014614f, 0.067709f, 0.107689f,
        0.225780f, 0.084361f, -0.008544f, 0.051649f,
        -0.048369f, -0.037739f, -0.060710f, 0.002654f,
        0.016935f, 0.085563f, -0.015961f, -0.019265f,
        0.111788f, 0.062376f, 0.202019f, 0.047713f,
        0.042261f, 0.069716f, 0.242913f, 0.021052f,
        -0.072812f, -0.155920f, -0.026436f, 0.035621f,
        -0.079300f, -0.028787f, -0.048329f, 0.084718f,
        -0.060565f, -0.083750f, -0.164075f, -0.040742f,
        -0.086219f, 0.015271f, -0.005204f, -0.016038f,
        0.045816f, -0.050433f, -0.077652f, 0.117109f,
        0.009611f, -0.009045f, -0.008634f, -0.055373f,
        -0.085968f, 0.028527f, -0.054736f, -0.168089f,
        0.175839f, 0.071205f, -0.023603f, 0.037907f,
        -0.004561f, -0.022634f, 0.123831f, 0.094469f,
        -0.072920f, -0.133642f, -0.014032f, -0.142754f,
        -0.026999f, -0.199409f, 0.013268f, 0.226989f,
        0.048650f, -0.170988f, -0.050141f, 0.007880f,
        0.061880f, 0.019078f, -0.043578f, -0.038139f,
        0.134814f, 0.054097f, -0.081670f, 0.176838f,
        0.047920f, -0.038176f, 0.050406f, -0.107181f,
        -0.036279f, 0.027060f, 0.081594f, -0.002820f,
        0.090507f, -0.033338f, -0.059571f, 0.013404f,
        -0.099860f, 0.073371f, 0.342805f, 0.098305f,
        -0.150910f, -0.020822f, -0.056960f, 0.046262f,
        -0.043413f, -0.149405f, -0.129105f, -0.010899f,
        -0.014229f, -0.179949f, -0.113044f, -0.049468f,
        -0.065513f, 0.090269f, -0.011919f, 0.087846f,
        0.095796f, 0.146127f, 0.101599f, 0.078066f,
        -0.084348f, -0.100002f, -0.020134f, -0.050169f,
        0.062122f, 0.014640f, 0.019143f, 0.036543f,
        0.180924f, -0.013976f, -0.066768f, -0.001090f,
        -0.070419f, -0.004839f, -0.001504f, 0.034483f,
        -0.044954f, -0.050336f, -0.088638f, -0.174782f,
        -0.116082f, -0.205507f, 0.015587f, -0.042839f,
        -0.096879f, -0.144097f, -0.050268f, -0.196796f,
        0.109639f, 0.271411f, 0.173732f, 0.108070f,
        0.156437f, 0.124255f, 0.097242f, 0.238693f,
        0.083941f, 0.109105f, 0.223940f, 0.267188f,
        0.027385f, 0.025819f, 0.125070f, 0.093738f,
        0.040353f, 0.038645f, -0.012730f, 0.144063f,
        0.052931f, -0.009138f, 0.084193f, 0.160272f,
        -0.041366f, 0.011951f, -0.121446f, -0.106713f,
        -0.047566f, 0.047984f, -0.255224f, -0.076116f,
        0.098685f, -0.150845f, -0.171513f, -0.156590f,
        0.058331f, 0.187493f, 0.413018f, 0.554265f,
        0.372242f, 0.237943f, 0.124571f, 0.110829f,
        0.010322f, -0.174477f, -0.067627f, -0.001979f,
        0.142913f, 0.040597f, 0.019907f, 0.025963f,
        -0.043585f, -0.120732f, 0.099937f, 0.091059f,
        0.247307f, 0.204226f, -0.042753f, -0.068580f,
        -0.119002f, 0.026722f, 0.034853f, -0.060934f,
        -0.025054f, -0.093026f, -0.035372f, -0.233209f,
        -0.049869f, -0.039151f, -0.022279f, -0.065380f,
        -9.063785f};
    return std::vector<float>(detector, detector + sizeof(detector)/sizeof(detector[0]));
}

class HOGConfInvoker :
    public ParallelLoopBody
{
public:
    HOGConfInvoker( const HOGDescriptor* _hog, const Mat& _img,
        double _hitThreshold, const Size& _padding,
        std::vector<DetectionROI>* locs,
        std::vector<Rect>* _vec, Mutex* _mtx )
    {
        hog = _hog;
        img = _img;
        hitThreshold = _hitThreshold;
        padding = _padding;
        locations = locs;
        vec = _vec;
        mtx = _mtx;
    }

    void operator()(const Range& range) const CV_OVERRIDE
    {
        CV_INSTRUMENT_REGION();

        int i, i1 = range.start, i2 = range.end;

        Size maxSz(cvCeil(img.cols/(*locations)[0].scale), cvCeil(img.rows/(*locations)[0].scale));
        Mat smallerImgBuf(maxSz, img.type());
        std::vector<Point> dets;

        for( i = i1; i < i2; i++ )
        {
            double scale = (*locations)[i].scale;

            Size sz(cvRound(img.cols / scale), cvRound(img.rows / scale));
            Mat smallerImg(sz, img.type(), smallerImgBuf.ptr());

            if( sz == img.size() )
                smallerImg = Mat(sz, img.type(), img.data, img.step);
            else
                resize(img, smallerImg, sz, 0, 0, INTER_LINEAR_EXACT);

            hog->detectROI(smallerImg, (*locations)[i].locations, dets, (*locations)[i].confidences, hitThreshold, Size(), padding);
            Size scaledWinSize = Size(cvRound(hog->winSize.width*scale), cvRound(hog->winSize.height*scale));
            mtx->lock();
            for( size_t j = 0; j < dets.size(); j++ )
                vec->push_back(Rect(cvRound(dets[j].x*scale),
                                    cvRound(dets[j].y*scale),
                                    scaledWinSize.width, scaledWinSize.height));
            mtx->unlock();
        }
    }

    const HOGDescriptor* hog;
    Mat img;
    double hitThreshold;
    std::vector<DetectionROI>* locations;
    Size padding;
    std::vector<Rect>* vec;
    Mutex* mtx;
};

void HOGDescriptor::detectROI(InputArray _img, const std::vector<cv::Point> &locations,
    CV_OUT std::vector<cv::Point>& foundLocations, CV_OUT std::vector<double>& confidences,
    double hitThreshold, cv::Size winStride, cv::Size padding) const
{
    CV_INSTRUMENT_REGION();

    Mat img = _img.getMat();
    foundLocations.clear();
    confidences.clear();

    if( svmDetector.empty() || locations.empty())
        return;

    if( winStride == Size() )
        winStride = cellSize;
    Size cacheStride(gcd(winStride.width, blockStride.width),
                     gcd(winStride.height, blockStride.height));

    size_t nwindows = locations.size();
    padding.width = (int)alignSize(std::max(padding.width, 0), cacheStride.width);
    padding.height = (int)alignSize(std::max(padding.height, 0), cacheStride.height);
    Size paddedImgSize(img.cols + padding.width*2, img.rows + padding.height*2);

    // HOGCache cache(this, img, padding, padding, nwindows == 0, cacheStride);
    HOGCache cache(this, img, padding, padding, true, cacheStride);
    if( !nwindows )
        nwindows = cache.windowsInImage(paddedImgSize, winStride).area();

    const HOGCache::BlockData* blockData = &cache.blockData[0];

    int nblocks = cache.nblocks.area();
    int blockHistogramSize = cache.blockHistogramSize;
    size_t dsize = getDescriptorSize();

    double rho = svmDetector.size() > dsize ? svmDetector[dsize] : 0;
    std::vector<float> blockHist(blockHistogramSize);

#if CV_SIMD128
    float partSum[4];
#endif

    for( size_t i = 0; i < nwindows; i++ )
    {
        Point pt0;
        pt0 = locations[i];
        if( pt0.x < -padding.width || pt0.x > img.cols + padding.width - winSize.width ||
                pt0.y < -padding.height || pt0.y > img.rows + padding.height - winSize.height )
        {
            // out of image
            confidences.push_back(-10.0);
            continue;
        }

        double s = rho;
        const float* svmVec = &svmDetector[0];
        int j, k;

        for( j = 0; j < nblocks; j++, svmVec += blockHistogramSize )
        {
            const HOGCache::BlockData& bj = blockData[j];
            Point pt = pt0 + bj.imgOffset;

            // need to divide this into 4 parts!
            const float* vec = cache.getBlock(pt, &blockHist[0]);
#if CV_SIMD128
            v_float32x4 _vec = v_load(vec);
            v_float32x4 _svmVec = v_load(svmVec);
            v_float32x4 sum = _svmVec * _vec;

            for( k = 4; k <= blockHistogramSize - 4; k += 4 )
            {
                _vec = v_load(vec + k);
                _svmVec = v_load(svmVec + k);

                sum += _vec * _svmVec;
            }

            v_store(partSum, sum);

            double t0 = partSum[0] + partSum[1];
            double t1 = partSum[2] + partSum[3];
            s += t0 + t1;
#else
            for( k = 0; k <= blockHistogramSize - 4; k += 4 )
                s += vec[k]*svmVec[k] + vec[k+1]*svmVec[k+1] +
                        vec[k+2]*svmVec[k+2] + vec[k+3]*svmVec[k+3];
#endif
            for( ; k < blockHistogramSize; k++ )
                s += vec[k]*svmVec[k];
        }
        confidences.push_back(s);

        if( s >= hitThreshold )
            foundLocations.push_back(pt0);
    }
}

void HOGDescriptor::detectMultiScaleROI(InputArray _img,
    CV_OUT std::vector<cv::Rect>& foundLocations, std::vector<DetectionROI>& locations,
    double hitThreshold, int groupThreshold) const
{
    CV_INSTRUMENT_REGION();

    Mat img = _img.getMat();
    std::vector<Rect> allCandidates;
    Mutex mtx;

    parallel_for_(Range(0, (int)locations.size()),
                  HOGConfInvoker(this, img, hitThreshold, Size(8, 8),
                                 &locations, &allCandidates, &mtx));

    foundLocations.resize(allCandidates.size());
    std::copy(allCandidates.begin(), allCandidates.end(), foundLocations.begin());
    cv::groupRectangles(foundLocations, groupThreshold, 0.2);
}

void HOGDescriptor::groupRectangles(std::vector<cv::Rect>& rectList, std::vector<double>& weights, int groupThreshold, double eps) const
{
    CV_INSTRUMENT_REGION();

    if( groupThreshold <= 0 || rectList.empty() )
    {
        return;
    }

    CV_Assert(rectList.size() == weights.size());

    std::vector<int> labels;
    int nclasses = partition(rectList, labels, SimilarRects(eps));

    std::vector<cv::Rect_<double> > rrects(nclasses);
    std::vector<int> numInClass(nclasses, 0);
    std::vector<double> foundWeights(nclasses, -std::numeric_limits<double>::max());
    int i, j, nlabels = (int)labels.size();

    for( i = 0; i < nlabels; i++ )
    {
        int cls = labels[i];
        rrects[cls].x += rectList[i].x;
        rrects[cls].y += rectList[i].y;
        rrects[cls].width += rectList[i].width;
        rrects[cls].height += rectList[i].height;
        foundWeights[cls] = max(foundWeights[cls], weights[i]);
        numInClass[cls]++;
    }

    for( i = 0; i < nclasses; i++ )
    {
        // find the average of all ROI in the cluster
        cv::Rect_<double> r = rrects[i];
        double s = 1.0/numInClass[i];
        rrects[i] = cv::Rect_<double>(cv::saturate_cast<double>(r.x*s),
            cv::saturate_cast<double>(r.y*s),
            cv::saturate_cast<double>(r.width*s),
            cv::saturate_cast<double>(r.height*s));
    }

    rectList.clear();
    weights.clear();

    for( i = 0; i < nclasses; i++ )
    {
        cv::Rect r1 = rrects[i];
        int n1 = numInClass[i];
        double w1 = foundWeights[i];
        if( n1 <= groupThreshold )
            continue;
        // filter out small rectangles inside large rectangles
        for( j = 0; j < nclasses; j++ )
        {
            int n2 = numInClass[j];

            if( j == i || n2 <= groupThreshold )
                continue;

            cv::Rect r2 = rrects[j];

            int dx = cv::saturate_cast<int>( r2.width * eps );
            int dy = cv::saturate_cast<int>( r2.height * eps );

            if( r1.x >= r2.x - dx &&
                r1.y >= r2.y - dy &&
                r1.x + r1.width <= r2.x + r2.width + dx &&
                r1.y + r1.height <= r2.y + r2.height + dy &&
                (n2 > std::max(3, n1) || n1 < 3) )
                break;
        }

        if( j == nclasses )
        {
            rectList.push_back(r1);
            weights.push_back(w1);
        }
    }
}
}<|MERGE_RESOLUTION|>--- conflicted
+++ resolved
@@ -1220,18 +1220,6 @@
     ocl::Kernel k("compute_hists_lut_kernel", ocl::objdetect::objdetect_hog_oclsrc);
     if(k.empty())
         return false;
-<<<<<<< HEAD
-    bool is_cpu = cv::ocl::Device::getDefault().type() == cv::ocl::Device::TYPE_CPU;
-    cv::String opts;
-    if(is_cpu)
-       opts = "-D CPU ";
-    else
-        opts = cv::format("-D WAVE_SIZE=%zu", k.preferedWorkGroupSizeMultiple());
-    k.create("compute_hists_lut_kernel", ocl::objdetect::objdetect_hog_oclsrc, opts);
-    if(k.empty())
-        return false;
-=======
->>>>>>> 6630eac8
 
     int img_block_width = (width - CELLS_PER_BLOCK_X * CELL_WIDTH + block_stride_x)/block_stride_x;
     int img_block_height = (height - CELLS_PER_BLOCK_Y * CELL_HEIGHT + block_stride_y)/block_stride_y;
@@ -1296,16 +1284,6 @@
         k.create("normalize_hists_36_kernel", ocl::objdetect::objdetect_hog_oclsrc, "");
         if(k.empty())
             return false;
-<<<<<<< HEAD
-        if(is_cpu)
-           opts = "-D CPU ";
-        else
-            opts = cv::format("-D WAVE_SIZE=%zu", k.preferedWorkGroupSizeMultiple());
-        k.create("normalize_hists_36_kernel", ocl::objdetect::objdetect_hog_oclsrc, opts);
-        if(k.empty())
-            return false;
-=======
->>>>>>> 6630eac8
 
         int blocks_in_group = NTHREADS / block_hist_size;
         nthreads = blocks_in_group * block_hist_size;
@@ -1315,18 +1293,7 @@
     }
     else
     {
-<<<<<<< HEAD
-        k.create("normalize_hists_kernel", ocl::objdetect::objdetect_hog_oclsrc, "-D WAVE_SIZE=32");
-        if(k.empty())
-            return false;
-        if(is_cpu)
-           opts = "-D CPU ";
-        else
-            opts = cv::format("-D WAVE_SIZE=%zu", k.preferedWorkGroupSizeMultiple());
-        k.create("normalize_hists_kernel", ocl::objdetect::objdetect_hog_oclsrc, opts);
-=======
         k.create("normalize_hists_kernel", ocl::objdetect::objdetect_hog_oclsrc, "");
->>>>>>> 6630eac8
         if(k.empty())
             return false;
 
@@ -1752,18 +1719,7 @@
     {
     case 180:
         nthreads = 180;
-<<<<<<< HEAD
-        k.create("classify_hists_180_kernel", ocl::objdetect::objdetect_hog_oclsrc, "-D WAVE_SIZE=32");
-        if(k.empty())
-            return false;
-        if(is_cpu)
-           opts = "-D CPU ";
-        else
-            opts = cv::format("-D WAVE_SIZE=%zu", k.preferedWorkGroupSizeMultiple());
-        k.create("classify_hists_180_kernel", ocl::objdetect::objdetect_hog_oclsrc, opts);
-=======
         k.create("classify_hists_180_kernel", ocl::objdetect::objdetect_hog_oclsrc, "");
->>>>>>> 6630eac8
         if(k.empty())
             return false;
         idx = k.set(idx, descr_size.width);
@@ -1772,18 +1728,7 @@
 
     case 252:
         nthreads = 256;
-<<<<<<< HEAD
-        k.create("classify_hists_252_kernel", ocl::objdetect::objdetect_hog_oclsrc, "-D WAVE_SIZE=32");
-        if(k.empty())
-            return false;
-        if(is_cpu)
-           opts = "-D CPU ";
-        else
-            opts = cv::format("-D WAVE_SIZE=%zu", k.preferedWorkGroupSizeMultiple());
-        k.create("classify_hists_252_kernel", ocl::objdetect::objdetect_hog_oclsrc, opts);
-=======
         k.create("classify_hists_252_kernel", ocl::objdetect::objdetect_hog_oclsrc, "");
->>>>>>> 6630eac8
         if(k.empty())
             return false;
         idx = k.set(idx, descr_size.width);
@@ -1792,18 +1737,7 @@
 
     default:
         nthreads = 256;
-<<<<<<< HEAD
-        k.create("classify_hists_kernel", ocl::objdetect::objdetect_hog_oclsrc, "-D WAVE_SIZE=32");
-        if(k.empty())
-            return false;
-        if(is_cpu)
-           opts = "-D CPU ";
-        else
-            opts = cv::format("-D WAVE_SIZE=%zu", k.preferedWorkGroupSizeMultiple());
-        k.create("classify_hists_kernel", ocl::objdetect::objdetect_hog_oclsrc, opts);
-=======
         k.create("classify_hists_kernel", ocl::objdetect::objdetect_hog_oclsrc, "");
->>>>>>> 6630eac8
         if(k.empty())
             return false;
         idx = k.set(idx, descr_size.area());

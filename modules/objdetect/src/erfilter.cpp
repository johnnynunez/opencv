--- conflicted
+++ resolved
@@ -1132,10 +1132,6 @@
     CV_Assert( (minProbability >= 0.) && (minProbability <= 1.) );
 
     Ptr<ERFilterNM> filter = makePtr<ERFilterNM>();
-<<<<<<< HEAD
-
-=======
->>>>>>> 77a2529e
 
     if (cb == NULL)
         filter->setCallback(makePtr<ERClassifierNM2>());

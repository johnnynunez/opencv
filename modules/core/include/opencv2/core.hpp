/*M///////////////////////////////////////////////////////////////////////////////////////
//
//  IMPORTANT: READ BEFORE DOWNLOADING, COPYING, INSTALLING OR USING.
//
//  By downloading, copying, installing or using the software you agree to this license.
//  If you do not agree to this license, do not download, install,
//  copy or use the software.
//
//
//                           License Agreement
//                For Open Source Computer Vision Library
//
// Copyright (C) 2000-2015, Intel Corporation, all rights reserved.
// Copyright (C) 2009-2011, Willow Garage Inc., all rights reserved.
// Copyright (C) 2015, OpenCV Foundation, all rights reserved.
// Copyright (C) 2015, Itseez Inc., all rights reserved.
// Third party copyrights are property of their respective owners.
//
// Redistribution and use in source and binary forms, with or without modification,
// are permitted provided that the following conditions are met:
//
//   * Redistribution's of source code must retain the above copyright notice,
//     this list of conditions and the following disclaimer.
//
//   * Redistribution's in binary form must reproduce the above copyright notice,
//     this list of conditions and the following disclaimer in the documentation
//     and/or other materials provided with the distribution.
//
//   * The name of the copyright holders may not be used to endorse or promote products
//     derived from this software without specific prior written permission.
//
// This software is provided by the copyright holders and contributors "as is" and
// any express or implied warranties, including, but not limited to, the implied
// warranties of merchantability and fitness for a particular purpose are disclaimed.
// In no event shall the Intel Corporation or contributors be liable for any direct,
// indirect, incidental, special, exemplary, or consequential damages
// (including, but not limited to, procurement of substitute goods or services;
// loss of use, data, or profits; or business interruption) however caused
// and on any theory of liability, whether in contract, strict liability,
// or tort (including negligence or otherwise) arising in any way out of
// the use of this software, even if advised of the possibility of such damage.
//
//M*/

#ifndef OPENCV_CORE_HPP
#define OPENCV_CORE_HPP

#ifndef __cplusplus
#  error core.hpp header must be compiled as C++
#endif

#include "opencv2/core/cvdef.h"
#include "opencv2/core/base.hpp"
#include "opencv2/core/cvstd.hpp"
#include "opencv2/core/traits.hpp"
#include "opencv2/core/matx.hpp"
#include "opencv2/core/types.hpp"
#include "opencv2/core/mat.hpp"
#include "opencv2/core/persistence.hpp"

/**
@defgroup core Core functionality
@{
    @defgroup core_basic Basic structures
    @defgroup core_array Operations on arrays
    @defgroup core_async Asynchronous API
    @defgroup core_xml XML/YAML Persistence
    @defgroup core_cluster Clustering
    @defgroup core_utils Utility and system functions and macros
    @{
        @defgroup core_logging Logging facilities
        @defgroup core_utils_sse SSE utilities
        @defgroup core_utils_neon NEON utilities
        @defgroup core_utils_vsx VSX utilities
        @defgroup core_utils_softfloat Softfloat support
        @defgroup core_utils_samples Utility functions for OpenCV samples
    @}
    @defgroup core_opengl OpenGL interoperability
    @defgroup core_ipp Intel IPP Asynchronous C/C++ Converters
    @defgroup core_optim Optimization Algorithms
    @defgroup core_directx DirectX interoperability
    @defgroup core_eigen Eigen support
    @defgroup core_opencl OpenCL support
    @defgroup core_va_intel Intel VA-API/OpenCL (CL-VA) interoperability
    @defgroup core_hal Hardware Acceleration Layer
    @{
        @defgroup core_hal_functions Functions
        @defgroup core_hal_interface Interface
        @defgroup core_hal_intrin Universal intrinsics
        @{
            @defgroup core_hal_intrin_impl Private implementation helpers
        @}
        @defgroup core_lowlevel_api Low-level API for external libraries / plugins
    @}
    @defgroup core_parallel Parallel Processing
    @{
        @defgroup core_parallel_backend Parallel backends API
    @}
@}
 */

namespace cv {

//! @addtogroup core_utils
//! @{

/*! @brief Class passed to an error.

This class encapsulates all or almost all necessary
information about the error happened in the program. The exception is
usually constructed and thrown implicitly via CV_Error and CV_Error_ macros.
@see error
 */
class CV_EXPORTS Exception : public std::exception
{
public:
    /*!
     Default constructor
     */
    Exception();
    /*!
     Full constructor. Normally the constructor is not called explicitly.
     Instead, the macros CV_Error(), CV_Error_() and CV_Assert() are used.
    */
    Exception(int _code, const String& _err, const String& _func, const String& _file, int _line);
    virtual ~Exception() throw();

    /*!
     \return the error description and the context as a text string.
    */
    virtual const char *what() const throw() CV_OVERRIDE;
    void formatMessage();

    String msg; ///< the formatted error message

    int code; ///< error code @see CVStatus
    String err; ///< error description
    String func; ///< function name. Available only when the compiler supports getting it
    String file; ///< source file name where the error has occurred
    int line; ///< line number in the source file where the error has occurred
};

/*! @brief Signals an error and raises the exception.

By default the function prints information about the error to stderr,
then it either stops if cv::setBreakOnError() had been called before or raises the exception.
It is possible to alternate error processing by using #redirectError().
@param exc the exception raisen.
@deprecated drop this version
 */
CV_EXPORTS CV_NORETURN void error(const Exception& exc);

enum SortFlags { SORT_EVERY_ROW    = 0, //!< each matrix row is sorted independently
                 SORT_EVERY_COLUMN = 1, //!< each matrix column is sorted
                                        //!< independently; this flag and the previous one are
                                        //!< mutually exclusive.
                 SORT_ASCENDING    = 0, //!< each matrix row is sorted in the ascending
                                        //!< order.
                 SORT_DESCENDING   = 16 //!< each matrix row is sorted in the
                                        //!< descending order; this flag and the previous one are also
                                        //!< mutually exclusive.
               };

//! @} core_utils

//! @addtogroup core
//! @{

//! Covariation flags
enum CovarFlags {
    /** The output covariance matrix is calculated as:
       \f[\texttt{scale}   \cdot  [  \texttt{vects}  [0]-  \texttt{mean}  , \texttt{vects}  [1]-  \texttt{mean}  ,...]^T  \cdot  [ \texttt{vects}  [0]- \texttt{mean}  , \texttt{vects}  [1]- \texttt{mean}  ,...],\f]
       The covariance matrix will be nsamples x nsamples. Such an unusual covariance matrix is used
       for fast PCA of a set of very large vectors (see, for example, the EigenFaces technique for
       face recognition). Eigenvalues of this "scrambled" matrix match the eigenvalues of the true
       covariance matrix. The "true" eigenvectors can be easily calculated from the eigenvectors of
       the "scrambled" covariance matrix. */
    COVAR_SCRAMBLED = 0,
    /**The output covariance matrix is calculated as:
        \f[\texttt{scale}   \cdot  [  \texttt{vects}  [0]-  \texttt{mean}  , \texttt{vects}  [1]-  \texttt{mean}  ,...]  \cdot  [ \texttt{vects}  [0]- \texttt{mean}  , \texttt{vects}  [1]- \texttt{mean}  ,...]^T,\f]
        covar will be a square matrix of the same size as the total number of elements in each input
        vector. One and only one of #COVAR_SCRAMBLED and #COVAR_NORMAL must be specified.*/
    COVAR_NORMAL    = 1,
    /** If the flag is specified, the function does not calculate mean from
        the input vectors but, instead, uses the passed mean vector. This is useful if mean has been
        pre-calculated or known in advance, or if the covariance matrix is calculated by parts. In
        this case, mean is not a mean vector of the input sub-set of vectors but rather the mean
        vector of the whole set.*/
    COVAR_USE_AVG   = 2,
    /** If the flag is specified, the covariance matrix is scaled. In the
        "normal" mode, scale is 1./nsamples . In the "scrambled" mode, scale is the reciprocal of the
        total number of elements in each input vector. By default (if the flag is not specified), the
        covariance matrix is not scaled ( scale=1 ).*/
    COVAR_SCALE     = 4,
    /** If the flag is
        specified, all the input vectors are stored as rows of the samples matrix. mean should be a
        single-row vector in this case.*/
    COVAR_ROWS      = 8,
    /** If the flag is
        specified, all the input vectors are stored as columns of the samples matrix. mean should be a
        single-column vector in this case.*/
    COVAR_COLS      = 16
};

//! @addtogroup core_cluster
//!  @{

//! k-Means flags
enum KmeansFlags {
    /** Select random initial centers in each attempt.*/
    KMEANS_RANDOM_CENTERS     = 0,
    /** Use kmeans++ center initialization by Arthur and Vassilvitskii [Arthur2007].*/
    KMEANS_PP_CENTERS         = 2,
    /** During the first (and possibly the only) attempt, use the
        user-supplied labels instead of computing them from the initial centers. For the second and
        further attempts, use the random or semi-random centers. Use one of KMEANS_\*_CENTERS flag
        to specify the exact method.*/
    KMEANS_USE_INITIAL_LABELS = 1
};

//! @} core_cluster

//! @addtogroup core_array
//! @{

enum ReduceTypes { REDUCE_SUM = 0, //!< the output is the sum of all rows/columns of the matrix.
                   REDUCE_AVG = 1, //!< the output is the mean vector of all rows/columns of the matrix.
                   REDUCE_MAX = 2, //!< the output is the maximum (column/row-wise) of all rows/columns of the matrix.
                   REDUCE_MIN = 3,  //!< the output is the minimum (column/row-wise) of all rows/columns of the matrix.
                   REDUCE_SUM2 = 4  //!< the output is the sum of all squared rows/columns of the matrix.
                 };

//! @} core_array

/** @brief Swaps two matrices
*/
CV_EXPORTS void swap(Mat& a, Mat& b);
/** @overload */
CV_EXPORTS void swap( UMat& a, UMat& b );

//! @} core

//! @addtogroup core_array
//! @{

/** @brief Computes the source location of an extrapolated pixel.

The function computes and returns the coordinate of a donor pixel corresponding to the specified
extrapolated pixel when using the specified extrapolation border mode. For example, if you use
cv::BORDER_WRAP mode in the horizontal direction, cv::BORDER_REFLECT_101 in the vertical direction and
want to compute value of the "virtual" pixel Point(-5, 100) in a floating-point image img, it
looks like:
@code{.cpp}
    float val = img.at<float>(borderInterpolate(100, img.rows, cv::BORDER_REFLECT_101),
                              borderInterpolate(-5, img.cols, cv::BORDER_WRAP));
@endcode
Normally, the function is not called directly. It is used inside filtering functions and also in
copyMakeBorder.
@param p 0-based coordinate of the extrapolated pixel along one of the axes, likely \<0 or \>= len
@param len Length of the array along the corresponding axis.
@param borderType Border type, one of the #BorderTypes, except for #BORDER_TRANSPARENT and
#BORDER_ISOLATED. When borderType==#BORDER_CONSTANT, the function always returns -1, regardless
of p and len.

@sa copyMakeBorder
*/
CV_EXPORTS_W int borderInterpolate(int p, int len, int borderType);

/** @example samples/cpp/tutorial_code/ImgTrans/copyMakeBorder_demo.cpp
An example using copyMakeBorder function.
Check @ref tutorial_copyMakeBorder "the corresponding tutorial" for more details
*/

/** @brief Forms a border around an image.

The function copies the source image into the middle of the destination image. The areas to the
left, to the right, above and below the copied source image will be filled with extrapolated
pixels. This is not what filtering functions based on it do (they extrapolate pixels on-fly), but
what other more complex functions, including your own, may do to simplify image boundary handling.

The function supports the mode when src is already in the middle of dst . In this case, the
function does not copy src itself but simply constructs the border, for example:

@code{.cpp}
    // let border be the same in all directions
    int border=2;
    // constructs a larger image to fit both the image and the border
    Mat gray_buf(rgb.rows + border*2, rgb.cols + border*2, rgb.depth());
    // select the middle part of it w/o copying data
    Mat gray(gray_canvas, Rect(border, border, rgb.cols, rgb.rows));
    // convert image from RGB to grayscale
    cvtColor(rgb, gray, COLOR_RGB2GRAY);
    // form a border in-place
    copyMakeBorder(gray, gray_buf, border, border,
                   border, border, BORDER_REPLICATE);
    // now do some custom filtering ...
    ...
@endcode
@note When the source image is a part (ROI) of a bigger image, the function will try to use the
pixels outside of the ROI to form a border. To disable this feature and always do extrapolation, as
if src was not a ROI, use borderType | #BORDER_ISOLATED.

@param src Source image.
@param dst Destination image of the same type as src and the size Size(src.cols+left+right,
src.rows+top+bottom) .
@param top the top pixels
@param bottom the bottom pixels
@param left the left pixels
@param right Parameter specifying how many pixels in each direction from the source image rectangle
to extrapolate. For example, top=1, bottom=1, left=1, right=1 mean that 1 pixel-wide border needs
to be built.
@param borderType Border type. See borderInterpolate for details.
@param value Border value if borderType==BORDER_CONSTANT .

@sa  borderInterpolate
*/
CV_EXPORTS_W void copyMakeBorder(InputArray src, OutputArray dst,
                                 int top, int bottom, int left, int right,
                                 int borderType, const Scalar& value = Scalar() );

/** @brief Calculates the per-element sum of two arrays or an array and a scalar.

The function add calculates:
- Sum of two arrays when both input arrays have the same size and the same number of channels:
\f[\texttt{dst}(I) =  \texttt{saturate} ( \texttt{src1}(I) +  \texttt{src2}(I)) \quad \texttt{if mask}(I) \ne0\f]
- Sum of an array and a scalar when src2 is constructed from Scalar or has the same number of
elements as `src1.channels()`:
\f[\texttt{dst}(I) =  \texttt{saturate} ( \texttt{src1}(I) +  \texttt{src2} ) \quad \texttt{if mask}(I) \ne0\f]
- Sum of a scalar and an array when src1 is constructed from Scalar or has the same number of
elements as `src2.channels()`:
\f[\texttt{dst}(I) =  \texttt{saturate} ( \texttt{src1} +  \texttt{src2}(I) ) \quad \texttt{if mask}(I) \ne0\f]
where `I` is a multi-dimensional index of array elements. In case of multi-channel arrays, each
channel is processed independently.

The first function in the list above can be replaced with matrix expressions:
@code{.cpp}
    dst = src1 + src2;
    dst += src1; // equivalent to add(dst, src1, dst);
@endcode
The input arrays and the output array can all have the same or different depths. For example, you
can add a 16-bit unsigned array to a 8-bit signed array and store the sum as a 32-bit
floating-point array. Depth of the output array is determined by the dtype parameter. In the second
and third cases above, as well as in the first case, when src1.depth() == src2.depth(), dtype can
be set to the default -1. In this case, the output array will have the same depth as the input
array, be it src1, src2 or both.
@note Saturation is not applied when the output array has the depth CV_32S. You may even get
result of an incorrect sign in the case of overflow.
@note (Python) Be careful to difference behaviour between src1/src2 are single number and they are tuple/array.
`add(src,X)` means `add(src,(X,X,X,X))`.
`add(src,(X,))` means `add(src,(X,0,0,0))`.
@param src1 first input array or a scalar.
@param src2 second input array or a scalar.
@param dst output array that has the same size and number of channels as the input array(s); the
depth is defined by dtype or src1/src2.
@param mask optional operation mask - 8-bit single channel array, that specifies elements of the
output array to be changed.
@param dtype optional depth of the output array (see the discussion below).
@sa subtract, addWeighted, scaleAdd, Mat::convertTo
*/
CV_EXPORTS_W void add(InputArray src1, InputArray src2, OutputArray dst,
                      InputArray mask = noArray(), int dtype = -1);

/** @brief Calculates the per-element difference between two arrays or array and a scalar.

The function subtract calculates:
- Difference between two arrays, when both input arrays have the same size and the same number of
channels:
    \f[\texttt{dst}(I) =  \texttt{saturate} ( \texttt{src1}(I) -  \texttt{src2}(I)) \quad \texttt{if mask}(I) \ne0\f]
- Difference between an array and a scalar, when src2 is constructed from Scalar or has the same
number of elements as `src1.channels()`:
    \f[\texttt{dst}(I) =  \texttt{saturate} ( \texttt{src1}(I) -  \texttt{src2} ) \quad \texttt{if mask}(I) \ne0\f]
- Difference between a scalar and an array, when src1 is constructed from Scalar or has the same
number of elements as `src2.channels()`:
    \f[\texttt{dst}(I) =  \texttt{saturate} ( \texttt{src1} -  \texttt{src2}(I) ) \quad \texttt{if mask}(I) \ne0\f]
- The reverse difference between a scalar and an array in the case of `SubRS`:
    \f[\texttt{dst}(I) =  \texttt{saturate} ( \texttt{src2} -  \texttt{src1}(I) ) \quad \texttt{if mask}(I) \ne0\f]
where I is a multi-dimensional index of array elements. In case of multi-channel arrays, each
channel is processed independently.

The first function in the list above can be replaced with matrix expressions:
@code{.cpp}
    dst = src1 - src2;
    dst -= src1; // equivalent to subtract(dst, src1, dst);
@endcode
The input arrays and the output array can all have the same or different depths. For example, you
can subtract to 8-bit unsigned arrays and store the difference in a 16-bit signed array. Depth of
the output array is determined by dtype parameter. In the second and third cases above, as well as
in the first case, when src1.depth() == src2.depth(), dtype can be set to the default -1. In this
case the output array will have the same depth as the input array, be it src1, src2 or both.
@note Saturation is not applied when the output array has the depth CV_32S. You may even get
result of an incorrect sign in the case of overflow.
@note (Python) Be careful to difference behaviour between src1/src2 are single number and they are tuple/array.
`subtract(src,X)` means `subtract(src,(X,X,X,X))`.
`subtract(src,(X,))` means `subtract(src,(X,0,0,0))`.
@param src1 first input array or a scalar.
@param src2 second input array or a scalar.
@param dst output array of the same size and the same number of channels as the input array.
@param mask optional operation mask; this is an 8-bit single channel array that specifies elements
of the output array to be changed.
@param dtype optional depth of the output array
@sa  add, addWeighted, scaleAdd, Mat::convertTo
  */
CV_EXPORTS_W void subtract(InputArray src1, InputArray src2, OutputArray dst,
                           InputArray mask = noArray(), int dtype = -1);


/** @brief Calculates the per-element scaled product of two arrays.

The function multiply calculates the per-element product of two arrays:

\f[\texttt{dst} (I)= \texttt{saturate} ( \texttt{scale} \cdot \texttt{src1} (I)  \cdot \texttt{src2} (I))\f]

There is also a @ref MatrixExpressions -friendly variant of the first function. See Mat::mul .

For a not-per-element matrix product, see gemm .

@note Saturation is not applied when the output array has the depth
CV_32S. You may even get result of an incorrect sign in the case of
overflow.
@note (Python) Be careful to difference behaviour between src1/src2 are single number and they are tuple/array.
`multiply(src,X)` means `multiply(src,(X,X,X,X))`.
`multiply(src,(X,))` means `multiply(src,(X,0,0,0))`.
@param src1 first input array.
@param src2 second input array of the same size and the same type as src1.
@param dst output array of the same size and type as src1.
@param scale optional scale factor.
@param dtype optional depth of the output array
@sa add, subtract, divide, scaleAdd, addWeighted, accumulate, accumulateProduct, accumulateSquare,
Mat::convertTo
*/
CV_EXPORTS_W void multiply(InputArray src1, InputArray src2,
                           OutputArray dst, double scale = 1, int dtype = -1);

/** @brief Performs per-element division of two arrays or a scalar by an array.

The function cv::divide divides one array by another:
\f[\texttt{dst(I) = saturate(src1(I)*scale/src2(I))}\f]
or a scalar by an array when there is no src1 :
\f[\texttt{dst(I) = saturate(scale/src2(I))}\f]

Different channels of multi-channel arrays are processed independently.

For integer types when src2(I) is zero, dst(I) will also be zero.

@note In case of floating point data there is no special defined behavior for zero src2(I) values.
Regular floating-point division is used.
Expect correct IEEE-754 behaviour for floating-point data (with NaN, Inf result values).

@note Saturation is not applied when the output array has the depth CV_32S. You may even get
result of an incorrect sign in the case of overflow.
@note (Python) Be careful to difference behaviour between src1/src2 are single number and they are tuple/array.
`divide(src,X)` means `divide(src,(X,X,X,X))`.
`divide(src,(X,))` means `divide(src,(X,0,0,0))`.
@param src1 first input array.
@param src2 second input array of the same size and type as src1.
@param scale scalar factor.
@param dst output array of the same size and type as src2.
@param dtype optional depth of the output array; if -1, dst will have depth src2.depth(), but in
case of an array-by-array division, you can only pass -1 when src1.depth()==src2.depth().
@sa  multiply, add, subtract
*/
CV_EXPORTS_W void divide(InputArray src1, InputArray src2, OutputArray dst,
                         double scale = 1, int dtype = -1);

/** @overload */
CV_EXPORTS_W void divide(double scale, InputArray src2,
                         OutputArray dst, int dtype = -1);

/** @brief Calculates the sum of a scaled array and another array.

The function scaleAdd is one of the classical primitive linear algebra operations, known as DAXPY
or SAXPY in [BLAS](http://en.wikipedia.org/wiki/Basic_Linear_Algebra_Subprograms). It calculates
the sum of a scaled array and another array:
\f[\texttt{dst} (I)= \texttt{scale} \cdot \texttt{src1} (I) +  \texttt{src2} (I)\f]
The function can also be emulated with a matrix expression, for example:
@code{.cpp}
    Mat A(3, 3, CV_64F);
    ...
    A.row(0) = A.row(1)*2 + A.row(2);
@endcode
@param src1 first input array.
@param alpha scale factor for the first array.
@param src2 second input array of the same size and type as src1.
@param dst output array of the same size and type as src1.
@sa add, addWeighted, subtract, Mat::dot, Mat::convertTo
*/
CV_EXPORTS_W void scaleAdd(InputArray src1, double alpha, InputArray src2, OutputArray dst);

/** @example samples/cpp/tutorial_code/HighGUI/AddingImagesTrackbar.cpp
Check @ref tutorial_trackbar "the corresponding tutorial" for more details
*/

/** @brief Calculates the weighted sum of two arrays.

The function addWeighted calculates the weighted sum of two arrays as follows:
\f[\texttt{dst} (I)= \texttt{saturate} ( \texttt{src1} (I)* \texttt{alpha} +  \texttt{src2} (I)* \texttt{beta} +  \texttt{gamma} )\f]
where I is a multi-dimensional index of array elements. In case of multi-channel arrays, each
channel is processed independently.
The function can be replaced with a matrix expression:
@code{.cpp}
    dst = src1*alpha + src2*beta + gamma;
@endcode
@note Saturation is not applied when the output array has the depth CV_32S. You may even get
result of an incorrect sign in the case of overflow.
@param src1 first input array.
@param alpha weight of the first array elements.
@param src2 second input array of the same size and channel number as src1.
@param beta weight of the second array elements.
@param gamma scalar added to each sum.
@param dst output array that has the same size and number of channels as the input arrays.
@param dtype optional depth of the output array; when both input arrays have the same depth, dtype
can be set to -1, which will be equivalent to src1.depth().
@sa  add, subtract, scaleAdd, Mat::convertTo
*/
CV_EXPORTS_W void addWeighted(InputArray src1, double alpha, InputArray src2,
                              double beta, double gamma, OutputArray dst, int dtype = -1);

/** @brief Scales, calculates absolute values, and converts the result to 8-bit.

On each element of the input array, the function convertScaleAbs
performs three operations sequentially: scaling, taking an absolute
value, conversion to an unsigned 8-bit type:
\f[\texttt{dst} (I)= \texttt{saturate\_cast<uchar>} (| \texttt{src} (I)* \texttt{alpha} +  \texttt{beta} |)\f]
In case of multi-channel arrays, the function processes each channel
independently. When the output is not 8-bit, the operation can be
emulated by calling the Mat::convertTo method (or by using matrix
expressions) and then by calculating an absolute value of the result.
For example:
@code{.cpp}
    Mat_<float> A(30,30);
    randu(A, Scalar(-100), Scalar(100));
    Mat_<float> B = A*5 + 3;
    B = abs(B);
    // Mat_<float> B = abs(A*5+3) will also do the job,
    // but it will allocate a temporary matrix
@endcode
@param src input array.
@param dst output array.
@param alpha optional scale factor.
@param beta optional delta added to the scaled values.
@sa  Mat::convertTo, cv::abs(const Mat&)
*/
CV_EXPORTS_W void convertScaleAbs(InputArray src, OutputArray dst,
                                  double alpha = 1, double beta = 0);

/** @brief Converts an array to half precision floating number.

This function converts FP32 (single precision floating point) from/to FP16 (half precision floating point). CV_16S format is used to represent FP16 data.
There are two use modes (src -> dst): CV_32F -> CV_16S and CV_16S -> CV_32F. The input array has to have type of CV_32F or
CV_16S to represent the bit depth. If the input array is neither of them, the function will raise an error.
The format of half precision floating point is defined in IEEE 754-2008.

@param src input array.
@param dst output array.

@deprecated Use Mat::convertTo with CV_16F instead.
*/
CV_EXPORTS_W void convertFp16(InputArray src, OutputArray dst);

/** @brief Performs a look-up table transform of an array.

The function LUT fills the output array with values from the look-up table. Indices of the entries
are taken from the input array. That is, the function processes each element of src as follows:
\f[\texttt{dst} (I)  \leftarrow \texttt{lut(src(I) + d)}\f]
where
\f[d =  \fork{0}{if \(\texttt{src}\) has depth \(\texttt{CV_8U}\)}{128}{if \(\texttt{src}\) has depth \(\texttt{CV_8S}\)}\f]
@note CV_16F/CV_16BF/CV_Bool/CV_64U/CV_64S/CV_32U are not supported for lut.
@param src input array of 8-bit elements.
@param lut look-up table of 256 elements; in case of multi-channel input array, the table should
either have a single channel (in this case the same table is used for all channels) or the same
number of channels as in the input array.
@param dst output array of the same size and number of channels as src, and the same depth as lut.
@sa  convertScaleAbs, Mat::convertTo
*/
CV_EXPORTS_W void LUT(InputArray src, InputArray lut, OutputArray dst);

/** @brief Calculates the sum of array elements.

The function cv::sum calculates and returns the sum of array elements,
independently for each channel.
@param src input array that must have from 1 to 4 channels.
@sa  countNonZero, mean, meanStdDev, norm, minMaxLoc, reduce
*/
CV_EXPORTS_AS(sumElems) Scalar sum(InputArray src);

/** @brief Checks for the presence of at least one non-zero array element.

The function returns whether there are non-zero elements in src
<<<<<<< HEAD
@note CV_16F/CV_16BF/CV_Bool/CV_64U/CV_64S/CV_32U are not supported for src.
=======

The function do not work with multi-channel arrays. If you need to check non-zero array
elements across all the channels, use Mat::reshape first to reinterpret the array as
single-channel. Or you may extract the particular channel using either extractImageCOI, or
mixChannels, or split.

@note
- If the location of non-zero array elements is important, @ref findNonZero is helpful.
- If the count of non-zero array elements is important, @ref countNonZero is helpful.
>>>>>>> 36976011
@param src single-channel array.
@sa  mean, meanStdDev, norm, minMaxLoc, calcCovarMatrix
@sa  findNonZero, countNonZero
*/
CV_EXPORTS_W bool hasNonZero( InputArray src );

/** @brief Counts non-zero array elements.

The function returns the number of non-zero elements in src :
\f[\sum _{I: \; \texttt{src} (I) \ne0 } 1\f]
<<<<<<< HEAD
@note CV_16F/CV_16BF/CV_Bool/CV_64U/CV_64S/CV_32U are not supported for src.
=======

The function do not work with multi-channel arrays. If you need to count non-zero array
elements across all the channels, use Mat::reshape first to reinterpret the array as
single-channel. Or you may extract the particular channel using either extractImageCOI, or
mixChannels, or split.

@note
- If only whether there are non-zero elements is important, @ref hasNonZero is helpful.
- If the location of non-zero array elements is important, @ref findNonZero is helpful.
>>>>>>> 36976011
@param src single-channel array.
@sa  mean, meanStdDev, norm, minMaxLoc, calcCovarMatrix
@sa  findNonZero, hasNonZero
*/
CV_EXPORTS_W int countNonZero( InputArray src );

/** @brief Returns the list of locations of non-zero pixels

Given a binary matrix (likely returned from an operation such
as threshold(), compare(), >, ==, etc, return all of
the non-zero indices as a cv::Mat or std::vector<cv::Point> (x,y)
For example:
@code{.cpp}
    cv::Mat binaryImage; // input, binary image
    cv::Mat locations;   // output, locations of non-zero pixels
    cv::findNonZero(binaryImage, locations);

    // access pixel coordinates
    Point pnt = locations.at<Point>(i);
@endcode
or
@code{.cpp}
    cv::Mat binaryImage; // input, binary image
    vector<Point> locations;   // output, locations of non-zero pixels
    cv::findNonZero(binaryImage, locations);

    // access pixel coordinates
    Point pnt = locations[i];
@endcode
<<<<<<< HEAD
@note CV_16F/CV_16BF/CV_Bool/CV_64U/CV_64S/CV_32U are not supported for src.
=======

The function do not work with multi-channel arrays. If you need to find non-zero
elements across all the channels, use Mat::reshape first to reinterpret the array as
single-channel. Or you may extract the particular channel using either extractImageCOI, or
mixChannels, or split.

@note
- If only count of non-zero array elements is important, @ref countNonZero is helpful.
- If only whether there are non-zero elements is important, @ref hasNonZero is helpful.
>>>>>>> 36976011
@param src single-channel array
@param idx the output array, type of cv::Mat or std::vector<Point>, corresponding to non-zero indices in the input
@sa  countNonZero, hasNonZero
*/
CV_EXPORTS_W void findNonZero( InputArray src, OutputArray idx );

/** @brief Calculates an average (mean) of array elements.

The function cv::mean calculates the mean value M of array elements,
independently for each channel, and return it:
\f[\begin{array}{l} N =  \sum _{I: \; \texttt{mask} (I) \ne 0} 1 \\ M_c =  \left ( \sum _{I: \; \texttt{mask} (I) \ne 0}{ \texttt{mtx} (I)_c} \right )/N \end{array}\f]
When all the mask elements are 0's, the function returns Scalar::all(0)
@param src input array that should have from 1 to 4 channels so that the result can be stored in
Scalar_ .
@param mask optional operation mask.
@sa  countNonZero, meanStdDev, norm, minMaxLoc
*/
CV_EXPORTS_W Scalar mean(InputArray src, InputArray mask = noArray());

/** Calculates a mean and standard deviation of array elements.

The function cv::meanStdDev calculates the mean and the standard deviation M
of array elements independently for each channel and returns it via the
output parameters:
\f[\begin{array}{l} N =  \sum _{I, \texttt{mask} (I)  \ne 0} 1 \\ \texttt{mean} _c =  \frac{\sum_{ I: \; \texttt{mask}(I) \ne 0} \texttt{src} (I)_c}{N} \\ \texttt{stddev} _c =  \sqrt{\frac{\sum_{ I: \; \texttt{mask}(I) \ne 0} \left ( \texttt{src} (I)_c -  \texttt{mean} _c \right )^2}{N}} \end{array}\f]
When all the mask elements are 0's, the function returns
mean=stddev=Scalar::all(0).
@note The calculated standard deviation is only the diagonal of the
complete normalized covariance matrix. If the full matrix is needed, you
can reshape the multi-channel array M x N to the single-channel array
M\*N x mtx.channels() (only possible when the matrix is continuous) and
then pass the matrix to calcCovarMatrix .
@param src input array that should have from 1 to 4 channels so that the results can be stored in
Scalar_ 's.
@param mean output parameter: calculated mean value.
@param stddev output parameter: calculated standard deviation.
@param mask optional operation mask.
@sa  countNonZero, mean, norm, minMaxLoc, calcCovarMatrix
*/
CV_EXPORTS_W void meanStdDev(InputArray src, OutputArray mean, OutputArray stddev,
                             InputArray mask=noArray());

/** @brief Calculates the  absolute norm of an array.

This version of #norm calculates the absolute norm of src1. The type of norm to calculate is specified using #NormTypes.

As example for one array consider the function \f$r(x)= \begin{pmatrix} x \\ 1-x \end{pmatrix}, x \in [-1;1]\f$.
The \f$ L_{1}, L_{2} \f$ and \f$ L_{\infty} \f$ norm for the sample value \f$r(-1) = \begin{pmatrix} -1 \\ 2 \end{pmatrix}\f$
is calculated as follows
\f{align*}
    \| r(-1) \|_{L_1} &= |-1| + |2| = 3 \\
    \| r(-1) \|_{L_2} &= \sqrt{(-1)^{2} + (2)^{2}} = \sqrt{5} \\
    \| r(-1) \|_{L_\infty} &= \max(|-1|,|2|) = 2
\f}
and for \f$r(0.5) = \begin{pmatrix} 0.5 \\ 0.5 \end{pmatrix}\f$ the calculation is
\f{align*}
    \| r(0.5) \|_{L_1} &= |0.5| + |0.5| = 1 \\
    \| r(0.5) \|_{L_2} &= \sqrt{(0.5)^{2} + (0.5)^{2}} = \sqrt{0.5} \\
    \| r(0.5) \|_{L_\infty} &= \max(|0.5|,|0.5|) = 0.5.
\f}
The following graphic shows all values for the three norm functions \f$\| r(x) \|_{L_1}, \| r(x) \|_{L_2}\f$ and \f$\| r(x) \|_{L_\infty}\f$.
It is notable that the \f$ L_{1} \f$ norm forms the upper and the \f$ L_{\infty} \f$ norm forms the lower border for the example function \f$ r(x) \f$.
![Graphs for the different norm functions from the above example](pics/NormTypes_OneArray_1-2-INF.png)

When the mask parameter is specified and it is not empty, the norm is

If normType is not specified, #NORM_L2 is used.
calculated only over the region specified by the mask.

Multi-channel input arrays are treated as single-channel arrays, that is,
the results for all channels are combined.

Hamming norms can only be calculated with CV_8U depth arrays.

@param src1 first input array.
@param normType type of the norm (see #NormTypes).
@param mask optional operation mask; it must have the same size as src1 and CV_8UC1 type.
*/
CV_EXPORTS_W double norm(InputArray src1, int normType = NORM_L2, InputArray mask = noArray());

/** @brief Calculates an absolute difference norm or a relative difference norm.

This version of cv::norm calculates the absolute difference norm
or the relative difference norm of arrays src1 and src2.
The type of norm to calculate is specified using #NormTypes.

@param src1 first input array.
@param src2 second input array of the same size and the same type as src1.
@param normType type of the norm (see #NormTypes).
@param mask optional operation mask; it must have the same size as src1 and CV_8UC1 type.
*/
CV_EXPORTS_W double norm(InputArray src1, InputArray src2,
                         int normType = NORM_L2, InputArray mask = noArray());
/** @overload
@param src first input array.
@param normType type of the norm (see #NormTypes).
*/
CV_EXPORTS double norm( const SparseMat& src, int normType );

/** @brief Computes the Peak Signal-to-Noise Ratio (PSNR) image quality metric.

This function calculates the Peak Signal-to-Noise Ratio (PSNR) image quality metric in decibels (dB),
between two input arrays src1 and src2. The arrays must have the same type.

The PSNR is calculated as follows:

\f[
\texttt{PSNR} = 10 \cdot \log_{10}{\left( \frac{R^2}{MSE} \right) }
\f]

where R is the maximum integer value of depth (e.g. 255 in the case of CV_8U data)
and MSE is the mean squared error between the two arrays.

@param src1 first input array.
@param src2 second input array of the same size as src1.
@param R the maximum pixel value (255 by default)

  */
CV_EXPORTS_W double PSNR(InputArray src1, InputArray src2, double R=255.);

/** @brief naive nearest neighbor finder

see http://en.wikipedia.org/wiki/Nearest_neighbor_search
@todo document
  */
CV_EXPORTS_W void batchDistance(InputArray src1, InputArray src2,
                                OutputArray dist, int dtype, OutputArray nidx,
                                int normType = NORM_L2, int K = 0,
                                InputArray mask = noArray(), int update = 0,
                                bool crosscheck = false);

/** @brief Normalizes the norm or value range of an array.

The function cv::normalize normalizes scale and shift the input array elements so that
\f[\| \texttt{dst} \| _{L_p}= \texttt{alpha}\f]
(where p=Inf, 1 or 2) when normType=NORM_INF, NORM_L1, or NORM_L2, respectively; or so that
\f[\min _I  \texttt{dst} (I)= \texttt{alpha} , \, \, \max _I  \texttt{dst} (I)= \texttt{beta}\f]

when normType=NORM_MINMAX (for dense arrays only). The optional mask specifies a sub-array to be
normalized. This means that the norm or min-n-max are calculated over the sub-array, and then this
sub-array is modified to be normalized. If you want to only use the mask to calculate the norm or
min-max but modify the whole array, you can use norm and Mat::convertTo.

In case of sparse matrices, only the non-zero values are analyzed and transformed. Because of this,
the range transformation for sparse matrices is not allowed since it can shift the zero level.

Possible usage with some positive example data:
@code{.cpp}
    vector<double> positiveData = { 2.0, 8.0, 10.0 };
    vector<double> normalizedData_l1, normalizedData_l2, normalizedData_inf, normalizedData_minmax;

    // Norm to probability (total count)
    // sum(numbers) = 20.0
    // 2.0      0.1     (2.0/20.0)
    // 8.0      0.4     (8.0/20.0)
    // 10.0     0.5     (10.0/20.0)
    normalize(positiveData, normalizedData_l1, 1.0, 0.0, NORM_L1);

    // Norm to unit vector: ||positiveData|| = 1.0
    // 2.0      0.15
    // 8.0      0.62
    // 10.0     0.77
    normalize(positiveData, normalizedData_l2, 1.0, 0.0, NORM_L2);

    // Norm to max element
    // 2.0      0.2     (2.0/10.0)
    // 8.0      0.8     (8.0/10.0)
    // 10.0     1.0     (10.0/10.0)
    normalize(positiveData, normalizedData_inf, 1.0, 0.0, NORM_INF);

    // Norm to range [0.0;1.0]
    // 2.0      0.0     (shift to left border)
    // 8.0      0.75    (6.0/8.0)
    // 10.0     1.0     (shift to right border)
    normalize(positiveData, normalizedData_minmax, 1.0, 0.0, NORM_MINMAX);
@endcode

@param src input array.
@param dst output array of the same size as src .
@param alpha norm value to normalize to or the lower range boundary in case of the range
normalization.
@param beta upper range boundary in case of the range normalization; it is not used for the norm
normalization.
@param norm_type normalization type (see cv::NormTypes).
@param dtype when negative, the output array has the same type as src; otherwise, it has the same
number of channels as src and the depth =CV_MAT_DEPTH(dtype).
@param mask optional operation mask.
@sa norm, Mat::convertTo, SparseMat::convertTo
*/
CV_EXPORTS_W void normalize( InputArray src, InputOutputArray dst, double alpha = 1, double beta = 0,
                             int norm_type = NORM_L2, int dtype = -1, InputArray mask = noArray());

/** @overload
@param src input array.
@param dst output array of the same size as src .
@param alpha norm value to normalize to or the lower range boundary in case of the range
normalization.
@param normType normalization type (see cv::NormTypes).
*/
CV_EXPORTS void normalize( const SparseMat& src, SparseMat& dst, double alpha, int normType );

/** @brief Finds the global minimum and maximum in an array.

The function cv::minMaxLoc finds the minimum and maximum element values and their positions. The
extremums are searched across the whole array or, if mask is not an empty array, in the specified
array region.

The function do not work with multi-channel arrays. If you need to find minimum or maximum
elements across all the channels, use Mat::reshape first to reinterpret the array as
<<<<<<< HEAD
single-channel. Or you may extract the particular channel using either extractImageCOI , or
mixChannels , or split .
@note CV_16F/CV_16BF/CV_Bool/CV_64U/CV_64S/CV_32U are not supported for src.
=======
single-channel. Or you may extract the particular channel using either extractImageCOI, or
mixChannels, or split.
>>>>>>> 36976011
@param src input single-channel array.
@param minVal pointer to the returned minimum value; NULL is used if not required.
@param maxVal pointer to the returned maximum value; NULL is used if not required.
@param minLoc pointer to the returned minimum location (in 2D case); NULL is used if not required.
@param maxLoc pointer to the returned maximum location (in 2D case); NULL is used if not required.
@param mask optional mask used to select a sub-array.
@sa max, min, reduceArgMin, reduceArgMax, compare, inRange, extractImageCOI, mixChannels, split, Mat::reshape
*/
CV_EXPORTS_W void minMaxLoc(InputArray src, CV_OUT double* minVal,
                            CV_OUT double* maxVal = 0, CV_OUT Point* minLoc = 0,
                            CV_OUT Point* maxLoc = 0, InputArray mask = noArray());

/**
 * @brief Finds indices of min elements along provided axis
 *
 * @note
 *      - If input or output array is not continuous, this function will create an internal copy.
 *      - NaN handling is left unspecified, see patchNaNs().
 *      - The returned index is always in bounds of input matrix.
 *
 * @param src input single-channel array.
 * @param dst output array of type CV_32SC1 with the same dimensionality as src,
 * except for axis being reduced - it should be set to 1.
 * @param lastIndex whether to get the index of first or last occurrence of min.
 * @param axis axis to reduce along.
 * @sa reduceArgMax, minMaxLoc, min, max, compare, reduce
 */
CV_EXPORTS_W void reduceArgMin(InputArray src, OutputArray dst, int axis, bool lastIndex = false);

/**
 * @brief Finds indices of max elements along provided axis
 *
 * @note
 *      - If input or output array is not continuous, this function will create an internal copy.
 *      - NaN handling is left unspecified, see patchNaNs().
 *      - The returned index is always in bounds of input matrix.
 *
 * @param src input single-channel array.
 * @param dst output array of type CV_32SC1 with the same dimensionality as src,
 * except for axis being reduced - it should be set to 1.
 * @param lastIndex whether to get the index of first or last occurrence of max.
 * @param axis axis to reduce along.
 * @sa reduceArgMin, minMaxLoc, min, max, compare, reduce
 */
CV_EXPORTS_W void reduceArgMax(InputArray src, OutputArray dst, int axis, bool lastIndex = false);

/** @brief Finds the global minimum and maximum in an array

The function cv::minMaxIdx finds the minimum and maximum element values and their positions. The
extremums are searched across the whole array or, if mask is not an empty array, in the specified
array region. The function does not work with multi-channel arrays. If you need to find minimum or
maximum elements across all the channels, use Mat::reshape first to reinterpret the array as
single-channel. Or you may extract the particular channel using either extractImageCOI, or
mixChannels, or split. In case of a sparse matrix, the minimum is found among non-zero elements
only.
@note When minIdx is not NULL, it must have at least 2 elements (as well as maxIdx), even if src is
a single-row or single-column matrix. In OpenCV (following MATLAB) each array has at least 2
dimensions, i.e. single-column matrix is Mx1 matrix (and therefore minIdx/maxIdx will be
(i1,0)/(i2,0)) and single-row matrix is 1xN matrix (and therefore minIdx/maxIdx will be
(0,j1)/(0,j2)).
@note CV_16F/CV_16BF/CV_Bool/CV_64U/CV_64S/CV_32U are not supported for src.
@param src input single-channel array.
@param minVal pointer to the returned minimum value; NULL is used if not required.
@param maxVal pointer to the returned maximum value; NULL is used if not required.
@param minIdx pointer to the returned minimum location (in nD case); NULL is used if not required;
Otherwise, it must point to an array of src.dims elements, the coordinates of the minimum element
in each dimension are stored there sequentially.
@param maxIdx pointer to the returned maximum location (in nD case). NULL is used if not required.
@param mask specified array region
*/
CV_EXPORTS void minMaxIdx(InputArray src, double* minVal, double* maxVal = 0,
                          int* minIdx = 0, int* maxIdx = 0, InputArray mask = noArray());

/** @overload
@param a input single-channel array.
@param minVal pointer to the returned minimum value; NULL is used if not required.
@param maxVal pointer to the returned maximum value; NULL is used if not required.
@param minIdx pointer to the returned minimum location (in nD case); NULL is used if not required;
Otherwise, it must point to an array of src.dims elements, the coordinates of the minimum element
in each dimension are stored there sequentially.
@param maxIdx pointer to the returned maximum location (in nD case). NULL is used if not required.
*/
CV_EXPORTS void minMaxLoc(const SparseMat& a, double* minVal,
                          double* maxVal, int* minIdx = 0, int* maxIdx = 0);

/** @brief Reduces a matrix to a vector.

The function #reduce reduces the matrix to a vector by treating the matrix rows/columns as a set of
1D vectors and performing the specified operation on the vectors until a single row/column is
obtained. For example, the function can be used to compute horizontal and vertical projections of a
raster image. In case of #REDUCE_MAX and #REDUCE_MIN, the output image should have the same type as the source one.
In case of #REDUCE_SUM, #REDUCE_SUM2 and #REDUCE_AVG, the output may have a larger element bit-depth to preserve accuracy.
And multi-channel arrays are also supported in these two reduction modes.

The following code demonstrates its usage for a single channel matrix.
@snippet snippets/core_reduce.cpp example

And the following code demonstrates its usage for a two-channel matrix.
@snippet snippets/core_reduce.cpp example2

@param src input 2D matrix.
@param dst output vector. Its size and type is defined by dim and dtype parameters.
@param dim dimension index along which the matrix is reduced. 0 means that the matrix is reduced to
a single row. 1 means that the matrix is reduced to a single column.
@param rtype reduction operation that could be one of #ReduceTypes
@param dtype when negative, the output vector will have the same type as the input matrix,
otherwise, its type will be CV_MAKE_TYPE(CV_MAT_DEPTH(dtype), src.channels()).
@sa repeat, reduceArgMin, reduceArgMax
*/
CV_EXPORTS_W void reduce(InputArray src, OutputArray dst, int dim, int rtype, int dtype = -1);

/** @brief Creates one multi-channel array out of several single-channel ones.

The function cv::merge merges several arrays to make a single multi-channel array. That is, each
element of the output array will be a concatenation of the elements of the input arrays, where
elements of i-th input array are treated as mv[i].channels()-element vectors.

The function cv::split does the reverse operation. If you need to shuffle channels in some other
advanced way, use cv::mixChannels.

The following example shows how to merge 3 single channel matrices into a single 3-channel matrix.
@snippet snippets/core_merge.cpp example

@param mv input array of matrices to be merged; all the matrices in mv must have the same
size and the same depth.
@param count number of input matrices when mv is a plain C array; it must be greater than zero.
@param dst output array of the same size and the same depth as mv[0]; The number of channels will
be equal to the parameter count.
@sa  mixChannels, split, Mat::reshape
*/
CV_EXPORTS void merge(const Mat* mv, size_t count, OutputArray dst);

/** @overload
@param mv input vector of matrices to be merged; all the matrices in mv must have the same
size and the same depth.
@param dst output array of the same size and the same depth as mv[0]; The number of channels will
be the total number of channels in the matrix array.
  */
CV_EXPORTS_W void merge(InputArrayOfArrays mv, OutputArray dst);

/** @brief Divides a multi-channel array into several single-channel arrays.

The function cv::split splits a multi-channel array into separate single-channel arrays:
\f[\texttt{mv} [c](I) =  \texttt{src} (I)_c\f]
If you need to extract a single channel or do some other sophisticated channel permutation, use
mixChannels.

The following example demonstrates how to split a 3-channel matrix into 3 single channel matrices.
@snippet snippets/core_split.cpp example

@param src input multi-channel array.
@param mvbegin output array; the number of arrays must match src.channels(); the arrays themselves are
reallocated, if needed.
@sa merge, mixChannels, cvtColor
*/
CV_EXPORTS void split(const Mat& src, Mat* mvbegin);

/** @overload
@param m input multi-channel array.
@param mv output vector of arrays; the arrays themselves are reallocated, if needed.
*/
CV_EXPORTS_W void split(InputArray m, OutputArrayOfArrays mv);

/** @brief Copies specified channels from input arrays to the specified channels of
output arrays.

The function cv::mixChannels provides an advanced mechanism for shuffling image channels.

cv::split,cv::merge,cv::extractChannel,cv::insertChannel and some forms of cv::cvtColor are partial cases of cv::mixChannels.

In the example below, the code splits a 4-channel BGRA image into a 3-channel BGR (with B and R
channels swapped) and a separate alpha-channel image:
@code{.cpp}
    Mat bgra( 100, 100, CV_8UC4, Scalar(255,0,0,255) );
    Mat bgr( bgra.rows, bgra.cols, CV_8UC3 );
    Mat alpha( bgra.rows, bgra.cols, CV_8UC1 );

    // forming an array of matrices is a quite efficient operation,
    // because the matrix data is not copied, only the headers
    Mat out[] = { bgr, alpha };
    // bgra[0] -> bgr[2], bgra[1] -> bgr[1],
    // bgra[2] -> bgr[0], bgra[3] -> alpha[0]
    int from_to[] = { 0,2, 1,1, 2,0, 3,3 };
    mixChannels( &bgra, 1, out, 2, from_to, 4 );
@endcode
@note Unlike many other new-style C++ functions in OpenCV (see the introduction section and
Mat::create ), cv::mixChannels requires the output arrays to be pre-allocated before calling the
function.
@param src input array or vector of matrices; all of the matrices must have the same size and the
same depth.
@param nsrcs number of matrices in `src`.
@param dst output array or vector of matrices; all the matrices **must be allocated**; their size and
depth must be the same as in `src[0]`.
@param ndsts number of matrices in `dst`.
@param fromTo array of index pairs specifying which channels are copied and where; fromTo[k\*2] is
a 0-based index of the input channel in src, fromTo[k\*2+1] is an index of the output channel in
dst; the continuous channel numbering is used: the first input image channels are indexed from 0 to
src[0].channels()-1, the second input image channels are indexed from src[0].channels() to
src[0].channels() + src[1].channels()-1, and so on, the same scheme is used for the output image
channels; as a special case, when fromTo[k\*2] is negative, the corresponding output channel is
filled with zero .
@param npairs number of index pairs in `fromTo`.
@sa split, merge, extractChannel, insertChannel, cvtColor
*/
CV_EXPORTS void mixChannels(const Mat* src, size_t nsrcs, Mat* dst, size_t ndsts,
                            const int* fromTo, size_t npairs);

/** @overload
@param src input array or vector of matrices; all of the matrices must have the same size and the
same depth.
@param dst output array or vector of matrices; all the matrices **must be allocated**; their size and
depth must be the same as in src[0].
@param fromTo array of index pairs specifying which channels are copied and where; fromTo[k\*2] is
a 0-based index of the input channel in src, fromTo[k\*2+1] is an index of the output channel in
dst; the continuous channel numbering is used: the first input image channels are indexed from 0 to
src[0].channels()-1, the second input image channels are indexed from src[0].channels() to
src[0].channels() + src[1].channels()-1, and so on, the same scheme is used for the output image
channels; as a special case, when fromTo[k\*2] is negative, the corresponding output channel is
filled with zero .
@param npairs number of index pairs in fromTo.
*/
CV_EXPORTS void mixChannels(InputArrayOfArrays src, InputOutputArrayOfArrays dst,
                            const int* fromTo, size_t npairs);

/** @overload
@param src input array or vector of matrices; all of the matrices must have the same size and the
same depth.
@param dst output array or vector of matrices; all the matrices **must be allocated**; their size and
depth must be the same as in src[0].
@param fromTo array of index pairs specifying which channels are copied and where; fromTo[k\*2] is
a 0-based index of the input channel in src, fromTo[k\*2+1] is an index of the output channel in
dst; the continuous channel numbering is used: the first input image channels are indexed from 0 to
src[0].channels()-1, the second input image channels are indexed from src[0].channels() to
src[0].channels() + src[1].channels()-1, and so on, the same scheme is used for the output image
channels; as a special case, when fromTo[k\*2] is negative, the corresponding output channel is
filled with zero .
*/
CV_EXPORTS_W void mixChannels(InputArrayOfArrays src, InputOutputArrayOfArrays dst,
                              const std::vector<int>& fromTo);

/** @brief Extracts a single channel from src (coi is 0-based index)
@param src input array
@param dst output array
@param coi index of channel to extract
@sa mixChannels, split
*/
CV_EXPORTS_W void extractChannel(InputArray src, OutputArray dst, int coi);

/** @brief Inserts a single channel to dst (coi is 0-based index)
@param src input array
@param dst output array
@param coi index of channel for insertion
@sa mixChannels, merge
*/
CV_EXPORTS_W void insertChannel(InputArray src, InputOutputArray dst, int coi);

/** @brief Flips a 2D array around vertical, horizontal, or both axes.

The function cv::flip flips the array in one of three different ways (row
and column indices are 0-based):
\f[\texttt{dst} _{ij} =
\left\{
\begin{array}{l l}
\texttt{src} _{\texttt{src.rows}-i-1,j} & if\;  \texttt{flipCode} = 0 \\
\texttt{src} _{i, \texttt{src.cols} -j-1} & if\;  \texttt{flipCode} > 0 \\
\texttt{src} _{ \texttt{src.rows} -i-1, \texttt{src.cols} -j-1} & if\; \texttt{flipCode} < 0 \\
\end{array}
\right.\f]
The example scenarios of using the function are the following:
*   Vertical flipping of the image (flipCode == 0) to switch between
    top-left and bottom-left image origin. This is a typical operation
    in video processing on Microsoft Windows\* OS.
*   Horizontal flipping of the image with the subsequent horizontal
    shift and absolute difference calculation to check for a
    vertical-axis symmetry (flipCode \> 0).
*   Simultaneous horizontal and vertical flipping of the image with
    the subsequent shift and absolute difference calculation to check
    for a central symmetry (flipCode \< 0).
*   Reversing the order of point arrays (flipCode \> 0 or
    flipCode == 0).
@param src input array.
@param dst output array of the same size and type as src.
@param flipCode a flag to specify how to flip the array; 0 means
flipping around the x-axis and positive value (for example, 1) means
flipping around y-axis. Negative value (for example, -1) means flipping
around both axes.
@sa transpose, repeat, completeSymm
*/
CV_EXPORTS_W void flip(InputArray src, OutputArray dst, int flipCode);

/** @brief Flips a n-dimensional at given axis
 *  @param src input array
 *  @param dst output array that has the same shape of src
 *  @param axis axis that performs a flip on. 0 <= axis < src.dims.
 */
CV_EXPORTS_W void flipND(InputArray src, OutputArray dst, int axis);

/** @brief Broadcast the given Mat to the given shape.
 * @param src input array
 * @param shape target shape. Should be a list of CV_32S numbers. Note that negative values are not supported.
 * @param dst output array that has the given shape
 */
CV_EXPORTS_W void broadcast(InputArray src, InputArray shape, OutputArray dst);

enum RotateFlags {
    ROTATE_90_CLOCKWISE = 0, //!<Rotate 90 degrees clockwise
    ROTATE_180 = 1, //!<Rotate 180 degrees clockwise
    ROTATE_90_COUNTERCLOCKWISE = 2, //!<Rotate 270 degrees clockwise
};
/** @brief Rotates a 2D array in multiples of 90 degrees.
The function cv::rotate rotates the array in one of three different ways:
*   Rotate by 90 degrees clockwise (rotateCode = ROTATE_90_CLOCKWISE).
*   Rotate by 180 degrees clockwise (rotateCode = ROTATE_180).
*   Rotate by 270 degrees clockwise (rotateCode = ROTATE_90_COUNTERCLOCKWISE).
@param src input array.
@param dst output array of the same type as src.  The size is the same with ROTATE_180,
and the rows and cols are switched for ROTATE_90_CLOCKWISE and ROTATE_90_COUNTERCLOCKWISE.
@param rotateCode an enum to specify how to rotate the array; see the enum #RotateFlags
@sa transpose, repeat, completeSymm, flip, RotateFlags
*/
CV_EXPORTS_W void rotate(InputArray src, OutputArray dst, int rotateCode);

/** @brief Fills the output array with repeated copies of the input array.

The function cv::repeat duplicates the input array one or more times along each of the two axes:
\f[\texttt{dst} _{ij}= \texttt{src} _{i\mod src.rows, \; j\mod src.cols }\f]
The second variant of the function is more convenient to use with @ref MatrixExpressions.
@param src input array to replicate.
@param ny Flag to specify how many times the `src` is repeated along the
vertical axis.
@param nx Flag to specify how many times the `src` is repeated along the
horizontal axis.
@param dst output array of the same type as `src`.
@sa cv::reduce
*/
CV_EXPORTS_W void repeat(InputArray src, int ny, int nx, OutputArray dst);

/** @overload
@param src input array to replicate.
@param ny Flag to specify how many times the `src` is repeated along the
vertical axis.
@param nx Flag to specify how many times the `src` is repeated along the
horizontal axis.
  */
CV_EXPORTS Mat repeat(const Mat& src, int ny, int nx);

/** @brief Applies horizontal concatenation to given matrices.

The function horizontally concatenates two or more cv::Mat matrices (with the same number of rows).
@code{.cpp}
    cv::Mat matArray[] = { cv::Mat(4, 1, CV_8UC1, cv::Scalar(1)),
                           cv::Mat(4, 1, CV_8UC1, cv::Scalar(2)),
                           cv::Mat(4, 1, CV_8UC1, cv::Scalar(3)),};

    cv::Mat out;
    cv::hconcat( matArray, 3, out );
    //out:
    //[1, 2, 3;
    // 1, 2, 3;
    // 1, 2, 3;
    // 1, 2, 3]
@endcode
@param src input array or vector of matrices. all of the matrices must have the same number of rows and the same depth.
@param nsrc number of matrices in src.
@param dst output array. It has the same number of rows and depth as the src, and the sum of cols of the src.
@sa cv::vconcat(const Mat*, size_t, OutputArray), @sa cv::vconcat(InputArrayOfArrays, OutputArray) and @sa cv::vconcat(InputArray, InputArray, OutputArray)
*/
CV_EXPORTS void hconcat(const Mat* src, size_t nsrc, OutputArray dst);
/** @overload
 @code{.cpp}
    cv::Mat_<float> A = (cv::Mat_<float>(3, 2) << 1, 4,
                                                  2, 5,
                                                  3, 6);
    cv::Mat_<float> B = (cv::Mat_<float>(3, 2) << 7, 10,
                                                  8, 11,
                                                  9, 12);

    cv::Mat C;
    cv::hconcat(A, B, C);
    //C:
    //[1, 4, 7, 10;
    // 2, 5, 8, 11;
    // 3, 6, 9, 12]
 @endcode
 @param src1 first input array to be considered for horizontal concatenation.
 @param src2 second input array to be considered for horizontal concatenation.
 @param dst output array. It has the same number of rows and depth as the src1 and src2, and the sum of cols of the src1 and src2.
 */
CV_EXPORTS void hconcat(InputArray src1, InputArray src2, OutputArray dst);
/** @overload
 @code{.cpp}
    std::vector<cv::Mat> matrices = { cv::Mat(4, 1, CV_8UC1, cv::Scalar(1)),
                                      cv::Mat(4, 1, CV_8UC1, cv::Scalar(2)),
                                      cv::Mat(4, 1, CV_8UC1, cv::Scalar(3)),};

    cv::Mat out;
    cv::hconcat( matrices, out );
    //out:
    //[1, 2, 3;
    // 1, 2, 3;
    // 1, 2, 3;
    // 1, 2, 3]
 @endcode
 @param src input array or vector of matrices. all of the matrices must have the same number of rows and the same depth.
 @param dst output array. It has the same number of rows and depth as the src, and the sum of cols of the src.
same depth.
 */
CV_EXPORTS_W void hconcat(InputArrayOfArrays src, OutputArray dst);

/** @brief Applies vertical concatenation to given matrices.

The function vertically concatenates two or more cv::Mat matrices (with the same number of cols).
@code{.cpp}
    cv::Mat matArray[] = { cv::Mat(1, 4, CV_8UC1, cv::Scalar(1)),
                           cv::Mat(1, 4, CV_8UC1, cv::Scalar(2)),
                           cv::Mat(1, 4, CV_8UC1, cv::Scalar(3)),};

    cv::Mat out;
    cv::vconcat( matArray, 3, out );
    //out:
    //[1,   1,   1,   1;
    // 2,   2,   2,   2;
    // 3,   3,   3,   3]
@endcode
@param src input array or vector of matrices. all of the matrices must have the same number of cols and the same depth.
@param nsrc number of matrices in src.
@param dst output array. It has the same number of cols and depth as the src, and the sum of rows of the src.
@sa cv::hconcat(const Mat*, size_t, OutputArray), @sa cv::hconcat(InputArrayOfArrays, OutputArray) and @sa cv::hconcat(InputArray, InputArray, OutputArray)
*/
CV_EXPORTS void vconcat(const Mat* src, size_t nsrc, OutputArray dst);
/** @overload
 @code{.cpp}
    cv::Mat_<float> A = (cv::Mat_<float>(3, 2) << 1, 7,
                                                  2, 8,
                                                  3, 9);
    cv::Mat_<float> B = (cv::Mat_<float>(3, 2) << 4, 10,
                                                  5, 11,
                                                  6, 12);

    cv::Mat C;
    cv::vconcat(A, B, C);
    //C:
    //[1, 7;
    // 2, 8;
    // 3, 9;
    // 4, 10;
    // 5, 11;
    // 6, 12]
 @endcode
 @param src1 first input array to be considered for vertical concatenation.
 @param src2 second input array to be considered for vertical concatenation.
 @param dst output array. It has the same number of cols and depth as the src1 and src2, and the sum of rows of the src1 and src2.
 */
CV_EXPORTS void vconcat(InputArray src1, InputArray src2, OutputArray dst);
/** @overload
 @code{.cpp}
    std::vector<cv::Mat> matrices = { cv::Mat(1, 4, CV_8UC1, cv::Scalar(1)),
                                      cv::Mat(1, 4, CV_8UC1, cv::Scalar(2)),
                                      cv::Mat(1, 4, CV_8UC1, cv::Scalar(3)),};

    cv::Mat out;
    cv::vconcat( matrices, out );
    //out:
    //[1,   1,   1,   1;
    // 2,   2,   2,   2;
    // 3,   3,   3,   3]
 @endcode
 @param src input array or vector of matrices. all of the matrices must have the same number of cols and the same depth
 @param dst output array. It has the same number of cols and depth as the src, and the sum of rows of the src.
same depth.
 */
CV_EXPORTS_W void vconcat(InputArrayOfArrays src, OutputArray dst);

/** @brief computes bitwise conjunction of the two arrays (dst = src1 & src2)
Calculates the per-element bit-wise conjunction of two arrays or an
array and a scalar.

The function cv::bitwise_and calculates the per-element bit-wise logical conjunction for:
*   Two arrays when src1 and src2 have the same size:
    \f[\texttt{dst} (I) =  \texttt{src1} (I)  \wedge \texttt{src2} (I) \quad \texttt{if mask} (I) \ne0\f]
*   An array and a scalar when src2 is constructed from Scalar or has
    the same number of elements as `src1.channels()`:
    \f[\texttt{dst} (I) =  \texttt{src1} (I)  \wedge \texttt{src2} \quad \texttt{if mask} (I) \ne0\f]
*   A scalar and an array when src1 is constructed from Scalar or has
    the same number of elements as `src2.channels()`:
    \f[\texttt{dst} (I) =  \texttt{src1}  \wedge \texttt{src2} (I) \quad \texttt{if mask} (I) \ne0\f]
In case of floating-point arrays, their machine-specific bit
representations (usually IEEE754-compliant) are used for the operation.
In case of multi-channel arrays, each channel is processed
independently. In the second and third cases above, the scalar is first
converted to the array type.
@param src1 first input array or a scalar.
@param src2 second input array or a scalar.
@param dst output array that has the same size and type as the input
arrays.
@param mask optional operation mask, 8-bit single channel array, that
specifies elements of the output array to be changed.
*/
CV_EXPORTS_W void bitwise_and(InputArray src1, InputArray src2,
                              OutputArray dst, InputArray mask = noArray());

/** @brief Calculates the per-element bit-wise disjunction of two arrays or an
array and a scalar.

The function cv::bitwise_or calculates the per-element bit-wise logical disjunction for:
*   Two arrays when src1 and src2 have the same size:
    \f[\texttt{dst} (I) =  \texttt{src1} (I)  \vee \texttt{src2} (I) \quad \texttt{if mask} (I) \ne0\f]
*   An array and a scalar when src2 is constructed from Scalar or has
    the same number of elements as `src1.channels()`:
    \f[\texttt{dst} (I) =  \texttt{src1} (I)  \vee \texttt{src2} \quad \texttt{if mask} (I) \ne0\f]
*   A scalar and an array when src1 is constructed from Scalar or has
    the same number of elements as `src2.channels()`:
    \f[\texttt{dst} (I) =  \texttt{src1}  \vee \texttt{src2} (I) \quad \texttt{if mask} (I) \ne0\f]
In case of floating-point arrays, their machine-specific bit
representations (usually IEEE754-compliant) are used for the operation.
In case of multi-channel arrays, each channel is processed
independently. In the second and third cases above, the scalar is first
converted to the array type.
@param src1 first input array or a scalar.
@param src2 second input array or a scalar.
@param dst output array that has the same size and type as the input
arrays.
@param mask optional operation mask, 8-bit single channel array, that
specifies elements of the output array to be changed.
*/
CV_EXPORTS_W void bitwise_or(InputArray src1, InputArray src2,
                             OutputArray dst, InputArray mask = noArray());

/** @brief Calculates the per-element bit-wise "exclusive or" operation on two
arrays or an array and a scalar.

The function cv::bitwise_xor calculates the per-element bit-wise logical "exclusive-or"
operation for:
*   Two arrays when src1 and src2 have the same size:
    \f[\texttt{dst} (I) =  \texttt{src1} (I)  \oplus \texttt{src2} (I) \quad \texttt{if mask} (I) \ne0\f]
*   An array and a scalar when src2 is constructed from Scalar or has
    the same number of elements as `src1.channels()`:
    \f[\texttt{dst} (I) =  \texttt{src1} (I)  \oplus \texttt{src2} \quad \texttt{if mask} (I) \ne0\f]
*   A scalar and an array when src1 is constructed from Scalar or has
    the same number of elements as `src2.channels()`:
    \f[\texttt{dst} (I) =  \texttt{src1}  \oplus \texttt{src2} (I) \quad \texttt{if mask} (I) \ne0\f]
In case of floating-point arrays, their machine-specific bit
representations (usually IEEE754-compliant) are used for the operation.
In case of multi-channel arrays, each channel is processed
independently. In the 2nd and 3rd cases above, the scalar is first
converted to the array type.
@param src1 first input array or a scalar.
@param src2 second input array or a scalar.
@param dst output array that has the same size and type as the input
arrays.
@param mask optional operation mask, 8-bit single channel array, that
specifies elements of the output array to be changed.
*/
CV_EXPORTS_W void bitwise_xor(InputArray src1, InputArray src2,
                              OutputArray dst, InputArray mask = noArray());

/** @brief  Inverts every bit of an array.

The function cv::bitwise_not calculates per-element bit-wise inversion of the input
array:
\f[\texttt{dst} (I) =  \neg \texttt{src} (I)\f]
In case of a floating-point input array, its machine-specific bit
representation (usually IEEE754-compliant) is used for the operation. In
case of multi-channel arrays, each channel is processed independently.
@param src input array.
@param dst output array that has the same size and type as the input
array.
@param mask optional operation mask, 8-bit single channel array, that
specifies elements of the output array to be changed.
*/
CV_EXPORTS_W void bitwise_not(InputArray src, OutputArray dst,
                              InputArray mask = noArray());

/** @brief Calculates the per-element absolute difference between two arrays or between an array and a scalar.

The function cv::absdiff calculates:
*   Absolute difference between two arrays when they have the same
    size and type:
    \f[\texttt{dst}(I) =  \texttt{saturate} (| \texttt{src1}(I) -  \texttt{src2}(I)|)\f]
*   Absolute difference between an array and a scalar when the second
    array is constructed from Scalar or has as many elements as the
    number of channels in `src1`:
    \f[\texttt{dst}(I) =  \texttt{saturate} (| \texttt{src1}(I) -  \texttt{src2} |)\f]
*   Absolute difference between a scalar and an array when the first
    array is constructed from Scalar or has as many elements as the
    number of channels in `src2`:
    \f[\texttt{dst}(I) =  \texttt{saturate} (| \texttt{src1} -  \texttt{src2}(I) |)\f]
    where I is a multi-dimensional index of array elements. In case of
    multi-channel arrays, each channel is processed independently.
@note Saturation is not applied when the arrays have the depth CV_32S.
You may even get a negative value in the case of overflow.
@note (Python) Be careful to difference behaviour between src1/src2 are single number and they are tuple/array.
`absdiff(src,X)` means `absdiff(src,(X,X,X,X))`.
`absdiff(src,(X,))` means `absdiff(src,(X,0,0,0))`.
@param src1 first input array or a scalar.
@param src2 second input array or a scalar.
@param dst output array that has the same size and type as input arrays.
@sa cv::abs(const Mat&)
*/
CV_EXPORTS_W void absdiff(InputArray src1, InputArray src2, OutputArray dst);

/** @brief  This is an overloaded member function, provided for convenience (python)
Copies the matrix to another one.
When the operation mask is specified, if the Mat::create call shown above reallocates the matrix, the newly allocated matrix is initialized with all zeros before copying the data.
@param src source matrix.
@param dst Destination matrix. If it does not have a proper size or type before the operation, it is
reallocated.
@param mask Operation mask of the same size as \*this. Its non-zero elements indicate which matrix
elements need to be copied. The mask has to be of type CV_8U and can have 1 or multiple channels.
*/

void CV_EXPORTS_W copyTo(InputArray src, OutputArray dst, InputArray mask);
/** @brief  Checks if array elements lie between the elements of two other arrays.

The function checks the range as follows:
-   For every element of a single-channel input array:
    \f[\texttt{dst} (I)= \texttt{lowerb} (I)_0  \leq \texttt{src} (I)_0 \leq  \texttt{upperb} (I)_0\f]
-   For two-channel arrays:
    \f[\texttt{dst} (I)= \texttt{lowerb} (I)_0  \leq \texttt{src} (I)_0 \leq  \texttt{upperb} (I)_0  \land \texttt{lowerb} (I)_1  \leq \texttt{src} (I)_1 \leq  \texttt{upperb} (I)_1\f]
-   and so forth.

That is, dst (I) is set to 255 (all 1 -bits) if src (I) is within the
specified 1D, 2D, 3D, ... box and 0 otherwise.

When the lower and/or upper boundary parameters are scalars, the indexes
(I) at lowerb and upperb in the above formulas should be omitted.
@param src first input array.
@param lowerb inclusive lower boundary array or a scalar.
@param upperb inclusive upper boundary array or a scalar.
@param dst output array of the same size as src and CV_8U type.
*/
CV_EXPORTS_W void inRange(InputArray src, InputArray lowerb,
                          InputArray upperb, OutputArray dst);

/** @brief Performs the per-element comparison of two arrays or an array and scalar value.

The function compares:
*   Elements of two arrays when src1 and src2 have the same size:
    \f[\texttt{dst} (I) =  \texttt{src1} (I)  \,\texttt{cmpop}\, \texttt{src2} (I)\f]
*   Elements of src1 with a scalar src2 when src2 is constructed from
    Scalar or has a single element:
    \f[\texttt{dst} (I) =  \texttt{src1}(I) \,\texttt{cmpop}\,  \texttt{src2}\f]
*   src1 with elements of src2 when src1 is constructed from Scalar or
    has a single element:
    \f[\texttt{dst} (I) =  \texttt{src1}  \,\texttt{cmpop}\, \texttt{src2} (I)\f]
When the comparison result is true, the corresponding element of output
array is set to 255. The comparison operations can be replaced with the
equivalent matrix expressions:
@code{.cpp}
    Mat dst1 = src1 >= src2;
    Mat dst2 = src1 < 8;
    ...
@endcode
@param src1 first input array or a scalar; when it is an array, it must have a single channel.
@param src2 second input array or a scalar; when it is an array, it must have a single channel.
@param dst output array of type ref CV_8U that has the same size and the same number of channels as
    the input arrays.
@param cmpop a flag, that specifies correspondence between the arrays (cv::CmpTypes)
@sa checkRange, min, max, threshold
*/
CV_EXPORTS_W void compare(InputArray src1, InputArray src2, OutputArray dst, int cmpop);

/** @brief Calculates per-element minimum of two arrays or an array and a scalar.

The function cv::min calculates the per-element minimum of two arrays:
\f[\texttt{dst} (I)= \min ( \texttt{src1} (I), \texttt{src2} (I))\f]
or array and a scalar:
\f[\texttt{dst} (I)= \min ( \texttt{src1} (I), \texttt{value} )\f]
@param src1 first input array.
@param src2 second input array of the same size and type as src1.
@param dst output array of the same size and type as src1.
@sa max, compare, inRange, minMaxLoc
*/
CV_EXPORTS_W void min(InputArray src1, InputArray src2, OutputArray dst);
/** @overload
needed to avoid conflicts with const _Tp& std::min(const _Tp&, const _Tp&, _Compare)
*/
CV_EXPORTS void min(const Mat& src1, const Mat& src2, Mat& dst);
/** @overload
needed to avoid conflicts with const _Tp& std::min(const _Tp&, const _Tp&, _Compare)
*/
CV_EXPORTS void min(const UMat& src1, const UMat& src2, UMat& dst);

/** @brief Calculates per-element maximum of two arrays or an array and a scalar.

The function cv::max calculates the per-element maximum of two arrays:
\f[\texttt{dst} (I)= \max ( \texttt{src1} (I), \texttt{src2} (I))\f]
or array and a scalar:
\f[\texttt{dst} (I)= \max ( \texttt{src1} (I), \texttt{value} )\f]
@param src1 first input array.
@param src2 second input array of the same size and type as src1 .
@param dst output array of the same size and type as src1.
@sa  min, compare, inRange, minMaxLoc, @ref MatrixExpressions
*/
CV_EXPORTS_W void max(InputArray src1, InputArray src2, OutputArray dst);
/** @overload
needed to avoid conflicts with const _Tp& std::min(const _Tp&, const _Tp&, _Compare)
*/
CV_EXPORTS void max(const Mat& src1, const Mat& src2, Mat& dst);
/** @overload
needed to avoid conflicts with const _Tp& std::min(const _Tp&, const _Tp&, _Compare)
*/
CV_EXPORTS void max(const UMat& src1, const UMat& src2, UMat& dst);

/** @brief Calculates a square root of array elements.

The function cv::sqrt calculates a square root of each input array element.
In case of multi-channel arrays, each channel is processed
independently. The accuracy is approximately the same as of the built-in
std::sqrt .
@param src input floating-point array.
@param dst output array of the same size and type as src.
*/
CV_EXPORTS_W void sqrt(InputArray src, OutputArray dst);

/** @brief Raises every array element to a power.

The function cv::pow raises every element of the input array to power :
\f[\texttt{dst} (I) =  \fork{\texttt{src}(I)^{power}}{if \(\texttt{power}\) is integer}{|\texttt{src}(I)|^{power}}{otherwise}\f]

So, for a non-integer power exponent, the absolute values of input array
elements are used. However, it is possible to get true values for
negative values using some extra operations. In the example below,
computing the 5th root of array src shows:
@code{.cpp}
    Mat mask = src < 0;
    pow(src, 1./5, dst);
    subtract(Scalar::all(0), dst, dst, mask);
@endcode
For some values of power, such as integer values, 0.5 and -0.5,
specialized faster algorithms are used.

Special values (NaN, Inf) are not handled.
@param src input array.
@param power exponent of power.
@param dst output array of the same size and type as src.
@sa sqrt, exp, log, cartToPolar, polarToCart
*/
CV_EXPORTS_W void pow(InputArray src, double power, OutputArray dst);

/** @brief Calculates the exponent of every array element.

The function cv::exp calculates the exponent of every element of the input
array:
\f[\texttt{dst} [I] = e^{ src(I) }\f]

The maximum relative error is about 7e-6 for single-precision input and
less than 1e-10 for double-precision input. Currently, the function
converts denormalized values to zeros on output. Special values (NaN,
Inf) are not handled.
@param src input array.
@param dst output array of the same size and type as src.
@sa log, cartToPolar, polarToCart, phase, pow, sqrt, magnitude
*/
CV_EXPORTS_W void exp(InputArray src, OutputArray dst);

/** @brief Calculates the natural logarithm of every array element.

The function cv::log calculates the natural logarithm of every element of the input array:
\f[\texttt{dst} (I) =  \log (\texttt{src}(I)) \f]

Output on zero, negative and special (NaN, Inf) values is undefined.

@param src input array.
@param dst output array of the same size and type as src .
@sa exp, cartToPolar, polarToCart, phase, pow, sqrt, magnitude
*/
CV_EXPORTS_W void log(InputArray src, OutputArray dst);

/** @brief Calculates x and y coordinates of 2D vectors from their magnitude and angle.

The function cv::polarToCart calculates the Cartesian coordinates of each 2D
vector represented by the corresponding elements of magnitude and angle:
\f[\begin{array}{l} \texttt{x} (I) =  \texttt{magnitude} (I) \cos ( \texttt{angle} (I)) \\ \texttt{y} (I) =  \texttt{magnitude} (I) \sin ( \texttt{angle} (I)) \\ \end{array}\f]

The relative accuracy of the estimated coordinates is about 1e-6.
@param magnitude input floating-point array of magnitudes of 2D vectors;
it can be an empty matrix (=Mat()), in this case, the function assumes
that all the magnitudes are =1; if it is not empty, it must have the
same size and type as angle.
@param angle input floating-point array of angles of 2D vectors.
@param x output array of x-coordinates of 2D vectors; it has the same
size and type as angle.
@param y output array of y-coordinates of 2D vectors; it has the same
size and type as angle.
@param angleInDegrees when true, the input angles are measured in
degrees, otherwise, they are measured in radians.
@sa cartToPolar, magnitude, phase, exp, log, pow, sqrt
*/
CV_EXPORTS_W void polarToCart(InputArray magnitude, InputArray angle,
                              OutputArray x, OutputArray y, bool angleInDegrees = false);

/** @brief Calculates the magnitude and angle of 2D vectors.

The function cv::cartToPolar calculates either the magnitude, angle, or both
for every 2D vector (x(I),y(I)):
\f[\begin{array}{l} \texttt{magnitude} (I)= \sqrt{\texttt{x}(I)^2+\texttt{y}(I)^2} , \\ \texttt{angle} (I)= \texttt{atan2} ( \texttt{y} (I), \texttt{x} (I))[ \cdot180 / \pi ] \end{array}\f]

The angles are calculated with accuracy about 0.3 degrees. For the point
(0,0), the angle is set to 0.
@param x array of x-coordinates; this must be a single-precision or
double-precision floating-point array.
@param y array of y-coordinates, that must have the same size and same type as x.
@param magnitude output array of magnitudes of the same size and type as x.
@param angle output array of angles that has the same size and type as
x; the angles are measured in radians (from 0 to 2\*Pi) or in degrees (0 to 360 degrees).
@param angleInDegrees a flag, indicating whether the angles are measured
in radians (which is by default), or in degrees.
@sa Sobel, Scharr
*/
CV_EXPORTS_W void cartToPolar(InputArray x, InputArray y,
                              OutputArray magnitude, OutputArray angle,
                              bool angleInDegrees = false);

/** @brief Calculates the rotation angle of 2D vectors.

The function cv::phase calculates the rotation angle of each 2D vector that
is formed from the corresponding elements of x and y :
\f[\texttt{angle} (I) =  \texttt{atan2} ( \texttt{y} (I), \texttt{x} (I))\f]

The angle estimation accuracy is about 0.3 degrees. When x(I)=y(I)=0 ,
the corresponding angle(I) is set to 0.
@param x input floating-point array of x-coordinates of 2D vectors.
@param y input array of y-coordinates of 2D vectors; it must have the
same size and the same type as x.
@param angle output array of vector angles; it has the same size and
same type as x .
@param angleInDegrees when true, the function calculates the angle in
degrees, otherwise, they are measured in radians.
*/
CV_EXPORTS_W void phase(InputArray x, InputArray y, OutputArray angle,
                        bool angleInDegrees = false);

/** @brief Calculates the magnitude of 2D vectors.

The function cv::magnitude calculates the magnitude of 2D vectors formed
from the corresponding elements of x and y arrays:
\f[\texttt{dst} (I) =  \sqrt{\texttt{x}(I)^2 + \texttt{y}(I)^2}\f]
@param x floating-point array of x-coordinates of the vectors.
@param y floating-point array of y-coordinates of the vectors; it must
have the same size as x.
@param magnitude output array of the same size and type as x.
@sa cartToPolar, polarToCart, phase, sqrt
*/
CV_EXPORTS_W void magnitude(InputArray x, InputArray y, OutputArray magnitude);

/** @brief Checks every element of an input array for invalid values.

The function cv::checkRange checks that every array element is neither NaN nor infinite. When minVal \>
-DBL_MAX and maxVal \< DBL_MAX, the function also checks that each value is between minVal and
maxVal. In case of multi-channel arrays, each channel is processed independently. If some values
are out of range, position of the first outlier is stored in pos (when pos != NULL). Then, the
function either returns false (when quiet=true) or throws an exception.
@param a input array.
@param quiet a flag, indicating whether the functions quietly return false when the array elements
are out of range or they throw an exception.
@param pos optional output parameter, when not NULL, must be a pointer to array of src.dims
elements.
@param minVal inclusive lower boundary of valid values range.
@param maxVal exclusive upper boundary of valid values range.
*/
CV_EXPORTS_W bool checkRange(InputArray a, bool quiet = true, CV_OUT Point* pos = 0,
                            double minVal = -DBL_MAX, double maxVal = DBL_MAX);

/** @brief Replaces NaNs by given number
@param a input/output matrix (CV_32F or CV_64F type)
@param val value to convert the NaNs
*/
CV_EXPORTS_W void patchNaNs(InputOutputArray a, double val = 0);

/** @brief Generates a mask of finite float values, i.e. not NaNs nor Infs.

An element is set to to 255 (all 1-bits) if all channels are finite.
@param src Input matrix, should contain float or double elements of 1 to 4 channels
@param mask Output matrix of the same size as input of type CV_8UC1
*/
CV_EXPORTS_W void finiteMask(InputArray src, OutputArray mask);


/** @brief Performs generalized matrix multiplication.

The function cv::gemm performs generalized matrix multiplication similar to the
gemm functions in BLAS level 3. For example,
`gemm(src1, src2, alpha, src3, beta, dst, GEMM_1_T + GEMM_3_T)`
corresponds to
\f[\texttt{dst} =  \texttt{alpha} \cdot \texttt{src1} ^T  \cdot \texttt{src2} +  \texttt{beta} \cdot \texttt{src3} ^T\f]

In case of complex (two-channel) data, performed a complex matrix
multiplication.

The function can be replaced with a matrix expression. For example, the
above call can be replaced with:
@code{.cpp}
    dst = alpha*src1.t()*src2 + beta*src3.t();
@endcode
@param src1 first multiplied input matrix that could be real(CV_32FC1,
CV_64FC1) or complex(CV_32FC2, CV_64FC2).
@param src2 second multiplied input matrix of the same type as src1.
@param alpha weight of the matrix product.
@param src3 third optional delta matrix added to the matrix product; it
should have the same type as src1 and src2.
@param beta weight of src3.
@param dst output matrix; it has the proper size and the same type as
input matrices.
@param flags operation flags (cv::GemmFlags)
@sa mulTransposed, transform
*/
CV_EXPORTS_W void gemm(InputArray src1, InputArray src2, double alpha,
                       InputArray src3, double beta, OutputArray dst, int flags = 0);

/** @brief Calculates the product of a matrix and its transposition.

The function cv::mulTransposed calculates the product of src and its
transposition:
\f[\texttt{dst} = \texttt{scale} ( \texttt{src} - \texttt{delta} )^T ( \texttt{src} - \texttt{delta} )\f]
if aTa=true, and
\f[\texttt{dst} = \texttt{scale} ( \texttt{src} - \texttt{delta} ) ( \texttt{src} - \texttt{delta} )^T\f]
otherwise. The function is used to calculate the covariance matrix. With
zero delta, it can be used as a faster substitute for general matrix
product A\*B when B=A'
@param src input single-channel matrix. Note that unlike gemm, the
function can multiply not only floating-point matrices.
@param dst output square matrix.
@param aTa Flag specifying the multiplication ordering. See the
description below.
@param delta Optional delta matrix subtracted from src before the
multiplication. When the matrix is empty ( delta=noArray() ), it is
assumed to be zero, that is, nothing is subtracted. If it has the same
size as src, it is simply subtracted. Otherwise, it is "repeated" (see
repeat ) to cover the full src and then subtracted. Type of the delta
matrix, when it is not empty, must be the same as the type of created
output matrix. See the dtype parameter description below.
@param scale Optional scale factor for the matrix product.
@param dtype Optional type of the output matrix. When it is negative,
the output matrix will have the same type as src . Otherwise, it will be
type=CV_MAT_DEPTH(dtype) that should be either CV_32F or CV_64F .
@sa calcCovarMatrix, gemm, repeat, reduce
*/
CV_EXPORTS_W void mulTransposed( InputArray src, OutputArray dst, bool aTa,
                                 InputArray delta = noArray(),
                                 double scale = 1, int dtype = -1 );

/** @brief Transposes a matrix.

The function cv::transpose transposes the matrix src :
\f[\texttt{dst} (i,j) =  \texttt{src} (j,i)\f]
@note No complex conjugation is done in case of a complex matrix. It
should be done separately if needed.
@param src input array.
@param dst output array of the same type as src.
*/
CV_EXPORTS_W void transpose(InputArray src, OutputArray dst);

/** @brief Transpose for n-dimensional matrices.
 *
 * @note Input should be continuous single-channel matrix.
 * @param src input array.
 * @param order a permutation of [0,1,..,N-1] where N is the number of axes of src.
 * The i’th axis of dst will correspond to the axis numbered order[i] of the input.
 * @param dst output array of the same type as src.
 */
CV_EXPORTS_W void transposeND(InputArray src, const std::vector<int>& order, OutputArray dst);

/** @brief Performs the matrix transformation of every array element.

The function cv::transform performs the matrix transformation of every
element of the array src and stores the results in dst :
\f[\texttt{dst} (I) =  \texttt{m} \cdot \texttt{src} (I)\f]
(when m.cols=src.channels() ), or
\f[\texttt{dst} (I) =  \texttt{m} \cdot [ \texttt{src} (I); 1]\f]
(when m.cols=src.channels()+1 )

Every element of the N -channel array src is interpreted as N -element
vector that is transformed using the M x N or M x (N+1) matrix m to
M-element vector - the corresponding element of the output array dst .

The function may be used for geometrical transformation of
N -dimensional points, arbitrary linear color space transformation (such
as various kinds of RGB to YUV transforms), shuffling the image
channels, and so forth.
@param src input array that must have as many channels (1 to 4) as
m.cols or m.cols-1.
@param dst output array of the same size and depth as src; it has as
many channels as m.rows.
@param m transformation 2x2 or 2x3 floating-point matrix.
@sa perspectiveTransform, getAffineTransform, estimateAffine2D, warpAffine, warpPerspective
*/
CV_EXPORTS_W void transform(InputArray src, OutputArray dst, InputArray m );

/** @brief Performs the perspective matrix transformation of vectors.

The function cv::perspectiveTransform transforms every element of src by
treating it as a 2D or 3D vector, in the following way:
\f[(x, y, z)  \rightarrow (x'/w, y'/w, z'/w)\f]
where
\f[(x', y', z', w') =  \texttt{mat} \cdot \begin{bmatrix} x & y & z & 1  \end{bmatrix}\f]
and
\f[w =  \fork{w'}{if \(w' \ne 0\)}{\infty}{otherwise}\f]

Here a 3D vector transformation is shown. In case of a 2D vector
transformation, the z component is omitted.

@note The function transforms a sparse set of 2D or 3D vectors. If you
want to transform an image using perspective transformation, use
warpPerspective . If you have an inverse problem, that is, you want to
compute the most probable perspective transformation out of several
pairs of corresponding points, you can use getPerspectiveTransform or
findHomography .
@param src input two-channel or three-channel floating-point array; each
element is a 2D/3D vector to be transformed.
@param dst output array of the same size and type as src.
@param m 3x3 or 4x4 floating-point transformation matrix.
@sa  transform, warpPerspective, getPerspectiveTransform, findHomography
*/
CV_EXPORTS_W void perspectiveTransform(InputArray src, OutputArray dst, InputArray m );

/** @brief Copies the lower or the upper half of a square matrix to its another half.

The function cv::completeSymm copies the lower or the upper half of a square matrix to
its another half. The matrix diagonal remains unchanged:
 - \f$\texttt{m}_{ij}=\texttt{m}_{ji}\f$ for \f$i > j\f$ if
    lowerToUpper=false
 - \f$\texttt{m}_{ij}=\texttt{m}_{ji}\f$ for \f$i < j\f$ if
    lowerToUpper=true

@param m input-output floating-point square matrix.
@param lowerToUpper operation flag; if true, the lower half is copied to
the upper half. Otherwise, the upper half is copied to the lower half.
@sa flip, transpose
*/
CV_EXPORTS_W void completeSymm(InputOutputArray m, bool lowerToUpper = false);

/** @brief Initializes a scaled identity matrix.

The function cv::setIdentity initializes a scaled identity matrix:
\f[\texttt{mtx} (i,j)= \fork{\texttt{value}}{ if \(i=j\)}{0}{otherwise}\f]

The function can also be emulated using the matrix initializers and the
matrix expressions:
@code
    Mat A = Mat::eye(4, 3, CV_32F)*5;
    // A will be set to [[5, 0, 0], [0, 5, 0], [0, 0, 5], [0, 0, 0]]
@endcode
@param mtx matrix to initialize (not necessarily square).
@param s value to assign to diagonal elements.
@sa Mat::zeros, Mat::ones, Mat::setTo, Mat::operator=
*/
CV_EXPORTS_W void setIdentity(InputOutputArray mtx, const Scalar& s = Scalar(1));

/** @brief Returns the determinant of a square floating-point matrix.

The function cv::determinant calculates and returns the determinant of the
specified matrix. For small matrices ( mtx.cols=mtx.rows\<=3 ), the
direct method is used. For larger matrices, the function uses LU
factorization with partial pivoting.

For symmetric positively-determined matrices, it is also possible to use
eigen decomposition to calculate the determinant.
@param mtx input matrix that must have CV_32FC1 or CV_64FC1 type and
square size.
@sa trace, invert, solve, eigen, @ref MatrixExpressions
*/
CV_EXPORTS_W double determinant(InputArray mtx);

/** @brief Returns the trace of a matrix.

The function cv::trace returns the sum of the diagonal elements of the
matrix mtx .
\f[\mathrm{tr} ( \texttt{mtx} ) =  \sum _i  \texttt{mtx} (i,i)\f]
@param mtx input matrix.
*/
CV_EXPORTS_W Scalar trace(InputArray mtx);

/** @brief Finds the inverse or pseudo-inverse of a matrix.

The function cv::invert inverts the matrix src and stores the result in dst
. When the matrix src is singular or non-square, the function calculates
the pseudo-inverse matrix (the dst matrix) so that norm(src\*dst - I) is
minimal, where I is an identity matrix.

In case of the #DECOMP_LU method, the function returns non-zero value if
the inverse has been successfully calculated and 0 if src is singular.

In case of the #DECOMP_SVD method, the function returns the inverse
condition number of src (the ratio of the smallest singular value to the
largest singular value) and 0 if src is singular. The SVD method
calculates a pseudo-inverse matrix if src is singular.

Similarly to #DECOMP_LU, the method #DECOMP_CHOLESKY works only with
non-singular square matrices that should also be symmetrical and
positively defined. In this case, the function stores the inverted
matrix in dst and returns non-zero. Otherwise, it returns 0.

@param src input floating-point M x N matrix.
@param dst output matrix of N x M size and the same type as src.
@param flags inversion method (cv::DecompTypes)
@sa solve, SVD
*/
CV_EXPORTS_W double invert(InputArray src, OutputArray dst, int flags = DECOMP_LU);

/** @brief Solves one or more linear systems or least-squares problems.

The function cv::solve solves a linear system or least-squares problem (the
latter is possible with SVD or QR methods, or by specifying the flag
#DECOMP_NORMAL ):
\f[\texttt{dst} =  \arg \min _X \| \texttt{src1} \cdot \texttt{X} -  \texttt{src2} \|\f]

If #DECOMP_LU or #DECOMP_CHOLESKY method is used, the function returns 1
if src1 (or \f$\texttt{src1}^T\texttt{src1}\f$ ) is non-singular. Otherwise,
it returns 0. In the latter case, dst is not valid. Other methods find a
pseudo-solution in case of a singular left-hand side part.

@note If you want to find a unity-norm solution of an under-defined
singular system \f$\texttt{src1}\cdot\texttt{dst}=0\f$ , the function solve
will not do the work. Use SVD::solveZ instead.

@param src1 input matrix on the left-hand side of the system.
@param src2 input matrix on the right-hand side of the system.
@param dst output solution.
@param flags solution (matrix inversion) method (#DecompTypes)
@sa invert, SVD, eigen
*/
CV_EXPORTS_W bool solve(InputArray src1, InputArray src2,
                        OutputArray dst, int flags = DECOMP_LU);

/** @brief Sorts each row or each column of a matrix.

The function cv::sort sorts each matrix row or each matrix column in
ascending or descending order. So you should pass two operation flags to
get desired behaviour. If you want to sort matrix rows or columns
lexicographically, you can use STL std::sort generic function with the
proper comparison predicate.

@param src input single-channel array.
@param dst output array of the same size and type as src.
@param flags operation flags, a combination of #SortFlags
@sa sortIdx, randShuffle
*/
CV_EXPORTS_W void sort(InputArray src, OutputArray dst, int flags);

/** @brief Sorts each row or each column of a matrix.

The function cv::sortIdx sorts each matrix row or each matrix column in the
ascending or descending order. So you should pass two operation flags to
get desired behaviour. Instead of reordering the elements themselves, it
stores the indices of sorted elements in the output array. For example:
@code
    Mat A = Mat::eye(3,3,CV_32F), B;
    sortIdx(A, B, SORT_EVERY_ROW + SORT_ASCENDING);
    // B will probably contain
    // (because of equal elements in A some permutations are possible):
    // [[1, 2, 0], [0, 2, 1], [0, 1, 2]]
@endcode
@param src input single-channel array.
@param dst output integer array of the same size as src.
@param flags operation flags that could be a combination of cv::SortFlags
@sa sort, randShuffle
*/
CV_EXPORTS_W void sortIdx(InputArray src, OutputArray dst, int flags);

/** @brief Finds the real roots of a cubic equation.

The function solveCubic finds the real roots of a cubic equation:
-   if coeffs is a 4-element vector:
\f[\texttt{coeffs} [0] x^3 +  \texttt{coeffs} [1] x^2 +  \texttt{coeffs} [2] x +  \texttt{coeffs} [3] = 0\f]
-   if coeffs is a 3-element vector:
\f[x^3 +  \texttt{coeffs} [0] x^2 +  \texttt{coeffs} [1] x +  \texttt{coeffs} [2] = 0\f]

The roots are stored in the roots array.
@param coeffs equation coefficients, an array of 3 or 4 elements.
@param roots output array of real roots that has 1 or 3 elements.
@return number of real roots. It can be 0, 1 or 2.
*/
CV_EXPORTS_W int solveCubic(InputArray coeffs, OutputArray roots);

/** @brief Finds the real or complex roots of a polynomial equation.

The function cv::solvePoly finds real and complex roots of a polynomial equation:
\f[\texttt{coeffs} [n] x^{n} +  \texttt{coeffs} [n-1] x^{n-1} + ... +  \texttt{coeffs} [1] x +  \texttt{coeffs} [0] = 0\f]
@param coeffs array of polynomial coefficients.
@param roots output (complex) array of roots.
@param maxIters maximum number of iterations the algorithm does.
*/
CV_EXPORTS_W double solvePoly(InputArray coeffs, OutputArray roots, int maxIters = 300);

/** @brief Calculates eigenvalues and eigenvectors of a symmetric matrix.

The function cv::eigen calculates just eigenvalues, or eigenvalues and eigenvectors of the symmetric
matrix src:
@code
    src*eigenvectors.row(i).t() = eigenvalues.at<srcType>(i)*eigenvectors.row(i).t()
@endcode

@note Use cv::eigenNonSymmetric for calculation of real eigenvalues and eigenvectors of non-symmetric matrix.

@param src input matrix that must have CV_32FC1 or CV_64FC1 type, square size and be symmetrical
(src ^T^ == src).
@param eigenvalues output vector of eigenvalues of the same type as src; the eigenvalues are stored
in the descending order.
@param eigenvectors output matrix of eigenvectors; it has the same size and type as src; the
eigenvectors are stored as subsequent matrix rows, in the same order as the corresponding
eigenvalues.
@sa eigenNonSymmetric, completeSymm, PCA
*/
CV_EXPORTS_W bool eigen(InputArray src, OutputArray eigenvalues,
                        OutputArray eigenvectors = noArray());

/** @brief Calculates eigenvalues and eigenvectors of a non-symmetric matrix (real eigenvalues only).

@note Assumes real eigenvalues.

The function calculates eigenvalues and eigenvectors (optional) of the square matrix src:
@code
    src*eigenvectors.row(i).t() = eigenvalues.at<srcType>(i)*eigenvectors.row(i).t()
@endcode

@param src input matrix (CV_32FC1 or CV_64FC1 type).
@param eigenvalues output vector of eigenvalues (type is the same type as src).
@param eigenvectors output matrix of eigenvectors (type is the same type as src). The eigenvectors are stored as subsequent matrix rows, in the same order as the corresponding eigenvalues.
@sa eigen
*/
CV_EXPORTS_W void eigenNonSymmetric(InputArray src, OutputArray eigenvalues,
                                    OutputArray eigenvectors);

/** @brief Calculates the covariance matrix of a set of vectors.

The function cv::calcCovarMatrix calculates the covariance matrix and, optionally, the mean vector of
the set of input vectors.
@param samples samples stored as separate matrices
@param nsamples number of samples
@param covar output covariance matrix of the type ctype and square size.
@param mean input or output (depending on the flags) array as the average value of the input vectors.
@param flags operation flags as a combination of #CovarFlags
@param ctype type of the matrixl; it equals 'CV_64F' by default.
@sa PCA, mulTransposed, Mahalanobis
@todo InputArrayOfArrays
*/
CV_EXPORTS void calcCovarMatrix( const Mat* samples, int nsamples, Mat& covar, Mat& mean,
                                 int flags, int ctype = CV_64F);

/** @overload
@note use #COVAR_ROWS or #COVAR_COLS flag
@param samples samples stored as rows/columns of a single matrix.
@param covar output covariance matrix of the type ctype and square size.
@param mean input or output (depending on the flags) array as the average value of the input vectors.
@param flags operation flags as a combination of #CovarFlags
@param ctype type of the matrixl; it equals 'CV_64F' by default.
*/
CV_EXPORTS_W void calcCovarMatrix( InputArray samples, OutputArray covar,
                                   InputOutputArray mean, int flags, int ctype = CV_64F);

/** wrap PCA::operator() */
CV_EXPORTS_W void PCACompute(InputArray data, InputOutputArray mean,
                             OutputArray eigenvectors, int maxComponents = 0);

/** wrap PCA::operator() and add eigenvalues output parameter */
CV_EXPORTS_AS(PCACompute2) void PCACompute(InputArray data, InputOutputArray mean,
                                           OutputArray eigenvectors, OutputArray eigenvalues,
                                           int maxComponents = 0);

/** wrap PCA::operator() */
CV_EXPORTS_W void PCACompute(InputArray data, InputOutputArray mean,
                             OutputArray eigenvectors, double retainedVariance);

/** wrap PCA::operator() and add eigenvalues output parameter */
CV_EXPORTS_AS(PCACompute2) void PCACompute(InputArray data, InputOutputArray mean,
                                           OutputArray eigenvectors, OutputArray eigenvalues,
                                           double retainedVariance);

/** wrap PCA::project */
CV_EXPORTS_W void PCAProject(InputArray data, InputArray mean,
                             InputArray eigenvectors, OutputArray result);

/** wrap PCA::backProject */
CV_EXPORTS_W void PCABackProject(InputArray data, InputArray mean,
                                 InputArray eigenvectors, OutputArray result);

/** wrap SVD::compute */
CV_EXPORTS_W void SVDecomp( InputArray src, OutputArray w, OutputArray u, OutputArray vt, int flags = 0 );

/** wrap SVD::backSubst */
CV_EXPORTS_W void SVBackSubst( InputArray w, InputArray u, InputArray vt,
                               InputArray rhs, OutputArray dst );

/** @brief Calculates the Mahalanobis distance between two vectors.

The function cv::Mahalanobis calculates and returns the weighted distance between two vectors:
\f[d( \texttt{vec1} , \texttt{vec2} )= \sqrt{\sum_{i,j}{\texttt{icovar(i,j)}\cdot(\texttt{vec1}(I)-\texttt{vec2}(I))\cdot(\texttt{vec1(j)}-\texttt{vec2(j)})} }\f]
The covariance matrix may be calculated using the #calcCovarMatrix function and then inverted using
the invert function (preferably using the #DECOMP_SVD method, as the most accurate).
@param v1 first 1D input vector.
@param v2 second 1D input vector.
@param icovar inverse covariance matrix.
*/
CV_EXPORTS_W double Mahalanobis(InputArray v1, InputArray v2, InputArray icovar);

/** @brief Performs a forward or inverse Discrete Fourier transform of a 1D or 2D floating-point array.

The function cv::dft performs one of the following:
-   Forward the Fourier transform of a 1D vector of N elements:
    \f[Y = F^{(N)}  \cdot X,\f]
    where \f$F^{(N)}_{jk}=\exp(-2\pi i j k/N)\f$ and \f$i=\sqrt{-1}\f$
-   Inverse the Fourier transform of a 1D vector of N elements:
    \f[\begin{array}{l} X'=  \left (F^{(N)} \right )^{-1}  \cdot Y =  \left (F^{(N)} \right )^*  \cdot y  \\ X = (1/N)  \cdot X, \end{array}\f]
    where \f$F^*=\left(\textrm{Re}(F^{(N)})-\textrm{Im}(F^{(N)})\right)^T\f$
-   Forward the 2D Fourier transform of a M x N matrix:
    \f[Y = F^{(M)}  \cdot X  \cdot F^{(N)}\f]
-   Inverse the 2D Fourier transform of a M x N matrix:
    \f[\begin{array}{l} X'=  \left (F^{(M)} \right )^*  \cdot Y  \cdot \left (F^{(N)} \right )^* \\ X =  \frac{1}{M \cdot N} \cdot X' \end{array}\f]

In case of real (single-channel) data, the output spectrum of the forward Fourier transform or input
spectrum of the inverse Fourier transform can be represented in a packed format called *CCS*
(complex-conjugate-symmetrical). It was borrowed from IPL (Intel\* Image Processing Library). Here
is how 2D *CCS* spectrum looks:
\f[\begin{bmatrix} Re Y_{0,0} & Re Y_{0,1} & Im Y_{0,1} & Re Y_{0,2} & Im Y_{0,2} &  \cdots & Re Y_{0,N/2-1} & Im Y_{0,N/2-1} & Re Y_{0,N/2}  \\ Re Y_{1,0} & Re Y_{1,1} & Im Y_{1,1} & Re Y_{1,2} & Im Y_{1,2} &  \cdots & Re Y_{1,N/2-1} & Im Y_{1,N/2-1} & Re Y_{1,N/2}  \\ Im Y_{1,0} & Re Y_{2,1} & Im Y_{2,1} & Re Y_{2,2} & Im Y_{2,2} &  \cdots & Re Y_{2,N/2-1} & Im Y_{2,N/2-1} & Im Y_{1,N/2}  \\ \hdotsfor{9} \\ Re Y_{M/2-1,0} &  Re Y_{M-3,1}  & Im Y_{M-3,1} &  \hdotsfor{3} & Re Y_{M-3,N/2-1} & Im Y_{M-3,N/2-1}& Re Y_{M/2-1,N/2}  \\ Im Y_{M/2-1,0} &  Re Y_{M-2,1}  & Im Y_{M-2,1} &  \hdotsfor{3} & Re Y_{M-2,N/2-1} & Im Y_{M-2,N/2-1}& Im Y_{M/2-1,N/2}  \\ Re Y_{M/2,0}  &  Re Y_{M-1,1} &  Im Y_{M-1,1} &  \hdotsfor{3} & Re Y_{M-1,N/2-1} & Im Y_{M-1,N/2-1}& Re Y_{M/2,N/2} \end{bmatrix}\f]

In case of 1D transform of a real vector, the output looks like the first row of the matrix above.

So, the function chooses an operation mode depending on the flags and size of the input array:
-   If #DFT_ROWS is set or the input array has a single row or single column, the function
    performs a 1D forward or inverse transform of each row of a matrix when #DFT_ROWS is set.
    Otherwise, it performs a 2D transform.
-   If the input array is real and #DFT_INVERSE is not set, the function performs a forward 1D or
    2D transform:
    -   When #DFT_COMPLEX_OUTPUT is set, the output is a complex matrix of the same size as
        input.
    -   When #DFT_COMPLEX_OUTPUT is not set, the output is a real matrix of the same size as
        input. In case of 2D transform, it uses the packed format as shown above. In case of a
        single 1D transform, it looks like the first row of the matrix above. In case of
        multiple 1D transforms (when using the #DFT_ROWS flag), each row of the output matrix
        looks like the first row of the matrix above.
-   If the input array is complex and either #DFT_INVERSE or #DFT_REAL_OUTPUT are not set, the
    output is a complex array of the same size as input. The function performs a forward or
    inverse 1D or 2D transform of the whole input array or each row of the input array
    independently, depending on the flags DFT_INVERSE and DFT_ROWS.
-   When #DFT_INVERSE is set and the input array is real, or it is complex but #DFT_REAL_OUTPUT
    is set, the output is a real array of the same size as input. The function performs a 1D or 2D
    inverse transformation of the whole input array or each individual row, depending on the flags
    #DFT_INVERSE and #DFT_ROWS.

If #DFT_SCALE is set, the scaling is done after the transformation.

Unlike dct, the function supports arrays of arbitrary size. But only those arrays are processed
efficiently, whose sizes can be factorized in a product of small prime numbers (2, 3, and 5 in the
current implementation). Such an efficient DFT size can be calculated using the getOptimalDFTSize
method.

The sample below illustrates how to calculate a DFT-based convolution of two 2D real arrays:
@code
    void convolveDFT(InputArray A, InputArray B, OutputArray C)
    {
        // reallocate the output array if needed
        C.create(abs(A.rows - B.rows)+1, abs(A.cols - B.cols)+1, A.type());
        Size dftSize;
        // calculate the size of DFT transform
        dftSize.width = getOptimalDFTSize(A.cols + B.cols - 1);
        dftSize.height = getOptimalDFTSize(A.rows + B.rows - 1);

        // allocate temporary buffers and initialize them with 0's
        Mat tempA(dftSize, A.type(), Scalar::all(0));
        Mat tempB(dftSize, B.type(), Scalar::all(0));

        // copy A and B to the top-left corners of tempA and tempB, respectively
        Mat roiA(tempA, Rect(0,0,A.cols,A.rows));
        A.copyTo(roiA);
        Mat roiB(tempB, Rect(0,0,B.cols,B.rows));
        B.copyTo(roiB);

        // now transform the padded A & B in-place;
        // use "nonzeroRows" hint for faster processing
        dft(tempA, tempA, 0, A.rows);
        dft(tempB, tempB, 0, B.rows);

        // multiply the spectrums;
        // the function handles packed spectrum representations well
        mulSpectrums(tempA, tempB, tempA);

        // transform the product back from the frequency domain.
        // Even though all the result rows will be non-zero,
        // you need only the first C.rows of them, and thus you
        // pass nonzeroRows == C.rows
        dft(tempA, tempA, DFT_INVERSE + DFT_SCALE, C.rows);

        // now copy the result back to C.
        tempA(Rect(0, 0, C.cols, C.rows)).copyTo(C);

        // all the temporary buffers will be deallocated automatically
    }
@endcode
To optimize this sample, consider the following approaches:
-   Since nonzeroRows != 0 is passed to the forward transform calls and since A and B are copied to
    the top-left corners of tempA and tempB, respectively, it is not necessary to clear the whole
    tempA and tempB. It is only necessary to clear the tempA.cols - A.cols ( tempB.cols - B.cols)
    rightmost columns of the matrices.
-   This DFT-based convolution does not have to be applied to the whole big arrays, especially if B
    is significantly smaller than A or vice versa. Instead, you can calculate convolution by parts.
    To do this, you need to split the output array C into multiple tiles. For each tile, estimate
    which parts of A and B are required to calculate convolution in this tile. If the tiles in C are
    too small, the speed will decrease a lot because of repeated work. In the ultimate case, when
    each tile in C is a single pixel, the algorithm becomes equivalent to the naive convolution
    algorithm. If the tiles are too big, the temporary arrays tempA and tempB become too big and
    there is also a slowdown because of bad cache locality. So, there is an optimal tile size
    somewhere in the middle.
-   If different tiles in C can be calculated in parallel and, thus, the convolution is done by
    parts, the loop can be threaded.

All of the above improvements have been implemented in #matchTemplate and #filter2D . Therefore, by
using them, you can get the performance even better than with the above theoretically optimal
implementation. Though, those two functions actually calculate cross-correlation, not convolution,
so you need to "flip" the second convolution operand B vertically and horizontally using flip .
@note
-   An example using the discrete fourier transform can be found at
    opencv_source_code/samples/cpp/dft.cpp
-   (Python) An example using the dft functionality to perform Wiener deconvolution can be found
    at opencv_source/samples/python/deconvolution.py
-   (Python) An example rearranging the quadrants of a Fourier image can be found at
    opencv_source/samples/python/dft.py
@param src input array that could be real or complex.
@param dst output array whose size and type depends on the flags .
@param flags transformation flags, representing a combination of the #DftFlags
@param nonzeroRows when the parameter is not zero, the function assumes that only the first
nonzeroRows rows of the input array (#DFT_INVERSE is not set) or only the first nonzeroRows of the
output array (#DFT_INVERSE is set) contain non-zeros, thus, the function can handle the rest of the
rows more efficiently and save some time; this technique is very useful for calculating array
cross-correlation or convolution using DFT.
@sa dct, getOptimalDFTSize, mulSpectrums, filter2D, matchTemplate, flip, cartToPolar,
magnitude, phase
*/
CV_EXPORTS_W void dft(InputArray src, OutputArray dst, int flags = 0, int nonzeroRows = 0);

/** @brief Calculates the inverse Discrete Fourier Transform of a 1D or 2D array.

idft(src, dst, flags) is equivalent to dft(src, dst, flags | #DFT_INVERSE) .
@note None of dft and idft scales the result by default. So, you should pass #DFT_SCALE to one of
dft or idft explicitly to make these transforms mutually inverse.
@sa dft, dct, idct, mulSpectrums, getOptimalDFTSize
@param src input floating-point real or complex array.
@param dst output array whose size and type depend on the flags.
@param flags operation flags (see dft and #DftFlags).
@param nonzeroRows number of dst rows to process; the rest of the rows have undefined content (see
the convolution sample in dft description.
*/
CV_EXPORTS_W void idft(InputArray src, OutputArray dst, int flags = 0, int nonzeroRows = 0);

/** @brief Performs a forward or inverse discrete Cosine transform of 1D or 2D array.

The function cv::dct performs a forward or inverse discrete Cosine transform (DCT) of a 1D or 2D
floating-point array:
-   Forward Cosine transform of a 1D vector of N elements:
    \f[Y = C^{(N)}  \cdot X\f]
    where
    \f[C^{(N)}_{jk}= \sqrt{\alpha_j/N} \cos \left ( \frac{\pi(2k+1)j}{2N} \right )\f]
    and
    \f$\alpha_0=1\f$, \f$\alpha_j=2\f$ for *j \> 0*.
-   Inverse Cosine transform of a 1D vector of N elements:
    \f[X =  \left (C^{(N)} \right )^{-1}  \cdot Y =  \left (C^{(N)} \right )^T  \cdot Y\f]
    (since \f$C^{(N)}\f$ is an orthogonal matrix, \f$C^{(N)} \cdot \left(C^{(N)}\right)^T = I\f$ )
-   Forward 2D Cosine transform of M x N matrix:
    \f[Y = C^{(N)}  \cdot X  \cdot \left (C^{(N)} \right )^T\f]
-   Inverse 2D Cosine transform of M x N matrix:
    \f[X =  \left (C^{(N)} \right )^T  \cdot X  \cdot C^{(N)}\f]

The function chooses the mode of operation by looking at the flags and size of the input array:
-   If (flags & #DCT_INVERSE) == 0, the function does a forward 1D or 2D transform. Otherwise, it
    is an inverse 1D or 2D transform.
-   If (flags & #DCT_ROWS) != 0, the function performs a 1D transform of each row.
-   If the array is a single column or a single row, the function performs a 1D transform.
-   If none of the above is true, the function performs a 2D transform.

@note Currently dct supports even-size arrays (2, 4, 6 ...). For data analysis and approximation, you
can pad the array when necessary.
Also, the function performance depends very much, and not monotonically, on the array size (see
getOptimalDFTSize ). In the current implementation DCT of a vector of size N is calculated via DFT
of a vector of size N/2 . Thus, the optimal DCT size N1 \>= N can be calculated as:
@code
    size_t getOptimalDCTSize(size_t N) { return 2*getOptimalDFTSize((N+1)/2); }
    N1 = getOptimalDCTSize(N);
@endcode
@param src input floating-point array.
@param dst output array of the same size and type as src .
@param flags transformation flags as a combination of cv::DftFlags (DCT_*)
@sa dft, getOptimalDFTSize, idct
*/
CV_EXPORTS_W void dct(InputArray src, OutputArray dst, int flags = 0);

/** @brief Calculates the inverse Discrete Cosine Transform of a 1D or 2D array.

idct(src, dst, flags) is equivalent to dct(src, dst, flags | DCT_INVERSE).
@param src input floating-point single-channel array.
@param dst output array of the same size and type as src.
@param flags operation flags.
@sa  dct, dft, idft, getOptimalDFTSize
*/
CV_EXPORTS_W void idct(InputArray src, OutputArray dst, int flags = 0);

/** @brief Performs the per-element multiplication of two Fourier spectrums.

The function cv::mulSpectrums performs the per-element multiplication of the two CCS-packed or complex
matrices that are results of a real or complex Fourier transform.

The function, together with dft and idft, may be used to calculate convolution (pass conjB=false )
or correlation (pass conjB=true ) of two arrays rapidly. When the arrays are complex, they are
simply multiplied (per element) with an optional conjugation of the second-array elements. When the
arrays are real, they are assumed to be CCS-packed (see dft for details).
@param a first input array.
@param b second input array of the same size and type as src1 .
@param c output array of the same size and type as src1 .
@param flags operation flags; currently, the only supported flag is cv::DFT_ROWS, which indicates that
each row of src1 and src2 is an independent 1D Fourier spectrum. If you do not want to use this flag, then simply add a `0` as value.
@param conjB optional flag that conjugates the second input array before the multiplication (true)
or not (false).
*/
CV_EXPORTS_W void mulSpectrums(InputArray a, InputArray b, OutputArray c,
                               int flags, bool conjB = false);

/** @brief Returns the optimal DFT size for a given vector size.

DFT performance is not a monotonic function of a vector size. Therefore, when you calculate
convolution of two arrays or perform the spectral analysis of an array, it usually makes sense to
pad the input data with zeros to get a bit larger array that can be transformed much faster than the
original one. Arrays whose size is a power-of-two (2, 4, 8, 16, 32, ...) are the fastest to process.
Though, the arrays whose size is a product of 2's, 3's, and 5's (for example, 300 = 5\*5\*3\*2\*2)
are also processed quite efficiently.

The function cv::getOptimalDFTSize returns the minimum number N that is greater than or equal to vecsize
so that the DFT of a vector of size N can be processed efficiently. In the current implementation N
= 2 ^p^ \* 3 ^q^ \* 5 ^r^ for some integer p, q, r.

The function returns a negative number if vecsize is too large (very close to INT_MAX ).

While the function cannot be used directly to estimate the optimal vector size for DCT transform
(since the current DCT implementation supports only even-size vectors), it can be easily processed
as getOptimalDFTSize((vecsize+1)/2)\*2.
@param vecsize vector size.
@sa dft, dct, idft, idct, mulSpectrums
*/
CV_EXPORTS_W int getOptimalDFTSize(int vecsize);

/** @brief Returns the default random number generator.

The function cv::theRNG returns the default random number generator. For each thread, there is a
separate random number generator, so you can use the function safely in multi-thread environments.
If you just need to get a single random number using this generator or initialize an array, you can
use randu or randn instead. But if you are going to generate many random numbers inside a loop, it
is much faster to use this function to retrieve the generator and then use RNG::operator _Tp() .
@sa RNG, randu, randn
*/
CV_EXPORTS RNG& theRNG();

/** @brief Sets state of default random number generator.

The function cv::setRNGSeed sets state of default random number generator to custom value.
@param seed new state for default random number generator
@sa RNG, randu, randn
*/
CV_EXPORTS_W void setRNGSeed(int seed);

/** @brief Generates a single uniformly-distributed random number or an array of random numbers.

Non-template variant of the function fills the matrix dst with uniformly-distributed
random numbers from the specified range:
\f[\texttt{low} _c  \leq \texttt{dst} (I)_c <  \texttt{high} _c\f]
@param dst output array of random numbers; the array must be pre-allocated.
@param low inclusive lower boundary of the generated random numbers.
@param high exclusive upper boundary of the generated random numbers.
@sa RNG, randn, theRNG
*/
CV_EXPORTS_W void randu(InputOutputArray dst, InputArray low, InputArray high);

/** @brief Fills the array with normally distributed random numbers.

The function cv::randn fills the matrix dst with normally distributed random numbers with the specified
mean vector and the standard deviation matrix. The generated random numbers are clipped to fit the
value range of the output array data type.
@param dst output array of random numbers; the array must be pre-allocated and have 1 to 4 channels.
@param mean mean value (expectation) of the generated random numbers.
@param stddev standard deviation of the generated random numbers; it can be either a vector (in
which case a diagonal standard deviation matrix is assumed) or a square matrix.
@sa RNG, randu
*/
CV_EXPORTS_W void randn(InputOutputArray dst, InputArray mean, InputArray stddev);

/** @brief Shuffles the array elements randomly.

The function cv::randShuffle shuffles the specified 1D array by randomly choosing pairs of elements and
swapping them. The number of such swap operations will be dst.rows\*dst.cols\*iterFactor .
@param dst input/output numerical 1D array.
@param iterFactor scale factor that determines the number of random swap operations (see the details
below).
@param rng optional random number generator used for shuffling; if it is zero, theRNG () is used
instead.
@sa RNG, sort
*/
CV_EXPORTS_W void randShuffle(InputOutputArray dst, double iterFactor = 1., RNG* rng = 0);

/** @brief Principal Component Analysis

The class is used to calculate a special basis for a set of vectors. The
basis will consist of eigenvectors of the covariance matrix calculated
from the input set of vectors. The class %PCA can also transform
vectors to/from the new coordinate space defined by the basis. Usually,
in this new coordinate system, each vector from the original set (and
any linear combination of such vectors) can be quite accurately
approximated by taking its first few components, corresponding to the
eigenvectors of the largest eigenvalues of the covariance matrix.
Geometrically it means that you calculate a projection of the vector to
a subspace formed by a few eigenvectors corresponding to the dominant
eigenvalues of the covariance matrix. And usually such a projection is
very close to the original vector. So, you can represent the original
vector from a high-dimensional space with a much shorter vector
consisting of the projected vector's coordinates in the subspace. Such a
transformation is also known as Karhunen-Loeve Transform, or KLT.
See http://en.wikipedia.org/wiki/Principal_component_analysis

The sample below is the function that takes two matrices. The first
function stores a set of vectors (a row per vector) that is used to
calculate PCA. The second function stores another "test" set of vectors
(a row per vector). First, these vectors are compressed with PCA, then
reconstructed back, and then the reconstruction error norm is computed
and printed for each vector. :

@code{.cpp}
using namespace cv;

PCA compressPCA(const Mat& pcaset, int maxComponents,
                const Mat& testset, Mat& compressed)
{
    PCA pca(pcaset, // pass the data
            Mat(), // we do not have a pre-computed mean vector,
                   // so let the PCA engine to compute it
            PCA::DATA_AS_ROW, // indicate that the vectors
                                // are stored as matrix rows
                                // (use PCA::DATA_AS_COL if the vectors are
                                // the matrix columns)
            maxComponents // specify, how many principal components to retain
            );
    // if there is no test data, just return the computed basis, ready-to-use
    if( !testset.data )
        return pca;
    CV_Assert( testset.cols == pcaset.cols );

    compressed.create(testset.rows, maxComponents, testset.type());

    Mat reconstructed;
    for( int i = 0; i < testset.rows; i++ )
    {
        Mat vec = testset.row(i), coeffs = compressed.row(i), reconstructed;
        // compress the vector, the result will be stored
        // in the i-th row of the output matrix
        pca.project(vec, coeffs);
        // and then reconstruct it
        pca.backProject(coeffs, reconstructed);
        // and measure the error
        printf("%d. diff = %g\n", i, norm(vec, reconstructed, NORM_L2));
    }
    return pca;
}
@endcode
@sa calcCovarMatrix, mulTransposed, SVD, dft, dct
*/
class CV_EXPORTS PCA
{
public:
    enum Flags { DATA_AS_ROW = 0, //!< indicates that the input samples are stored as matrix rows
                 DATA_AS_COL = 1, //!< indicates that the input samples are stored as matrix columns
                 USE_AVG     = 2  //!
               };

    /** @brief default constructor

    The default constructor initializes an empty %PCA structure. The other
    constructors initialize the structure and call PCA::operator()().
    */
    PCA();

    /** @overload
    @param data input samples stored as matrix rows or matrix columns.
    @param mean optional mean value; if the matrix is empty (@c noArray()),
    the mean is computed from the data.
    @param flags operation flags; currently the parameter is only used to
    specify the data layout (PCA::Flags)
    @param maxComponents maximum number of components that %PCA should
    retain; by default, all the components are retained.
    */
    PCA(InputArray data, InputArray mean, int flags, int maxComponents = 0);

    /** @overload
    @param data input samples stored as matrix rows or matrix columns.
    @param mean optional mean value; if the matrix is empty (noArray()),
    the mean is computed from the data.
    @param flags operation flags; currently the parameter is only used to
    specify the data layout (PCA::Flags)
    @param retainedVariance Percentage of variance that PCA should retain.
    Using this parameter will let the PCA decided how many components to
    retain but it will always keep at least 2.
    */
    PCA(InputArray data, InputArray mean, int flags, double retainedVariance);

    /** @brief performs %PCA

    The operator performs %PCA of the supplied dataset. It is safe to reuse
    the same PCA structure for multiple datasets. That is, if the structure
    has been previously used with another dataset, the existing internal
    data is reclaimed and the new @ref eigenvalues, @ref eigenvectors and @ref
    mean are allocated and computed.

    The computed @ref eigenvalues are sorted from the largest to the smallest and
    the corresponding @ref eigenvectors are stored as eigenvectors rows.

    @param data input samples stored as the matrix rows or as the matrix
    columns.
    @param mean optional mean value; if the matrix is empty (noArray()),
    the mean is computed from the data.
    @param flags operation flags; currently the parameter is only used to
    specify the data layout. (Flags)
    @param maxComponents maximum number of components that PCA should
    retain; by default, all the components are retained.
    */
    PCA& operator()(InputArray data, InputArray mean, int flags, int maxComponents = 0);

    /** @overload
    @param data input samples stored as the matrix rows or as the matrix
    columns.
    @param mean optional mean value; if the matrix is empty (noArray()),
    the mean is computed from the data.
    @param flags operation flags; currently the parameter is only used to
    specify the data layout. (PCA::Flags)
    @param retainedVariance Percentage of variance that %PCA should retain.
    Using this parameter will let the %PCA decided how many components to
    retain but it will always keep at least 2.
     */
    PCA& operator()(InputArray data, InputArray mean, int flags, double retainedVariance);

    /** @brief Projects vector(s) to the principal component subspace.

    The methods project one or more vectors to the principal component
    subspace, where each vector projection is represented by coefficients in
    the principal component basis. The first form of the method returns the
    matrix that the second form writes to the result. So the first form can
    be used as a part of expression while the second form can be more
    efficient in a processing loop.
    @param vec input vector(s); must have the same dimensionality and the
    same layout as the input data used at %PCA phase, that is, if
    DATA_AS_ROW are specified, then `vec.cols==data.cols`
    (vector dimensionality) and `vec.rows` is the number of vectors to
    project, and the same is true for the PCA::DATA_AS_COL case.
    */
    Mat project(InputArray vec) const;

    /** @overload
    @param vec input vector(s); must have the same dimensionality and the
    same layout as the input data used at PCA phase, that is, if
    DATA_AS_ROW are specified, then `vec.cols==data.cols`
    (vector dimensionality) and `vec.rows` is the number of vectors to
    project, and the same is true for the PCA::DATA_AS_COL case.
    @param result output vectors; in case of PCA::DATA_AS_COL, the
    output matrix has as many columns as the number of input vectors, this
    means that `result.cols==vec.cols` and the number of rows match the
    number of principal components (for example, `maxComponents` parameter
    passed to the constructor).
     */
    void project(InputArray vec, OutputArray result) const;

    /** @brief Reconstructs vectors from their PC projections.

    The methods are inverse operations to PCA::project. They take PC
    coordinates of projected vectors and reconstruct the original vectors.
    Unless all the principal components have been retained, the
    reconstructed vectors are different from the originals. But typically,
    the difference is small if the number of components is large enough (but
    still much smaller than the original vector dimensionality). As a
    result, PCA is used.
    @param vec coordinates of the vectors in the principal component
    subspace, the layout and size are the same as of PCA::project output
    vectors.
     */
    Mat backProject(InputArray vec) const;

    /** @overload
    @param vec coordinates of the vectors in the principal component
    subspace, the layout and size are the same as of PCA::project output
    vectors.
    @param result reconstructed vectors; the layout and size are the same as
    of PCA::project input vectors.
     */
    void backProject(InputArray vec, OutputArray result) const;

    /** @brief write PCA objects

    Writes @ref eigenvalues @ref eigenvectors and @ref mean to specified FileStorage
     */
    void write(FileStorage& fs) const;

    /** @brief load PCA objects

    Loads @ref eigenvalues @ref eigenvectors and @ref mean from specified FileNode
     */
    void read(const FileNode& fn);

    Mat eigenvectors; //!< eigenvectors of the covariation matrix
    Mat eigenvalues; //!< eigenvalues of the covariation matrix
    Mat mean; //!< mean value subtracted before the projection and added after the back projection
};

/** @example samples/cpp/pca.cpp
An example using %PCA for dimensionality reduction while maintaining an amount of variance
*/

/** @example samples/cpp/tutorial_code/ml/introduction_to_pca/introduction_to_pca.cpp
Check @ref tutorial_introduction_to_pca "the corresponding tutorial" for more details
*/

/**
@brief Linear Discriminant Analysis
@todo document this class
*/
class CV_EXPORTS LDA
{
public:
    /** @brief constructor
    Initializes a LDA with num_components (default 0).
    */
    explicit LDA(int num_components = 0);

    /** Initializes and performs a Discriminant Analysis with Fisher's
     Optimization Criterion on given data in src and corresponding labels
     in labels. If 0 (or less) number of components are given, they are
     automatically determined for given data in computation.
    */
    LDA(InputArrayOfArrays src, InputArray labels, int num_components = 0);

    /** Serializes this object to a given filename.
      */
    void save(const String& filename) const;

    /** Deserializes this object from a given filename.
      */
    void load(const String& filename);

    /** Serializes this object to a given cv::FileStorage.
      */
    void save(FileStorage& fs) const;

    /** Deserializes this object from a given cv::FileStorage.
      */
    void load(const FileStorage& node);

    /** destructor
      */
    ~LDA();

    /** Compute the discriminants for data in src (row aligned) and labels.
      */
    void compute(InputArrayOfArrays src, InputArray labels);

    /** Projects samples into the LDA subspace.
        src may be one or more row aligned samples.
      */
    Mat project(InputArray src);

    /** Reconstructs projections from the LDA subspace.
        src may be one or more row aligned projections.
      */
    Mat reconstruct(InputArray src);

    /** Returns the eigenvectors of this LDA.
      */
    Mat eigenvectors() const { return _eigenvectors; }

    /** Returns the eigenvalues of this LDA.
      */
    Mat eigenvalues() const { return _eigenvalues; }

    static Mat subspaceProject(InputArray W, InputArray mean, InputArray src);
    static Mat subspaceReconstruct(InputArray W, InputArray mean, InputArray src);

protected:
    int _num_components;
    Mat _eigenvectors;
    Mat _eigenvalues;
    void lda(InputArrayOfArrays src, InputArray labels);
};

/** @brief Singular Value Decomposition

Class for computing Singular Value Decomposition of a floating-point
matrix. The Singular Value Decomposition is used to solve least-square
problems, under-determined linear systems, invert matrices, compute
condition numbers, and so on.

If you want to compute a condition number of a matrix or an absolute value of
its determinant, you do not need `u` and `vt`. You can pass
flags=SVD::NO_UV|... . Another flag SVD::FULL_UV indicates that full-size u
and vt must be computed, which is not necessary most of the time.

@sa invert, solve, eigen, determinant
*/
class CV_EXPORTS SVD
{
public:
    enum Flags {
        /** allow the algorithm to modify the decomposed matrix; it can save space and speed up
            processing. currently ignored. */
        MODIFY_A = 1,
        /** indicates that only a vector of singular values `w` is to be processed, while u and vt
            will be set to empty matrices */
        NO_UV    = 2,
        /** when the matrix is not square, by default the algorithm produces u and vt matrices of
            sufficiently large size for the further A reconstruction; if, however, FULL_UV flag is
            specified, u and vt will be full-size square orthogonal matrices.*/
        FULL_UV  = 4
    };

    /** @brief the default constructor

    initializes an empty SVD structure
      */
    SVD();

    /** @overload
    initializes an empty SVD structure and then calls SVD::operator()
    @param src decomposed matrix. The depth has to be CV_32F or CV_64F.
    @param flags operation flags (SVD::Flags)
      */
    SVD( InputArray src, int flags = 0 );

    /** @brief the operator that performs SVD. The previously allocated u, w and vt are released.

    The operator performs the singular value decomposition of the supplied
    matrix. The u,`vt` , and the vector of singular values w are stored in
    the structure. The same SVD structure can be reused many times with
    different matrices. Each time, if needed, the previous u,`vt` , and w
    are reclaimed and the new matrices are created, which is all handled by
    Mat::create.
    @param src decomposed matrix. The depth has to be CV_32F or CV_64F.
    @param flags operation flags (SVD::Flags)
      */
    SVD& operator ()( InputArray src, int flags = 0 );

    /** @brief decomposes matrix and stores the results to user-provided matrices

    The methods/functions perform SVD of matrix. Unlike SVD::SVD constructor
    and SVD::operator(), they store the results to the user-provided
    matrices:

    @code{.cpp}
    Mat A, w, u, vt;
    SVD::compute(A, w, u, vt);
    @endcode

    @param src decomposed matrix. The depth has to be CV_32F or CV_64F.
    @param w calculated singular values
    @param u calculated left singular vectors
    @param vt transposed matrix of right singular vectors
    @param flags operation flags - see SVD::Flags.
      */
    static void compute( InputArray src, OutputArray w,
                         OutputArray u, OutputArray vt, int flags = 0 );

    /** @overload
    computes singular values of a matrix
    @param src decomposed matrix. The depth has to be CV_32F or CV_64F.
    @param w calculated singular values
    @param flags operation flags - see SVD::Flags.
      */
    static void compute( InputArray src, OutputArray w, int flags = 0 );

    /** @brief performs back substitution
      */
    static void backSubst( InputArray w, InputArray u,
                           InputArray vt, InputArray rhs,
                           OutputArray dst );

    /** @brief solves an under-determined singular linear system

    The method finds a unit-length solution x of a singular linear system
    A\*x = 0. Depending on the rank of A, there can be no solutions, a
    single solution or an infinite number of solutions. In general, the
    algorithm solves the following problem:
    \f[dst =  \arg \min _{x:  \| x \| =1}  \| src  \cdot x  \|\f]
    @param src left-hand-side matrix.
    @param dst found solution.
      */
    static void solveZ( InputArray src, OutputArray dst );

    /** @brief performs a singular value back substitution.

    The method calculates a back substitution for the specified right-hand
    side:

    \f[\texttt{x} =  \texttt{vt} ^T  \cdot diag( \texttt{w} )^{-1}  \cdot \texttt{u} ^T  \cdot \texttt{rhs} \sim \texttt{A} ^{-1}  \cdot \texttt{rhs}\f]

    Using this technique you can either get a very accurate solution of the
    convenient linear system, or the best (in the least-squares terms)
    pseudo-solution of an overdetermined linear system.

    @param rhs right-hand side of a linear system (u\*w\*v')\*dst = rhs to
    be solved, where A has been previously decomposed.

    @param dst found solution of the system.

    @note Explicit SVD with the further back substitution only makes sense
    if you need to solve many linear systems with the same left-hand side
    (for example, src ). If all you need is to solve a single system
    (possibly with multiple rhs immediately available), simply call solve
    add pass #DECOMP_SVD there. It does absolutely the same thing.
      */
    void backSubst( InputArray rhs, OutputArray dst ) const;

    /** @todo document */
    template<typename _Tp, int m, int n, int nm> static
    void compute( const Matx<_Tp, m, n>& a, Matx<_Tp, nm, 1>& w, Matx<_Tp, m, nm>& u, Matx<_Tp, n, nm>& vt );

    /** @todo document */
    template<typename _Tp, int m, int n, int nm> static
    void compute( const Matx<_Tp, m, n>& a, Matx<_Tp, nm, 1>& w );

    /** @todo document */
    template<typename _Tp, int m, int n, int nm, int nb> static
    void backSubst( const Matx<_Tp, nm, 1>& w, const Matx<_Tp, m, nm>& u, const Matx<_Tp, n, nm>& vt, const Matx<_Tp, m, nb>& rhs, Matx<_Tp, n, nb>& dst );

    Mat u, w, vt;
};

/** @brief Random Number Generator

Random number generator. It encapsulates the state (currently, a 64-bit
integer) and has methods to return scalar random values and to fill
arrays with random values. Currently it supports uniform and Gaussian
(normal) distributions. The generator uses Multiply-With-Carry
algorithm, introduced by G. Marsaglia (
<http://en.wikipedia.org/wiki/Multiply-with-carry> ).
Gaussian-distribution random numbers are generated using the Ziggurat
algorithm ( <http://en.wikipedia.org/wiki/Ziggurat_algorithm> ),
introduced by G. Marsaglia and W. W. Tsang.
*/
class CV_EXPORTS RNG
{
public:
    enum { UNIFORM = 0,
           NORMAL  = 1
         };

    /** @brief constructor

    These are the RNG constructors. The first form sets the state to some
    pre-defined value, equal to 2\*\*32-1 in the current implementation. The
    second form sets the state to the specified value. If you passed state=0
    , the constructor uses the above default value instead to avoid the
    singular random number sequence, consisting of all zeros.
    */
    RNG();
    /** @overload
    @param state 64-bit value used to initialize the RNG.
    */
    RNG(uint64 state);
    /**The method updates the state using the MWC algorithm and returns the
    next 32-bit random number.*/
    unsigned next();

    /**Each of the methods updates the state using the MWC algorithm and
    returns the next random number of the specified type. In case of integer
    types, the returned number is from the available value range for the
    specified type. In case of floating-point types, the returned value is
    from [0,1) range.
    */
    operator uchar();
    /** @overload */
    operator schar();
    /** @overload */
    operator ushort();
    /** @overload */
    operator short();
    /** @overload */
    operator unsigned();
    /** @overload */
    operator int();
    /** @overload */
    operator float();
    /** @overload */
    operator double();

    /** @brief returns a random integer sampled uniformly from [0, N).

    The methods transform the state using the MWC algorithm and return the
    next random number. The first form is equivalent to RNG::next . The
    second form returns the random number modulo N, which means that the
    result is in the range [0, N) .
    */
    unsigned operator ()();
    /** @overload
    @param N upper non-inclusive boundary of the returned random number.
    */
    unsigned operator ()(unsigned N);

    /** @brief returns uniformly distributed integer random number from [a,b) range

    The methods transform the state using the MWC algorithm and return the
    next uniformly-distributed random number of the specified type, deduced
    from the input parameter type, from the range [a, b) . There is a nuance
    illustrated by the following sample:

    @code{.cpp}
    RNG rng;

    // always produces 0
    double a = rng.uniform(0, 1);

    // produces double from [0, 1)
    double a1 = rng.uniform((double)0, (double)1);

    // produces float from [0, 1)
    float b = rng.uniform(0.f, 1.f);

    // produces double from [0, 1)
    double c = rng.uniform(0., 1.);

    // may cause compiler error because of ambiguity:
    //  RNG::uniform(0, (int)0.999999)? or RNG::uniform((double)0, 0.99999)?
    double d = rng.uniform(0, 0.999999);
    @endcode

    The compiler does not take into account the type of the variable to
    which you assign the result of RNG::uniform . The only thing that
    matters to the compiler is the type of a and b parameters. So, if you
    want a floating-point random number, but the range boundaries are
    integer numbers, either put dots in the end, if they are constants, or
    use explicit type cast operators, as in the a1 initialization above.
    @param a lower inclusive boundary of the returned random number.
    @param b upper non-inclusive boundary of the returned random number.
    */
    int uniform(int a, int b);
    /** @overload */
    float uniform(float a, float b);
    /** @overload */
    double uniform(double a, double b);

    /** @brief Fills arrays with random numbers.

    @param mat 2D or N-dimensional matrix; currently matrices with more than
    4 channels are not supported by the methods, use Mat::reshape as a
    possible workaround.
    @param distType distribution type, RNG::UNIFORM or RNG::NORMAL.
    @param a first distribution parameter; in case of the uniform
    distribution, this is an inclusive lower boundary, in case of the normal
    distribution, this is a mean value.
    @param b second distribution parameter; in case of the uniform
    distribution, this is a non-inclusive upper boundary, in case of the
    normal distribution, this is a standard deviation (diagonal of the
    standard deviation matrix or the full standard deviation matrix).
    @param saturateRange pre-saturation flag; for uniform distribution only;
    if true, the method will first convert a and b to the acceptable value
    range (according to the mat datatype) and then will generate uniformly
    distributed random numbers within the range [saturate(a), saturate(b)),
    if saturateRange=false, the method will generate uniformly distributed
    random numbers in the original range [a, b) and then will saturate them,
    it means, for example, that
    <tt>theRNG().fill(mat_8u, RNG::UNIFORM, -DBL_MAX, DBL_MAX)</tt> will likely
    produce array mostly filled with 0's and 255's, since the range (0, 255)
    is significantly smaller than [-DBL_MAX, DBL_MAX).

    Each of the methods fills the matrix with the random values from the
    specified distribution. As the new numbers are generated, the RNG state
    is updated accordingly. In case of multiple-channel images, every
    channel is filled independently, which means that RNG cannot generate
    samples from the multi-dimensional Gaussian distribution with
    non-diagonal covariance matrix directly. To do that, the method
    generates samples from multi-dimensional standard Gaussian distribution
    with zero mean and identity covariation matrix, and then transforms them
    using transform to get samples from the specified Gaussian distribution.
    */
    void fill( InputOutputArray mat, int distType, InputArray a, InputArray b, bool saturateRange = false );

    /** @brief Returns the next random number sampled from the Gaussian distribution
    @param sigma standard deviation of the distribution.

    The method transforms the state using the MWC algorithm and returns the
    next random number from the Gaussian distribution N(0,sigma) . That is,
    the mean value of the returned random numbers is zero and the standard
    deviation is the specified sigma .
    */
    double gaussian(double sigma);

    uint64 state;

    bool operator ==(const RNG& other) const;
};

/** @brief Mersenne Twister random number generator

Inspired by http://www.math.sci.hiroshima-u.ac.jp/~m-mat/MT/MT2002/CODES/mt19937ar.c
@todo document
*/
class CV_EXPORTS RNG_MT19937
{
public:
    RNG_MT19937();
    RNG_MT19937(unsigned s);
    void seed(unsigned s);

    unsigned next();

    operator int();
    operator unsigned();
    operator float();
    operator double();

    unsigned operator ()(unsigned N);
    unsigned operator ()();

    /** @brief returns uniformly distributed integer random number from [a,b) range*/
    int uniform(int a, int b);
    /** @brief returns uniformly distributed floating-point random number from [a,b) range*/
    float uniform(float a, float b);
    /** @brief returns uniformly distributed double-precision floating-point random number from [a,b) range*/
    double uniform(double a, double b);

private:
    enum PeriodParameters {N = 624, M = 397};
    unsigned state[N];
    int mti;
};

//! @} core_array

//! @addtogroup core_cluster
//!  @{

/** @example samples/cpp/kmeans.cpp
An example on K-means clustering
*/

/** @brief Finds centers of clusters and groups input samples around the clusters.

The function kmeans implements a k-means algorithm that finds the centers of cluster_count clusters
and groups the input samples around the clusters. As an output, \f$\texttt{bestLabels}_i\f$ contains a
0-based cluster index for the sample stored in the \f$i^{th}\f$ row of the samples matrix.

@note
-   (Python) An example on K-means clustering can be found at
    opencv_source_code/samples/python/kmeans.py
@param data Data for clustering. An array of N-Dimensional points with float coordinates is needed.
Examples of this array can be:
-   Mat points(count, 2, CV_32F);
-   Mat points(count, 1, CV_32FC2);
-   Mat points(1, count, CV_32FC2);
-   std::vector\<cv::Point2f\> points(sampleCount);
@param K Number of clusters to split the set by.
@param bestLabels Input/output integer array that stores the cluster indices for every sample.
@param criteria The algorithm termination criteria, that is, the maximum number of iterations and/or
the desired accuracy. The accuracy is specified as criteria.epsilon. As soon as each of the cluster
centers moves by less than criteria.epsilon on some iteration, the algorithm stops.
@param attempts Flag to specify the number of times the algorithm is executed using different
initial labellings. The algorithm returns the labels that yield the best compactness (see the last
function parameter).
@param flags Flag that can take values of cv::KmeansFlags
@param centers Output matrix of the cluster centers, one row per each cluster center.
@return The function returns the compactness measure that is computed as
\f[\sum _i  \| \texttt{samples} _i -  \texttt{centers} _{ \texttt{labels} _i} \| ^2\f]
after every attempt. The best (minimum) value is chosen and the corresponding labels and the
compactness value are returned by the function. Basically, you can use only the core of the
function, set the number of attempts to 1, initialize labels each time using a custom algorithm,
pass them with the ( flags = #KMEANS_USE_INITIAL_LABELS ) flag, and then choose the best
(most-compact) clustering.
*/
CV_EXPORTS_W double kmeans( InputArray data, int K, InputOutputArray bestLabels,
                            TermCriteria criteria, int attempts,
                            int flags, OutputArray centers = noArray() );

//! @} core_cluster

//! @addtogroup core_basic
//! @{

/////////////////////////////// Formatted output of cv::Mat ///////////////////////////

/** @todo document */
class CV_EXPORTS Formatted
{
public:
    virtual const char* next() = 0;
    virtual void reset() = 0;
    virtual ~Formatted();
};

/** @todo document */
class CV_EXPORTS Formatter
{
public:
    enum FormatType {
           FMT_DEFAULT = 0,
           FMT_MATLAB  = 1,
           FMT_CSV     = 2,
           FMT_PYTHON  = 3,
           FMT_NUMPY   = 4,
           FMT_C       = 5
         };

    virtual ~Formatter();

    virtual Ptr<Formatted> format(const Mat& mtx) const = 0;

    virtual void set16fPrecision(int p = 4) = 0;
    virtual void set32fPrecision(int p = 8) = 0;
    virtual void set64fPrecision(int p = 16) = 0;
    virtual void setMultiline(bool ml = true) = 0;

    static Ptr<Formatter> get(Formatter::FormatType fmt = FMT_DEFAULT);

};

static inline
String& operator << (String& out, Ptr<Formatted> fmtd)
{
    fmtd->reset();
    for(const char* str = fmtd->next(); str; str = fmtd->next())
        out += cv::String(str);
    return out;
}

static inline
String& operator << (String& out, const Mat& mtx)
{
    return out << Formatter::get()->format(mtx);
}

//////////////////////////////////////// Algorithm ////////////////////////////////////

class CV_EXPORTS Algorithm;

template<typename _Tp, typename _EnumTp = void> struct ParamType {};


/** @brief This is a base class for all more or less complex algorithms in OpenCV

especially for classes of algorithms, for which there can be multiple implementations. The examples
are stereo correspondence (for which there are algorithms like block matching, semi-global block
matching, graph-cut etc.), background subtraction (which can be done using mixture-of-gaussians
models, codebook-based algorithm etc.), optical flow (block matching, Lucas-Kanade, Horn-Schunck
etc.).

Here is example of SimpleBlobDetector use in your application via Algorithm interface:
@snippet snippets/core_various.cpp Algorithm
*/
class CV_EXPORTS_W Algorithm
{
public:
    Algorithm();
    virtual ~Algorithm();

    /** @brief Clears the algorithm state
    */
    CV_WRAP virtual void clear() {}

    /** @brief Stores algorithm parameters in a file storage
    */
    CV_WRAP virtual void write(FileStorage& fs) const { CV_UNUSED(fs); }

    /**
    * @overload
    */
    CV_WRAP void write(FileStorage& fs, const String& name) const;
#if CV_VERSION_MAJOR < 5
    /** @deprecated */
    void write(const Ptr<FileStorage>& fs, const String& name = String()) const;
#endif

    /** @brief Reads algorithm parameters from a file storage
    */
    CV_WRAP virtual void read(const FileNode& fn) { CV_UNUSED(fn); }

    /** @brief Returns true if the Algorithm is empty (e.g. in the very beginning or after unsuccessful read
    */
    CV_WRAP virtual bool empty() const { return false; }

    /** @brief Reads algorithm from the file node

    This is static template method of Algorithm. It's usage is following (in the case of SVM):
    @code
    cv::FileStorage fsRead("example.xml", FileStorage::READ);
    Ptr<SVM> svm = Algorithm::read<SVM>(fsRead.root());
    @endcode
    In order to make this method work, the derived class must overwrite Algorithm::read(const
    FileNode& fn) and also have static create() method without parameters
    (or with all the optional parameters)
    */
    template<typename _Tp> static Ptr<_Tp> read(const FileNode& fn)
    {
        Ptr<_Tp> obj = _Tp::create();
        obj->read(fn);
        return !obj->empty() ? obj : Ptr<_Tp>();
    }

    /** @brief Loads algorithm from the file

    @param filename Name of the file to read.
    @param objname The optional name of the node to read (if empty, the first top-level node will be used)

    This is static template method of Algorithm. It's usage is following (in the case of SVM):
    @code
    Ptr<SVM> svm = Algorithm::load<SVM>("my_svm_model.xml");
    @endcode
    In order to make this method work, the derived class must overwrite Algorithm::read(const
    FileNode& fn).
    */
    template<typename _Tp> static Ptr<_Tp> load(const String& filename, const String& objname=String())
    {
        FileStorage fs(filename, FileStorage::READ);
        CV_Assert(fs.isOpened());
        FileNode fn = objname.empty() ? fs.getFirstTopLevelNode() : fs[objname];
        if (fn.empty()) return Ptr<_Tp>();
        Ptr<_Tp> obj = _Tp::create();
        obj->read(fn);
        return !obj->empty() ? obj : Ptr<_Tp>();
    }

    /** @brief Loads algorithm from a String

    @param strModel The string variable containing the model you want to load.
    @param objname The optional name of the node to read (if empty, the first top-level node will be used)

    This is static template method of Algorithm. It's usage is following (in the case of SVM):
    @code
    Ptr<SVM> svm = Algorithm::loadFromString<SVM>(myStringModel);
    @endcode
    */
    template<typename _Tp> static Ptr<_Tp> loadFromString(const String& strModel, const String& objname=String())
    {
        FileStorage fs(strModel, FileStorage::READ + FileStorage::MEMORY);
        FileNode fn = objname.empty() ? fs.getFirstTopLevelNode() : fs[objname];
        Ptr<_Tp> obj = _Tp::create();
        obj->read(fn);
        return !obj->empty() ? obj : Ptr<_Tp>();
    }

    /** Saves the algorithm to a file.
    In order to make this method work, the derived class must implement Algorithm::write(FileStorage& fs). */
    CV_WRAP virtual void save(const String& filename) const;

    /** Returns the algorithm string identifier.
    This string is used as top level xml/yml node tag when the object is saved to a file or string. */
    CV_WRAP virtual String getDefaultName() const;

protected:
    void writeFormat(FileStorage& fs) const;
};

enum struct Param {
    INT=0, BOOLEAN=1, REAL=2, STRING=3, MAT=4, MAT_VECTOR=5, ALGORITHM=6, FLOAT=7,
    UNSIGNED_INT=8, UINT64=9, UCHAR=11, SCALAR=12
};



template<> struct ParamType<bool>
{
    typedef bool const_param_type;
    typedef bool member_type;

    static const Param type = Param::BOOLEAN;
};

template<> struct ParamType<int>
{
    typedef int const_param_type;
    typedef int member_type;

    static const Param type = Param::INT;
};

template<> struct ParamType<double>
{
    typedef double const_param_type;
    typedef double member_type;

    static const Param type = Param::REAL;
};

template<> struct ParamType<String>
{
    typedef const String& const_param_type;
    typedef String member_type;

    static const Param type = Param::STRING;
};

template<> struct ParamType<Mat>
{
    typedef const Mat& const_param_type;
    typedef Mat member_type;

    static const Param type = Param::MAT;
};

template<> struct ParamType<std::vector<Mat> >
{
    typedef const std::vector<Mat>& const_param_type;
    typedef std::vector<Mat> member_type;

    static const Param type = Param::MAT_VECTOR;
};

template<> struct ParamType<Algorithm>
{
    typedef const Ptr<Algorithm>& const_param_type;
    typedef Ptr<Algorithm> member_type;

    static const Param type = Param::ALGORITHM;
};

template<> struct ParamType<float>
{
    typedef float const_param_type;
    typedef float member_type;

    static const Param type = Param::FLOAT;
};

template<> struct ParamType<unsigned>
{
    typedef unsigned const_param_type;
    typedef unsigned member_type;

    static const Param type = Param::UNSIGNED_INT;
};

template<> struct ParamType<uint64>
{
    typedef uint64 const_param_type;
    typedef uint64 member_type;

    static const Param type = Param::UINT64;
};

template<> struct ParamType<uchar>
{
    typedef uchar const_param_type;
    typedef uchar member_type;

    static const Param type = Param::UCHAR;
};

template<> struct ParamType<Scalar>
{
    typedef const Scalar& const_param_type;
    typedef Scalar member_type;

    static const Param type = Param::SCALAR;
};

template<typename _Tp>
struct ParamType<_Tp, typename std::enable_if< std::is_enum<_Tp>::value >::type>
{
    typedef typename std::underlying_type<_Tp>::type const_param_type;
    typedef typename std::underlying_type<_Tp>::type member_type;

    static const Param type = Param::INT;
};

//! @} core_basic

} //namespace cv

#include "opencv2/core/operations.hpp"
#include "opencv2/core/cvstd.inl.hpp"
#include "opencv2/core/utility.hpp"
#include "opencv2/core/optim.hpp"

#endif /*OPENCV_CORE_HPP*/<|MERGE_RESOLUTION|>--- conflicted
+++ resolved
@@ -586,9 +586,6 @@
 /** @brief Checks for the presence of at least one non-zero array element.
 
 The function returns whether there are non-zero elements in src
-<<<<<<< HEAD
-@note CV_16F/CV_16BF/CV_Bool/CV_64U/CV_64S/CV_32U are not supported for src.
-=======
 
 The function do not work with multi-channel arrays. If you need to check non-zero array
 elements across all the channels, use Mat::reshape first to reinterpret the array as
@@ -596,9 +593,9 @@
 mixChannels, or split.
 
 @note
+- CV_16F/CV_16BF/CV_Bool/CV_64U/CV_64S/CV_32U are not supported for src.
 - If the location of non-zero array elements is important, @ref findNonZero is helpful.
 - If the count of non-zero array elements is important, @ref countNonZero is helpful.
->>>>>>> 36976011
 @param src single-channel array.
 @sa  mean, meanStdDev, norm, minMaxLoc, calcCovarMatrix
 @sa  findNonZero, countNonZero
@@ -609,9 +606,6 @@
 
 The function returns the number of non-zero elements in src :
 \f[\sum _{I: \; \texttt{src} (I) \ne0 } 1\f]
-<<<<<<< HEAD
-@note CV_16F/CV_16BF/CV_Bool/CV_64U/CV_64S/CV_32U are not supported for src.
-=======
 
 The function do not work with multi-channel arrays. If you need to count non-zero array
 elements across all the channels, use Mat::reshape first to reinterpret the array as
@@ -619,9 +613,9 @@
 mixChannels, or split.
 
 @note
+- CV_16F/CV_16BF/CV_Bool/CV_64U/CV_64S/CV_32U are not supported for src.
 - If only whether there are non-zero elements is important, @ref hasNonZero is helpful.
 - If the location of non-zero array elements is important, @ref findNonZero is helpful.
->>>>>>> 36976011
 @param src single-channel array.
 @sa  mean, meanStdDev, norm, minMaxLoc, calcCovarMatrix
 @sa  findNonZero, hasNonZero
@@ -651,9 +645,6 @@
     // access pixel coordinates
     Point pnt = locations[i];
 @endcode
-<<<<<<< HEAD
-@note CV_16F/CV_16BF/CV_Bool/CV_64U/CV_64S/CV_32U are not supported for src.
-=======
 
 The function do not work with multi-channel arrays. If you need to find non-zero
 elements across all the channels, use Mat::reshape first to reinterpret the array as
@@ -661,9 +652,9 @@
 mixChannels, or split.
 
 @note
+- CV_16F/CV_16BF/CV_Bool/CV_64U/CV_64S/CV_32U are not supported for src.
 - If only count of non-zero array elements is important, @ref countNonZero is helpful.
 - If only whether there are non-zero elements is important, @ref hasNonZero is helpful.
->>>>>>> 36976011
 @param src single-channel array
 @param idx the output array, type of cv::Mat or std::vector<Point>, corresponding to non-zero indices in the input
 @sa  countNonZero, hasNonZero
@@ -873,14 +864,9 @@
 
 The function do not work with multi-channel arrays. If you need to find minimum or maximum
 elements across all the channels, use Mat::reshape first to reinterpret the array as
-<<<<<<< HEAD
-single-channel. Or you may extract the particular channel using either extractImageCOI , or
-mixChannels , or split .
-@note CV_16F/CV_16BF/CV_Bool/CV_64U/CV_64S/CV_32U are not supported for src.
-=======
 single-channel. Or you may extract the particular channel using either extractImageCOI, or
 mixChannels, or split.
->>>>>>> 36976011
+@note CV_16F/CV_16BF/CV_Bool/CV_64U/CV_64S/CV_32U are not supported for src.
 @param src input single-channel array.
 @param minVal pointer to the returned minimum value; NULL is used if not required.
 @param maxVal pointer to the returned maximum value; NULL is used if not required.

/*M///////////////////////////////////////////////////////////////////////////////////////
//
//  IMPORTANT: READ BEFORE DOWNLOADING, COPYING, INSTALLING OR USING.
//
//  By downloading, copying, installing or using the software you agree to this license.
//  If you do not agree to this license, do not download, install,
//  copy or use the software.
//
//
//                          License Agreement
//                For Open Source Computer Vision Library
//
// Copyright (C) 2000-2008, Intel Corporation, all rights reserved.
// Copyright (C) 2009, Willow Garage Inc., all rights reserved.
// Copyright (C) 2013, OpenCV Foundation, all rights reserved.
// Copyright (C) 2014, Itseez Inc., all rights reserved.
// Third party copyrights are property of their respective owners.
//
// Redistribution and use in source and binary forms, with or without modification,
// are permitted provided that the following conditions are met:
//
//   * Redistribution's of source code must retain the above copyright notice,
//     this list of conditions and the following disclaimer.
//
//   * Redistribution's in binary form must reproduce the above copyright notice,
//     this list of conditions and the following disclaimer in the documentation
//     and/or other materials provided with the distribution.
//
//   * The name of the copyright holders may not be used to endorse or promote products
//     derived from this software without specific prior written permission.
//
// This software is provided by the copyright holders and contributors "as is" and
// any express or implied warranties, including, but not limited to, the implied
// warranties of merchantability and fitness for a particular purpose are disclaimed.
// In no event shall the Intel Corporation or contributors be liable for any direct,
// indirect, incidental, special, exemplary, or consequential damages
// (including, but not limited to, procurement of substitute goods or services;
// loss of use, data, or profits; or business interruption) however caused
// and on any theory of liability, whether in contract, strict liability,
// or tort (including negligence or otherwise) arising in any way out of
// the use of this software, even if advised of the possibility of such damage.
//
//M*/

#ifndef OPENCV_CORE_BASE_HPP
#define OPENCV_CORE_BASE_HPP

#ifndef __cplusplus
#  error base.hpp header must be compiled as C++
#endif

#include "opencv2/opencv_modules.hpp"

#include <climits>
#include <algorithm>

#include "opencv2/core/cvdef.h"
#include "opencv2/core/cvstd.hpp"

namespace cv
{

//! @addtogroup core_utils
//! @{

namespace Error {
//! error codes
enum Code {
    StsOk=                       0,  //!< everything is ok
    StsBackTrace=               -1,  //!< pseudo error for back trace
    StsError=                   -2,  //!< unknown /unspecified error
    StsInternal=                -3,  //!< internal error (bad state)
    StsNoMem=                   -4,  //!< insufficient memory
    StsBadArg=                  -5,  //!< function arg/param is bad
    StsBadFunc=                 -6,  //!< unsupported function
    StsNoConv=                  -7,  //!< iteration didn't converge
    StsAutoTrace=               -8,  //!< tracing
    HeaderIsNull=               -9,  //!< image header is NULL
    BadImageSize=              -10,  //!< image size is invalid
    BadOffset=                 -11,  //!< offset is invalid
    BadDataPtr=                -12,  //!<
    BadStep=                   -13,  //!< image step is wrong, this may happen for a non-continuous matrix.
    BadModelOrChSeq=           -14,  //!<
    BadNumChannels=            -15,  //!< bad number of channels, for example, some functions accept only single channel matrices.
    BadNumChannel1U=           -16,  //!<
    BadDepth=                  -17,  //!< input image depth is not supported by the function
    BadAlphaChannel=           -18,  //!<
    BadOrder=                  -19,  //!< number of dimensions is out of range
    BadOrigin=                 -20,  //!< incorrect input origin
    BadAlign=                  -21,  //!< incorrect input align
    BadCallBack=               -22,  //!<
    BadTileSize=               -23,  //!<
    BadCOI=                    -24,  //!< input COI is not supported
    BadROISize=                -25,  //!< incorrect input roi
    MaskIsTiled=               -26,  //!<
    StsNullPtr=                -27,  //!< null pointer
    StsVecLengthErr=           -28,  //!< incorrect vector length
    StsFilterStructContentErr= -29,  //!< incorrect filter structure content
    StsKernelStructContentErr= -30,  //!< incorrect transform kernel content
    StsFilterOffsetErr=        -31,  //!< incorrect filter offset value
    StsBadSize=                -201, //!< the input/output structure size is incorrect
    StsDivByZero=              -202, //!< division by zero
    StsInplaceNotSupported=    -203, //!< in-place operation is not supported
    StsObjectNotFound=         -204, //!< request can't be completed
    StsUnmatchedFormats=       -205, //!< formats of input/output arrays differ
    StsBadFlag=                -206, //!< flag is wrong or not supported
    StsBadPoint=               -207, //!< bad CvPoint
    StsBadMask=                -208, //!< bad format of mask (neither 8uC1 nor 8sC1)
    StsUnmatchedSizes=         -209, //!< sizes of input/output structures do not match
    StsUnsupportedFormat=      -210, //!< the data format/type is not supported by the function
    StsOutOfRange=             -211, //!< some of parameters are out of range
    StsParseError=             -212, //!< invalid syntax/structure of the parsed file
    StsNotImplemented=         -213, //!< the requested function/feature is not implemented
    StsBadMemBlock=            -214, //!< an allocated block has been corrupted
    StsAssert=                 -215, //!< assertion failed
    GpuNotSupported=           -216, //!< no CUDA support
    GpuApiCallError=           -217, //!< GPU API call error
    OpenGlNotSupported=        -218, //!< no OpenGL support
    OpenGlApiCallError=        -219, //!< OpenGL API call error
    OpenCLApiCallError=        -220, //!< OpenCL API call error
    OpenCLDoubleNotSupported=  -221,
    OpenCLInitError=           -222, //!< OpenCL initialization error
    OpenCLNoAMDBlasFft=        -223
};
} //Error

//! @} core_utils

//! @addtogroup core_array
//! @{

//! matrix decomposition types
enum DecompTypes {
    /** Gaussian elimination with the optimal pivot element chosen. */
    DECOMP_LU       = 0,
    /** singular value decomposition (SVD) method; the system can be over-defined and/or the matrix
    src1 can be singular */
    DECOMP_SVD      = 1,
    /** eigenvalue decomposition; the matrix src1 must be symmetrical */
    DECOMP_EIG      = 2,
    /** Cholesky \f$LL^T\f$ factorization; the matrix src1 must be symmetrical and positively
    defined */
    DECOMP_CHOLESKY = 3,
    /** QR factorization; the system can be over-defined and/or the matrix src1 can be singular */
    DECOMP_QR       = 4,
    /** while all the previous flags are mutually exclusive, this flag can be used together with
    any of the previous; it means that the normal equations
    \f$\texttt{src1}^T\cdot\texttt{src1}\cdot\texttt{dst}=\texttt{src1}^T\texttt{src2}\f$ are
    solved instead of the original system
    \f$\texttt{src1}\cdot\texttt{dst}=\texttt{src2}\f$ */
    DECOMP_NORMAL   = 16
};

/** norm types

src1 and src2 denote input arrays.
*/

enum NormTypes {
                /**
                \f[
                norm =  \forkthree
                {\|\texttt{src1}\|_{L_{\infty}} =  \max _I | \texttt{src1} (I)|}{if  \(\texttt{normType} = \texttt{NORM_INF}\) }
                {\|\texttt{src1}-\texttt{src2}\|_{L_{\infty}} =  \max _I | \texttt{src1} (I) -  \texttt{src2} (I)|}{if  \(\texttt{normType} = \texttt{NORM_INF}\) }
                {\frac{\|\texttt{src1}-\texttt{src2}\|_{L_{\infty}}    }{\|\texttt{src2}\|_{L_{\infty}} }}{if  \(\texttt{normType} = \texttt{NORM_RELATIVE | NORM_INF}\) }
                \f]
                */
                NORM_INF       = 1,
                /**
                \f[
                norm =  \forkthree
                {\| \texttt{src1} \| _{L_1} =  \sum _I | \texttt{src1} (I)|}{if  \(\texttt{normType} = \texttt{NORM_L1}\)}
                { \| \texttt{src1} - \texttt{src2} \| _{L_1} =  \sum _I | \texttt{src1} (I) -  \texttt{src2} (I)|}{if  \(\texttt{normType} = \texttt{NORM_L1}\) }
                { \frac{\|\texttt{src1}-\texttt{src2}\|_{L_1} }{\|\texttt{src2}\|_{L_1}} }{if  \(\texttt{normType} = \texttt{NORM_RELATIVE | NORM_L1}\) }
                \f]*/
                 NORM_L1        = 2,
                 /**
                 \f[
                 norm =  \forkthree
                 { \| \texttt{src1} \| _{L_2} =  \sqrt{\sum_I \texttt{src1}(I)^2} }{if  \(\texttt{normType} = \texttt{NORM_L2}\) }
                 { \| \texttt{src1} - \texttt{src2} \| _{L_2} =  \sqrt{\sum_I (\texttt{src1}(I) - \texttt{src2}(I))^2} }{if  \(\texttt{normType} = \texttt{NORM_L2}\) }
                 { \frac{\|\texttt{src1}-\texttt{src2}\|_{L_2} }{\|\texttt{src2}\|_{L_2}} }{if  \(\texttt{normType} = \texttt{NORM_RELATIVE | NORM_L2}\) }
                 \f]
                 */
                 NORM_L2        = 4,
                 /**
                 \f[
                 norm =  \forkthree
                 { \| \texttt{src1} \| _{L_2} ^{2} = \sum_I \texttt{src1}(I)^2} {if  \(\texttt{normType} = \texttt{NORM_L2SQR}\)}
                 { \| \texttt{src1} - \texttt{src2} \| _{L_2} ^{2} =  \sum_I (\texttt{src1}(I) - \texttt{src2}(I))^2 }{if  \(\texttt{normType} = \texttt{NORM_L2SQR}\) }
                 { \left(\frac{\|\texttt{src1}-\texttt{src2}\|_{L_2} }{\|\texttt{src2}\|_{L_2}}\right)^2 }{if  \(\texttt{normType} = \texttt{NORM_RELATIVE | NORM_L2}\) }
                 \f]
                 */
                 NORM_L2SQR     = 5,
                 /**
                 In the case of one input array, calculates the Hamming distance of the array from zero,
                 In the case of two input arrays, calculates the Hamming distance between the arrays.
                 */
                 NORM_HAMMING   = 6,
                 /**
                 Similar to NORM_HAMMING, but in the calculation, each two bits of the input sequence will
                 be added and treated as a single bit to be used in the same calculation as NORM_HAMMING.
                 */
                 NORM_HAMMING2  = 7,
                 NORM_TYPE_MASK = 7, //!< bit-mask which can be used to separate norm type from norm flags
                 NORM_RELATIVE  = 8, //!< flag
                 NORM_MINMAX    = 32 //!< flag
               };

//! comparison types
enum CmpTypes { CMP_EQ = 0, //!< src1 is equal to src2.
                CMP_GT = 1, //!< src1 is greater than src2.
                CMP_GE = 2, //!< src1 is greater than or equal to src2.
                CMP_LT = 3, //!< src1 is less than src2.
                CMP_LE = 4, //!< src1 is less than or equal to src2.
                CMP_NE = 5  //!< src1 is unequal to src2.
              };

//! generalized matrix multiplication flags
enum GemmFlags { GEMM_1_T = 1, //!< transposes src1
                 GEMM_2_T = 2, //!< transposes src2
                 GEMM_3_T = 4 //!< transposes src3
               };

enum DftFlags {
    /** performs an inverse 1D or 2D transform instead of the default forward
        transform. */
    DFT_INVERSE        = 1,
    /** scales the result: divide it by the number of array elements. Normally, it is
        combined with DFT_INVERSE. */
    DFT_SCALE          = 2,
    /** performs a forward or inverse transform of every individual row of the input
        matrix; this flag enables you to transform multiple vectors simultaneously and can be used to
        decrease the overhead (which is sometimes several times larger than the processing itself) to
        perform 3D and higher-dimensional transformations and so forth.*/
    DFT_ROWS           = 4,
    /** performs a forward transformation of 1D or 2D real array; the result,
        though being a complex array, has complex-conjugate symmetry (*CCS*, see the function
        description below for details), and such an array can be packed into a real array of the same
        size as input, which is the fastest option and which is what the function does by default;
        however, you may wish to get a full complex array (for simpler spectrum analysis, and so on) -
        pass the flag to enable the function to produce a full-size complex output array. */
    DFT_COMPLEX_OUTPUT = 16,
    /** performs an inverse transformation of a 1D or 2D complex array; the
        result is normally a complex array of the same size, however, if the input array has
        conjugate-complex symmetry (for example, it is a result of forward transformation with
        DFT_COMPLEX_OUTPUT flag), the output is a real array; while the function itself does not
        check whether the input is symmetrical or not, you can pass the flag and then the function
        will assume the symmetry and produce the real output array (note that when the input is packed
        into a real array and inverse transformation is executed, the function treats the input as a
        packed complex-conjugate symmetrical array, and the output will also be a real array). */
    DFT_REAL_OUTPUT    = 32,
    /** specifies that input is complex input. If this flag is set, the input must have 2 channels.
        On the other hand, for backwards compatibility reason, if input has 2 channels, input is
        already considered complex. */
    DFT_COMPLEX_INPUT  = 64,
    /** performs an inverse 1D or 2D transform instead of the default forward transform. */
    DCT_INVERSE        = DFT_INVERSE,
    /** performs a forward or inverse transform of every individual row of the input
        matrix. This flag enables you to transform multiple vectors simultaneously and can be used to
        decrease the overhead (which is sometimes several times larger than the processing itself) to
        perform 3D and higher-dimensional transforms and so forth.*/
    DCT_ROWS           = DFT_ROWS
};

//! Various border types, image boundaries are denoted with `|`
//! @see borderInterpolate, copyMakeBorder
enum BorderTypes {
    BORDER_CONSTANT    = 0, //!< `iiiiii|abcdefgh|iiiiiii`  with some specified `i`
    BORDER_REPLICATE   = 1, //!< `aaaaaa|abcdefgh|hhhhhhh`
    BORDER_REFLECT     = 2, //!< `fedcba|abcdefgh|hgfedcb`
    BORDER_WRAP        = 3, //!< `cdefgh|abcdefgh|abcdefg`
    BORDER_REFLECT_101 = 4, //!< `gfedcb|abcdefgh|gfedcba`
    BORDER_TRANSPARENT = 5, //!< `uvwxyz|abcdefgh|ijklmno`

    BORDER_REFLECT101  = BORDER_REFLECT_101, //!< same as BORDER_REFLECT_101
    BORDER_DEFAULT     = BORDER_REFLECT_101, //!< same as BORDER_REFLECT_101
    BORDER_ISOLATED    = 16 //!< do not look outside of ROI
};

//! @} core_array

//! @addtogroup core_utils
//! @{

//! @cond IGNORED

//////////////// static assert /////////////////
#define CVAUX_CONCAT_EXP(a, b) a##b
#define CVAUX_CONCAT(a, b) CVAUX_CONCAT_EXP(a,b)

#if defined(__clang__)
#  ifndef __has_extension
#    define __has_extension __has_feature /* compatibility, for older versions of clang */
#  endif
#  if __has_extension(cxx_static_assert)
#    define CV_StaticAssert(condition, reason)    static_assert((condition), reason " " #condition)
#  elif __has_extension(c_static_assert)
#    define CV_StaticAssert(condition, reason)    _Static_assert((condition), reason " " #condition)
#  endif
#elif defined(__GNUC__)
#  if (defined(__GXX_EXPERIMENTAL_CXX0X__) || __cplusplus >= 201103L)
#    define CV_StaticAssert(condition, reason)    static_assert((condition), reason " " #condition)
#  endif
#elif defined(_MSC_VER)
#  if _MSC_VER >= 1600 /* MSVC 10 */
#    define CV_StaticAssert(condition, reason)    static_assert((condition), reason " " #condition)
#  endif
#endif
#ifndef CV_StaticAssert
#  if !defined(__clang__) && defined(__GNUC__) && (__GNUC__*100 + __GNUC_MINOR__ > 302)
#    define CV_StaticAssert(condition, reason) ({ extern int __attribute__((error("CV_StaticAssert: " reason " " #condition))) CV_StaticAssert(); ((condition) ? 0 : CV_StaticAssert()); })
#  else
     template <bool x> struct CV_StaticAssert_failed;
     template <> struct CV_StaticAssert_failed<true> { enum { val = 1 }; };
     template<int x> struct CV_StaticAssert_test {};
#    define CV_StaticAssert(condition, reason)\
       typedef cv::CV_StaticAssert_test< sizeof(cv::CV_StaticAssert_failed< static_cast<bool>(condition) >) > CVAUX_CONCAT(CV_StaticAssert_failed_at_, __LINE__)
#  endif
#endif

// Suppress warning "-Wdeprecated-declarations" / C4996
#if defined(_MSC_VER)
    #define CV_DO_PRAGMA(x) __pragma(x)
#elif defined(__GNUC__)
    #define CV_DO_PRAGMA(x) _Pragma (#x)
#else
    #define CV_DO_PRAGMA(x)
#endif

#ifdef _MSC_VER
#define CV_SUPPRESS_DEPRECATED_START \
    CV_DO_PRAGMA(warning(push)) \
    CV_DO_PRAGMA(warning(disable: 4996))
#define CV_SUPPRESS_DEPRECATED_END CV_DO_PRAGMA(warning(pop))
#elif defined (__clang__) || ((__GNUC__)  && (__GNUC__*100 + __GNUC_MINOR__ > 405))
#define CV_SUPPRESS_DEPRECATED_START \
    CV_DO_PRAGMA(GCC diagnostic push) \
    CV_DO_PRAGMA(GCC diagnostic ignored "-Wdeprecated-declarations")
#define CV_SUPPRESS_DEPRECATED_END CV_DO_PRAGMA(GCC diagnostic pop)
#else
#define CV_SUPPRESS_DEPRECATED_START
#define CV_SUPPRESS_DEPRECATED_END
#endif

#define CV_UNUSED(name) (void)name

#if defined __GNUC__ && !defined __EXCEPTIONS
#define CV_TRY
#define CV_CATCH(A, B) for (A B; false; )
#define CV_CATCH_ALL if (false)
#define CV_THROW(A) abort()
#define CV_RETHROW() abort()
#else
#define CV_TRY try
#define CV_CATCH(A, B) catch(const A & B)
#define CV_CATCH_ALL catch(...)
#define CV_THROW(A) throw A
#define CV_RETHROW() throw
#endif

//! @endcond

/*! @brief Signals an error and raises the exception.

By default the function prints information about the error to stderr,
then it either stops if setBreakOnError() had been called before or raises the exception.
It is possible to alternate error processing by using redirectError().
@param _code - error code (Error::Code)
@param _err - error description
@param _func - function name. Available only when the compiler supports getting it
@param _file - source file name where the error has occurred
@param _line - line number in the source file where the error has occurred
@see CV_Error, CV_Error_, CV_Assert, CV_DbgAssert
 */
CV_EXPORTS CV_NORETURN void error(int _code, const String& _err, const char* _func, const char* _file, int _line);

#if defined __GNUC__
#define CV_Func __func__
#elif defined _MSC_VER
#define CV_Func __FUNCTION__
#else
#define CV_Func ""
#endif

#ifdef CV_STATIC_ANALYSIS

// In practice, some macro are not processed correctly (noreturn is not detected).
// We need to use simplified definition for them.
#define CV_Error(...) do { abort(); } while (0)
#define CV_Error_( code, args ) do { cv::format args; abort(); } while (0)
#define CV_Assert( expr ) do { if (!(expr)) abort(); } while (0)

#else // CV_STATIC_ANALYSIS

/** @brief Call the error handler.

Currently, the error handler prints the error code and the error message to the standard
error stream `stderr`. In the Debug configuration, it then provokes memory access violation, so that
the execution stack and all the parameters can be analyzed by the debugger. In the Release
configuration, the exception is thrown.

@param code one of Error::Code
@param msg error message
*/
#define CV_Error( code, msg ) cv::error( code, msg, CV_Func, __FILE__, __LINE__ )

/**  @brief Call the error handler.

This macro can be used to construct an error message on-fly to include some dynamic information,
for example:
@code
    // note the extra parentheses around the formatted text message
    CV_Error_( CV_StsOutOfRange,
    ("the value at (%d, %d)=%g is out of range", badPt.x, badPt.y, badValue));
@endcode
@param code one of Error::Code
@param args printf-like formatted error message in parentheses
*/
#define CV_Error_( code, args ) cv::error( code, cv::format args, CV_Func, __FILE__, __LINE__ )

/** @brief Checks a condition at runtime and throws exception if it fails

The macros CV_Assert (and CV_DbgAssert(expr)) evaluate the specified expression. If it is 0, the macros
raise an error (see cv::error). The macro CV_Assert checks the condition in both Debug and Release
configurations while CV_DbgAssert is only retained in the Debug configuration.
*/
#define CV_Assert( expr ) do { if(!!(expr)) ; else cv::error( cv::Error::StsAssert, #expr, CV_Func, __FILE__, __LINE__ ); } while(0)

#endif // CV_STATIC_ANALYSIS

//! @cond IGNORED
<<<<<<< HEAD
#if !defined(__OPENCV_BUILD)  // TODO: backward compatibility only
#ifndef CV_ErrorNoReturn
#define CV_ErrorNoReturn CV_Error
#endif
#ifndef CV_ErrorNoReturn_
#define CV_ErrorNoReturn_ CV_Error_
#endif
#endif
//! @endcond

=======
#define CV__ErrorNoReturn( code, msg ) cv::errorNoReturn( code, msg, CV_Func, __FILE__, __LINE__ )
#define CV__ErrorNoReturn_( code, args ) cv::errorNoReturn( code, cv::format args, CV_Func, __FILE__, __LINE__ )
#ifdef __OPENCV_BUILD
#undef CV_Error
#define CV_Error CV__ErrorNoReturn
#undef CV_Error_
#define CV_Error_ CV__ErrorNoReturn_
#undef CV_Assert
#define CV_Assert( expr ) do { if(!!(expr)) ; else cv::errorNoReturn( cv::Error::StsAssert, #expr, CV_Func, __FILE__, __LINE__ ); } while(0)
#else
// backward compatibility
#define CV_ErrorNoReturn CV__ErrorNoReturn
#define CV_ErrorNoReturn_ CV__ErrorNoReturn_
#endif
//! @endcond

#endif // CV_STATIC_ANALYSIS

//! @cond IGNORED

#if defined OPENCV_FORCE_MULTIARG_ASSERT_CHECK && defined CV_STATIC_ANALYSIS
#warning "OPENCV_FORCE_MULTIARG_ASSERT_CHECK can't be used with CV_STATIC_ANALYSIS"
#undef OPENCV_FORCE_MULTIARG_ASSERT_CHECK
#endif

#ifdef OPENCV_FORCE_MULTIARG_ASSERT_CHECK
#define CV_Assert_1( expr ) do { if(!!(expr)) ; else cv::error( cv::Error::StsAssert, #expr, CV_Func, __FILE__, __LINE__ ); } while(0)
#else
#define CV_Assert_1 CV_Assert
#endif
>>>>>>> 6700fdb8
#define CV_Assert_2( expr1, expr2 ) CV_Assert_1(expr1); CV_Assert_1(expr2)
#define CV_Assert_3( expr1, expr2, expr3 ) CV_Assert_2(expr1, expr2); CV_Assert_1(expr3)
#define CV_Assert_4( expr1, expr2, expr3, expr4 ) CV_Assert_3(expr1, expr2, expr3); CV_Assert_1(expr4)
#define CV_Assert_5( expr1, expr2, expr3, expr4, expr5 ) CV_Assert_4(expr1, expr2, expr3, expr4); CV_Assert_1(expr5)
#define CV_Assert_6( expr1, expr2, expr3, expr4, expr5, expr6 ) CV_Assert_5(expr1, expr2, expr3, expr4, expr5); CV_Assert_1(expr6)
#define CV_Assert_7( expr1, expr2, expr3, expr4, expr5, expr6, expr7 ) CV_Assert_6(expr1, expr2, expr3, expr4, expr5, expr6 ); CV_Assert_1(expr7)
#define CV_Assert_8( expr1, expr2, expr3, expr4, expr5, expr6, expr7, expr8 ) CV_Assert_7(expr1, expr2, expr3, expr4, expr5, expr6, expr7 ); CV_Assert_1(expr8)
#define CV_Assert_9( expr1, expr2, expr3, expr4, expr5, expr6, expr7, expr8, expr9 ) CV_Assert_8(expr1, expr2, expr3, expr4, expr5, expr6, expr7, expr8 ); CV_Assert_1(expr9)
#define CV_Assert_10( expr1, expr2, expr3, expr4, expr5, expr6, expr7, expr8, expr9, expr10 ) CV_Assert_9(expr1, expr2, expr3, expr4, expr5, expr6, expr7, expr8, expr9 ); CV_Assert_1(expr10)

#define CV_Assert_N(...) do { __CV_CAT(CV_Assert_, __CV_VA_NUM_ARGS(__VA_ARGS__)) (__VA_ARGS__); } while(0)

#ifdef OPENCV_FORCE_MULTIARG_ASSERT_CHECK
#undef CV_Assert
#define CV_Assert CV_Assert_N
#endif
//! @endcond

#if defined _DEBUG || defined CV_STATIC_ANALYSIS
#  define CV_DbgAssert(expr) CV_Assert(expr)
#else
/** replaced with CV_Assert(expr) in Debug configuration */
#  define CV_DbgAssert(expr)
#endif

/*
 * Hamming distance functor - counts the bit differences between two strings - useful for the Brief descriptor
 * bit count of A exclusive XOR'ed with B
 */
struct CV_EXPORTS Hamming
{
    enum { normType = NORM_HAMMING };
    typedef unsigned char ValueType;
    typedef int ResultType;

    /** this will count the bits in a ^ b
     */
    ResultType operator()( const unsigned char* a, const unsigned char* b, int size ) const;
};

typedef Hamming HammingLUT;

/////////////////////////////////// inline norms ////////////////////////////////////

template<typename _Tp> inline _Tp cv_abs(_Tp x) { return std::abs(x); }
inline int cv_abs(uchar x) { return x; }
inline int cv_abs(schar x) { return std::abs(x); }
inline int cv_abs(ushort x) { return x; }
inline int cv_abs(short x) { return std::abs(x); }

template<typename _Tp, typename _AccTp> static inline
_AccTp normL2Sqr(const _Tp* a, int n)
{
    _AccTp s = 0;
    int i=0;
#if CV_ENABLE_UNROLLED
    for( ; i <= n - 4; i += 4 )
    {
        _AccTp v0 = a[i], v1 = a[i+1], v2 = a[i+2], v3 = a[i+3];
        s += v0*v0 + v1*v1 + v2*v2 + v3*v3;
    }
#endif
    for( ; i < n; i++ )
    {
        _AccTp v = a[i];
        s += v*v;
    }
    return s;
}

template<typename _Tp, typename _AccTp> static inline
_AccTp normL1(const _Tp* a, int n)
{
    _AccTp s = 0;
    int i = 0;
#if CV_ENABLE_UNROLLED
    for(; i <= n - 4; i += 4 )
    {
        s += (_AccTp)cv_abs(a[i]) + (_AccTp)cv_abs(a[i+1]) +
            (_AccTp)cv_abs(a[i+2]) + (_AccTp)cv_abs(a[i+3]);
    }
#endif
    for( ; i < n; i++ )
        s += cv_abs(a[i]);
    return s;
}

template<typename _Tp, typename _AccTp> static inline
_AccTp normInf(const _Tp* a, int n)
{
    _AccTp s = 0;
    for( int i = 0; i < n; i++ )
        s = std::max(s, (_AccTp)cv_abs(a[i]));
    return s;
}

template<typename _Tp, typename _AccTp> static inline
_AccTp normL2Sqr(const _Tp* a, const _Tp* b, int n)
{
    _AccTp s = 0;
    int i= 0;
#if CV_ENABLE_UNROLLED
    for(; i <= n - 4; i += 4 )
    {
        _AccTp v0 = _AccTp(a[i] - b[i]), v1 = _AccTp(a[i+1] - b[i+1]), v2 = _AccTp(a[i+2] - b[i+2]), v3 = _AccTp(a[i+3] - b[i+3]);
        s += v0*v0 + v1*v1 + v2*v2 + v3*v3;
    }
#endif
    for( ; i < n; i++ )
    {
        _AccTp v = _AccTp(a[i] - b[i]);
        s += v*v;
    }
    return s;
}

static inline float normL2Sqr(const float* a, const float* b, int n)
{
    float s = 0.f;
    for( int i = 0; i < n; i++ )
    {
        float v = a[i] - b[i];
        s += v*v;
    }
    return s;
}

template<typename _Tp, typename _AccTp> static inline
_AccTp normL1(const _Tp* a, const _Tp* b, int n)
{
    _AccTp s = 0;
    int i= 0;
#if CV_ENABLE_UNROLLED
    for(; i <= n - 4; i += 4 )
    {
        _AccTp v0 = _AccTp(a[i] - b[i]), v1 = _AccTp(a[i+1] - b[i+1]), v2 = _AccTp(a[i+2] - b[i+2]), v3 = _AccTp(a[i+3] - b[i+3]);
        s += std::abs(v0) + std::abs(v1) + std::abs(v2) + std::abs(v3);
    }
#endif
    for( ; i < n; i++ )
    {
        _AccTp v = _AccTp(a[i] - b[i]);
        s += std::abs(v);
    }
    return s;
}

inline float normL1(const float* a, const float* b, int n)
{
    float s = 0.f;
    for( int i = 0; i < n; i++ )
    {
        s += std::abs(a[i] - b[i]);
    }
    return s;
}

inline int normL1(const uchar* a, const uchar* b, int n)
{
    int s = 0;
    for( int i = 0; i < n; i++ )
    {
        s += std::abs(a[i] - b[i]);
    }
    return s;
}

template<typename _Tp, typename _AccTp> static inline
_AccTp normInf(const _Tp* a, const _Tp* b, int n)
{
    _AccTp s = 0;
    for( int i = 0; i < n; i++ )
    {
        _AccTp v0 = a[i] - b[i];
        s = std::max(s, std::abs(v0));
    }
    return s;
}

/** @brief Computes the cube root of an argument.

 The function cubeRoot computes \f$\sqrt[3]{\texttt{val}}\f$. Negative arguments are handled correctly.
 NaN and Inf are not handled. The accuracy approaches the maximum possible accuracy for
 single-precision data.
 @param val A function argument.
 */
CV_EXPORTS_W float cubeRoot(float val);

/** @brief Calculates the angle of a 2D vector in degrees.

 The function fastAtan2 calculates the full-range angle of an input 2D vector. The angle is measured
 in degrees and varies from 0 to 360 degrees. The accuracy is about 0.3 degrees.
 @param x x-coordinate of the vector.
 @param y y-coordinate of the vector.
 */
CV_EXPORTS_W float fastAtan2(float y, float x);

/** proxy for hal::LU */
CV_EXPORTS int LU(float* A, size_t astep, int m, float* b, size_t bstep, int n);
/** proxy for hal::LU */
CV_EXPORTS int LU(double* A, size_t astep, int m, double* b, size_t bstep, int n);
/** proxy for hal::Cholesky */
CV_EXPORTS bool Cholesky(float* A, size_t astep, int m, float* b, size_t bstep, int n);
/** proxy for hal::Cholesky */
CV_EXPORTS bool Cholesky(double* A, size_t astep, int m, double* b, size_t bstep, int n);

////////////////// forward declarations for important OpenCV types //////////////////

//! @cond IGNORED

template<typename _Tp, int cn> class Vec;
template<typename _Tp, int m, int n> class Matx;

template<typename _Tp> class Complex;
template<typename _Tp> class Point_;
template<typename _Tp> class Point3_;
template<typename _Tp> class Size_;
template<typename _Tp> class Rect_;
template<typename _Tp> class Scalar_;

class CV_EXPORTS RotatedRect;
class CV_EXPORTS Range;
class CV_EXPORTS TermCriteria;
class CV_EXPORTS KeyPoint;
class CV_EXPORTS DMatch;
class CV_EXPORTS RNG;

class CV_EXPORTS Mat;
class CV_EXPORTS MatExpr;

class CV_EXPORTS UMat;

class CV_EXPORTS SparseMat;
typedef Mat MatND;

template<typename _Tp> class Mat_;
template<typename _Tp> class SparseMat_;

class CV_EXPORTS MatConstIterator;
class CV_EXPORTS SparseMatIterator;
class CV_EXPORTS SparseMatConstIterator;
template<typename _Tp> class MatIterator_;
template<typename _Tp> class MatConstIterator_;
template<typename _Tp> class SparseMatIterator_;
template<typename _Tp> class SparseMatConstIterator_;

namespace ogl
{
    class CV_EXPORTS Buffer;
    class CV_EXPORTS Texture2D;
    class CV_EXPORTS Arrays;
}

namespace cuda
{
    class CV_EXPORTS GpuMat;
    class CV_EXPORTS HostMem;
    class CV_EXPORTS Stream;
    class CV_EXPORTS Event;
}

namespace cudev
{
    template <typename _Tp> class GpuMat_;
}

namespace ipp
{
CV_EXPORTS   unsigned long long getIppFeatures();
CV_EXPORTS   void setIppStatus(int status, const char * const funcname = NULL, const char * const filename = NULL,
                             int line = 0);
CV_EXPORTS   int getIppStatus();
CV_EXPORTS   String getIppErrorLocation();
CV_EXPORTS_W bool   useIPP();
CV_EXPORTS_W void   setUseIPP(bool flag);
CV_EXPORTS_W String getIppVersion();

// IPP Not-Exact mode. This function may force use of IPP then both IPP and OpenCV provide proper results
// but have internal accuracy differences which have to much direct or indirect impact on accuracy tests.
CV_EXPORTS_W bool useIPP_NE();
CV_EXPORTS_W void setUseIPP_NE(bool flag);

} // ipp

//! @endcond

//! @} core_utils




} // cv

#include "opencv2/core/neon_utils.hpp"
#include "opencv2/core/vsx_utils.hpp"
#include "opencv2/core/check.hpp"

#endif //OPENCV_CORE_BASE_HPP<|MERGE_RESOLUTION|>--- conflicted
+++ resolved
@@ -430,7 +430,6 @@
 #endif // CV_STATIC_ANALYSIS
 
 //! @cond IGNORED
-<<<<<<< HEAD
 #if !defined(__OPENCV_BUILD)  // TODO: backward compatibility only
 #ifndef CV_ErrorNoReturn
 #define CV_ErrorNoReturn CV_Error
@@ -439,40 +438,8 @@
 #define CV_ErrorNoReturn_ CV_Error_
 #endif
 #endif
-//! @endcond
-
-=======
-#define CV__ErrorNoReturn( code, msg ) cv::errorNoReturn( code, msg, CV_Func, __FILE__, __LINE__ )
-#define CV__ErrorNoReturn_( code, args ) cv::errorNoReturn( code, cv::format args, CV_Func, __FILE__, __LINE__ )
-#ifdef __OPENCV_BUILD
-#undef CV_Error
-#define CV_Error CV__ErrorNoReturn
-#undef CV_Error_
-#define CV_Error_ CV__ErrorNoReturn_
-#undef CV_Assert
-#define CV_Assert( expr ) do { if(!!(expr)) ; else cv::errorNoReturn( cv::Error::StsAssert, #expr, CV_Func, __FILE__, __LINE__ ); } while(0)
-#else
-// backward compatibility
-#define CV_ErrorNoReturn CV__ErrorNoReturn
-#define CV_ErrorNoReturn_ CV__ErrorNoReturn_
-#endif
-//! @endcond
-
-#endif // CV_STATIC_ANALYSIS
-
-//! @cond IGNORED
-
-#if defined OPENCV_FORCE_MULTIARG_ASSERT_CHECK && defined CV_STATIC_ANALYSIS
-#warning "OPENCV_FORCE_MULTIARG_ASSERT_CHECK can't be used with CV_STATIC_ANALYSIS"
-#undef OPENCV_FORCE_MULTIARG_ASSERT_CHECK
-#endif
-
-#ifdef OPENCV_FORCE_MULTIARG_ASSERT_CHECK
-#define CV_Assert_1( expr ) do { if(!!(expr)) ; else cv::error( cv::Error::StsAssert, #expr, CV_Func, __FILE__, __LINE__ ); } while(0)
-#else
+
 #define CV_Assert_1 CV_Assert
-#endif
->>>>>>> 6700fdb8
 #define CV_Assert_2( expr1, expr2 ) CV_Assert_1(expr1); CV_Assert_1(expr2)
 #define CV_Assert_3( expr1, expr2, expr3 ) CV_Assert_2(expr1, expr2); CV_Assert_1(expr3)
 #define CV_Assert_4( expr1, expr2, expr3, expr4 ) CV_Assert_3(expr1, expr2, expr3); CV_Assert_1(expr4)
@@ -485,10 +452,6 @@
 
 #define CV_Assert_N(...) do { __CV_CAT(CV_Assert_, __CV_VA_NUM_ARGS(__VA_ARGS__)) (__VA_ARGS__); } while(0)
 
-#ifdef OPENCV_FORCE_MULTIARG_ASSERT_CHECK
-#undef CV_Assert
-#define CV_Assert CV_Assert_N
-#endif
 //! @endcond
 
 #if defined _DEBUG || defined CV_STATIC_ANALYSIS

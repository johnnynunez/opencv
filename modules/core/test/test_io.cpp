#include "test_precomp.hpp"

using namespace cv;
using namespace std;

static SparseMat cvTsGetRandomSparseMat(int dims, const int* sz, int type,
                                        int nzcount, double a, double b, RNG& rng)
{
    SparseMat m(dims, sz, type);
    int i, j;
    CV_Assert(CV_MAT_CN(type) == 1);
    for( i = 0; i < nzcount; i++ )
    {
        int idx[CV_MAX_DIM];
        for( j = 0; j < dims; j++ )
            idx[j] = cvtest::randInt(rng) % sz[j];
        double val = cvtest::randReal(rng)*(b - a) + a;
        uchar* ptr = m.ptr(idx, true, 0);
        if( type == CV_8U )
            *(uchar*)ptr = saturate_cast<uchar>(val);
        else if( type == CV_8S )
            *(schar*)ptr = saturate_cast<schar>(val);
        else if( type == CV_16U )
            *(ushort*)ptr = saturate_cast<ushort>(val);
        else if( type == CV_16S )
            *(short*)ptr = saturate_cast<short>(val);
        else if( type == CV_32S )
            *(int*)ptr = saturate_cast<int>(val);
        else if( type == CV_32F )
            *(float*)ptr = saturate_cast<float>(val);
        else
            *(double*)ptr = saturate_cast<double>(val);
    }

    return m;
}

static bool cvTsCheckSparse(const CvSparseMat* m1, const CvSparseMat* m2, double eps)
{
    CvSparseMatIterator it1;
    CvSparseNode* node1;
    int depth = CV_MAT_DEPTH(m1->type);

    if( m1->heap->active_count != m2->heap->active_count ||
       m1->dims != m2->dims || CV_MAT_TYPE(m1->type) != CV_MAT_TYPE(m2->type) )
        return false;

    for( node1 = cvInitSparseMatIterator( m1, &it1 );
        node1 != 0; node1 = cvGetNextSparseNode( &it1 ))
    {
        uchar* v1 = (uchar*)CV_NODE_VAL(m1,node1);
        uchar* v2 = cvPtrND( m2, CV_NODE_IDX(m1,node1), 0, 0, &node1->hashval );
        if( !v2 )
            return false;
        if( depth == CV_8U || depth == CV_8S )
        {
            if( *v1 != *v2 )
                return false;
        }
        else if( depth == CV_16U || depth == CV_16S )
        {
            if( *(ushort*)v1 != *(ushort*)v2 )
                return false;
        }
        else if( depth == CV_32S )
        {
            if( *(int*)v1 != *(int*)v2 )
                return false;
        }
        else if( depth == CV_32F )
        {
            if( fabs(*(float*)v1 - *(float*)v2) > eps*(fabs(*(float*)v2) + 1) )
                return false;
        }
        else if( fabs(*(double*)v1 - *(double*)v2) > eps*(fabs(*(double*)v2) + 1) )
            return false;
    }

    return true;
}


class Core_IOTest : public cvtest::BaseTest
{
public:
    Core_IOTest() {};
protected:
    void run(int)
    {
        double ranges[][2] = {{0, 256}, {-128, 128}, {0, 65536}, {-32768, 32768},
            {-1000000, 1000000}, {-10, 10}, {-10, 10}};
        RNG& rng = ts->get_rng();
        RNG rng0;
        test_case_count = 4;
        int progress = 0;
        MemStorage storage(cvCreateMemStorage(0));

        for( int idx = 0; idx < test_case_count; idx++ )
        {
            ts->update_context( this, idx, false );
            progress = update_progress( progress, idx, test_case_count, 0 );

            cvClearMemStorage(storage);

            bool mem = (idx % 4) >= 2;
            string filename = tempfile(idx % 2 ? ".yml" : ".xml");

            FileStorage fs(filename, FileStorage::WRITE + (mem ? FileStorage::MEMORY : 0));

            int test_int = (int)cvtest::randInt(rng);
            double test_real = (cvtest::randInt(rng)%2?1:-1)*exp(cvtest::randReal(rng)*18-9);
            string test_string = "vw wv23424rt\"&amp;&lt;&gt;&amp;&apos;@#$@$%$%&%IJUKYILFD@#$@%$&*&() ";

            int depth = cvtest::randInt(rng) % (CV_64F+1);
            int cn = cvtest::randInt(rng) % 4 + 1;
            Mat test_mat(cvtest::randInt(rng)%30+1, cvtest::randInt(rng)%30+1, CV_MAKETYPE(depth, cn));

            rng0.fill(test_mat, CV_RAND_UNI, Scalar::all(ranges[depth][0]), Scalar::all(ranges[depth][1]));
            if( depth >= CV_32F )
            {
                exp(test_mat, test_mat);
                Mat test_mat_scale(test_mat.size(), test_mat.type());
                rng0.fill(test_mat_scale, CV_RAND_UNI, Scalar::all(-1), Scalar::all(1));
                multiply(test_mat, test_mat_scale, test_mat);
            }

            CvSeq* seq = cvCreateSeq(test_mat.type(), (int)sizeof(CvSeq),
                                     (int)test_mat.elemSize(), storage);
            cvSeqPushMulti(seq, test_mat.data, test_mat.cols*test_mat.rows);

            CvGraph* graph = cvCreateGraph( CV_ORIENTED_GRAPH,
                                           sizeof(CvGraph), sizeof(CvGraphVtx),
                                           sizeof(CvGraphEdge), storage );
            int edges[][2] = {{0,1},{1,2},{2,0},{0,3},{3,4},{4,1}};
            int i, vcount = 5, ecount = 6;
            for( i = 0; i < vcount; i++ )
                cvGraphAddVtx(graph);
            for( i = 0; i < ecount; i++ )
            {
                CvGraphEdge* edge;
                cvGraphAddEdge(graph, edges[i][0], edges[i][1], 0, &edge);
                edge->weight = (float)(i+1);
            }

            depth = cvtest::randInt(rng) % (CV_64F+1);
            cn = cvtest::randInt(rng) % 4 + 1;
            int sz[] = {cvtest::randInt(rng)%10+1, cvtest::randInt(rng)%10+1, cvtest::randInt(rng)%10+1};
            MatND test_mat_nd(3, sz, CV_MAKETYPE(depth, cn));

            rng0.fill(test_mat_nd, CV_RAND_UNI, Scalar::all(ranges[depth][0]), Scalar::all(ranges[depth][1]));
            if( depth >= CV_32F )
            {
                exp(test_mat_nd, test_mat_nd);
                MatND test_mat_scale(test_mat_nd.dims, test_mat_nd.size, test_mat_nd.type());
                rng0.fill(test_mat_scale, CV_RAND_UNI, Scalar::all(-1), Scalar::all(1));
                multiply(test_mat_nd, test_mat_scale, test_mat_nd);
            }

            int ssz[] = {cvtest::randInt(rng)%10+1, cvtest::randInt(rng)%10+1,
                cvtest::randInt(rng)%10+1,cvtest::randInt(rng)%10+1};
            SparseMat test_sparse_mat = cvTsGetRandomSparseMat(4, ssz, cvtest::randInt(rng)%(CV_64F+1),
                                                               cvtest::randInt(rng) % 10000, 0, 100, rng);

            fs << "test_int" << test_int << "test_real" << test_real << "test_string" << test_string;
            fs << "test_mat" << test_mat;
            fs << "test_mat_nd" << test_mat_nd;
            fs << "test_sparse_mat" << test_sparse_mat;

            fs << "test_list" << "[" << 0.0000000000001 << 2 << CV_PI << -3435345 << "2-502 2-029 3egegeg" <<
            "{:" << "month" << 12 << "day" << 31 << "year" << 1969 << "}" << "]";
            fs << "test_map" << "{" << "x" << 1 << "y" << 2 << "width" << 100 << "height" << 200 << "lbp" << "[:";

            const uchar arr[] = {0, 1, 1, 0, 1, 1, 0, 1};
            fs.writeRaw("u", arr, (int)(sizeof(arr)/sizeof(arr[0])));

            fs << "]" << "}";
            cvWriteComment(*fs, "test comment", 0);

            fs.writeObj("test_seq", seq);
            fs.writeObj("test_graph",graph);
            CvGraph* graph2 = (CvGraph*)cvClone(graph);

            string content = fs.releaseAndGetString();

            if(!fs.open(mem ? content : filename, FileStorage::READ + (mem ? FileStorage::MEMORY : 0)))
            {
                ts->printf( cvtest::TS::LOG, "filename %s can not be read\n", !mem ? filename.c_str() : content.c_str());
                ts->set_failed_test_info( cvtest::TS::FAIL_MISSING_TEST_DATA );
                return;
            }

            int real_int = (int)fs["test_int"];
            double real_real = (double)fs["test_real"];
            String real_string = (String)fs["test_string"];

            if( real_int != test_int ||
               fabs(real_real - test_real) > DBL_EPSILON*(fabs(test_real)+1) ||
               real_string != test_string )
            {
                ts->printf( cvtest::TS::LOG, "the read scalars are not correct\n" );
                ts->set_failed_test_info( cvtest::TS::FAIL_INVALID_OUTPUT );
                return;
            }

            CvMat* m = (CvMat*)fs["test_mat"].readObj();
            CvMat _test_mat = test_mat;
            double max_diff = 0;
            CvMat stub1, _test_stub1;
            cvReshape(m, &stub1, 1, 0);
            cvReshape(&_test_mat, &_test_stub1, 1, 0);
            vector<int> pt;

            if( !m || !CV_IS_MAT(m) || m->rows != test_mat.rows || m->cols != test_mat.cols ||
               cvtest::cmpEps( cv::cvarrToMat(&stub1), cv::cvarrToMat(&_test_stub1), &max_diff, 0, &pt, true) < 0 )
            {
                ts->printf( cvtest::TS::LOG, "the read matrix is not correct: (%.20g vs %.20g) at (%d,%d)\n",
                            cvGetReal2D(&stub1, pt[0], pt[1]), cvGetReal2D(&_test_stub1, pt[0], pt[1]),
                            pt[0], pt[1] );
                ts->set_failed_test_info( cvtest::TS::FAIL_INVALID_OUTPUT );
                return;
            }
            if( m && CV_IS_MAT(m))
                cvReleaseMat(&m);

            CvMatND* m_nd = (CvMatND*)fs["test_mat_nd"].readObj();
            CvMatND _test_mat_nd = test_mat_nd;

            if( !m_nd || !CV_IS_MATND(m_nd) )
            {
                ts->printf( cvtest::TS::LOG, "the read nd-matrix is not correct\n" );
                ts->set_failed_test_info( cvtest::TS::FAIL_INVALID_OUTPUT );
                return;
            }

            CvMat stub, _test_stub;
            cvGetMat(m_nd, &stub, 0, 1);
            cvGetMat(&_test_mat_nd, &_test_stub, 0, 1);
            cvReshape(&stub, &stub1, 1, 0);
            cvReshape(&_test_stub, &_test_stub1, 1, 0);

            if( !CV_ARE_TYPES_EQ(&stub, &_test_stub) ||
               !CV_ARE_SIZES_EQ(&stub, &_test_stub) ||
               //cvNorm(&stub, &_test_stub, CV_L2) != 0 )
               cvtest::cmpEps( cv::cvarrToMat(&stub1), cv::cvarrToMat(&_test_stub1), &max_diff, 0, &pt, true) < 0 )
            {
                ts->printf( cvtest::TS::LOG, "readObj method: the read nd matrix is not correct: (%.20g vs %.20g) vs at (%d,%d)\n",
                           cvGetReal2D(&stub1, pt[0], pt[1]), cvGetReal2D(&_test_stub1, pt[0], pt[1]),
                           pt[0], pt[1] );
                ts->set_failed_test_info( cvtest::TS::FAIL_INVALID_OUTPUT );
                return;
            }

            MatND mat_nd2;
            fs["test_mat_nd"] >> mat_nd2;
            CvMatND m_nd2 = mat_nd2;
            cvGetMat(&m_nd2, &stub, 0, 1);
            cvReshape(&stub, &stub1, 1, 0);

            if( !CV_ARE_TYPES_EQ(&stub, &_test_stub) ||
               !CV_ARE_SIZES_EQ(&stub, &_test_stub) ||
               //cvNorm(&stub, &_test_stub, CV_L2) != 0 )
               cvtest::cmpEps( cv::cvarrToMat(&stub1), cv::cvarrToMat(&_test_stub1), &max_diff, 0, &pt, true) < 0 )
            {
                ts->printf( cvtest::TS::LOG, "C++ method: the read nd matrix is not correct: (%.20g vs %.20g) vs at (%d,%d)\n",
                           cvGetReal2D(&stub1, pt[0], pt[1]), cvGetReal2D(&_test_stub1, pt[1], pt[0]),
                           pt[0], pt[1] );
                ts->set_failed_test_info( cvtest::TS::FAIL_INVALID_OUTPUT );
                return;
            }

            cvRelease((void**)&m_nd);

            Ptr<CvSparseMat> m_s = (CvSparseMat*)fs["test_sparse_mat"].readObj();
            Ptr<CvSparseMat> _test_sparse_ = cvCreateSparseMat(test_sparse_mat);
            Ptr<CvSparseMat> _test_sparse = (CvSparseMat*)cvClone(_test_sparse_);
            SparseMat m_s2;
            fs["test_sparse_mat"] >> m_s2;
            Ptr<CvSparseMat> _m_s2 = cvCreateSparseMat(m_s2);

            if( !m_s || !CV_IS_SPARSE_MAT(m_s) ||
               !cvTsCheckSparse(m_s, _test_sparse,0) ||
               !cvTsCheckSparse(_m_s2, _test_sparse,0))
            {
                ts->printf( cvtest::TS::LOG, "the read sparse matrix is not correct\n" );
                ts->set_failed_test_info( cvtest::TS::FAIL_INVALID_OUTPUT );
                return;
            }

            FileNode tl = fs["test_list"];
            if( tl.type() != FileNode::SEQ || tl.size() != 6 ||
               fabs((double)tl[0] - 0.0000000000001) >= DBL_EPSILON ||
               (int)tl[1] != 2 ||
               fabs((double)tl[2] - CV_PI) >= DBL_EPSILON ||
               (int)tl[3] != -3435345 ||
               (String)tl[4] != "2-502 2-029 3egegeg" ||
               tl[5].type() != FileNode::MAP || tl[5].size() != 3 ||
               (int)tl[5]["month"] != 12 ||
               (int)tl[5]["day"] != 31 ||
               (int)tl[5]["year"] != 1969 )
            {
                ts->printf( cvtest::TS::LOG, "the test list is incorrect\n" );
                ts->set_failed_test_info( cvtest::TS::FAIL_INVALID_OUTPUT );
                return;
            }

            FileNode tm = fs["test_map"];
            FileNode tm_lbp = tm["lbp"];

            int real_x = (int)tm["x"];
            int real_y = (int)tm["y"];
            int real_width = (int)tm["width"];
            int real_height = (int)tm["height"];

            int real_lbp_val = 0;
            FileNodeIterator it;
            it = tm_lbp.begin();
            real_lbp_val |= (int)*it << 0;
            ++it;
            real_lbp_val |= (int)*it << 1;
            it++;
            real_lbp_val |= (int)*it << 2;
            it += 1;
            real_lbp_val |= (int)*it << 3;
            FileNodeIterator it2(it);
            it2 += 4;
            real_lbp_val |= (int)*it2 << 7;
            --it2;
            real_lbp_val |= (int)*it2 << 6;
            it2--;
            real_lbp_val |= (int)*it2 << 5;
            it2 -= 1;
            real_lbp_val |= (int)*it2 << 4;
            it2 += -1;
            CV_Assert( it == it2 );

            if( tm.type() != FileNode::MAP || tm.size() != 5 ||
               real_x != 1 ||
               real_y != 2 ||
               real_width != 100 ||
               real_height != 200 ||
               tm_lbp.type() != FileNode::SEQ ||
               tm_lbp.size() != 8 ||
               real_lbp_val != 0xb6 )
            {
                ts->printf( cvtest::TS::LOG, "the test map is incorrect\n" );
                ts->set_failed_test_info( cvtest::TS::FAIL_INVALID_OUTPUT );
                return;
            }

            CvGraph* graph3 = (CvGraph*)fs["test_graph"].readObj();
            if(graph2->active_count != vcount || graph3->active_count != vcount ||
               graph2->edges->active_count != ecount || graph3->edges->active_count != ecount)
            {
                ts->printf( cvtest::TS::LOG, "the cloned or read graph have wrong number of vertices or edges\n" );
                ts->set_failed_test_info( cvtest::TS::FAIL_INVALID_OUTPUT );
                return;
            }

            for( i = 0; i < ecount; i++ )
            {
                CvGraphEdge* edge2 = cvFindGraphEdge(graph2, edges[i][0], edges[i][1]);
                CvGraphEdge* edge3 = cvFindGraphEdge(graph3, edges[i][0], edges[i][1]);
                if( !edge2 || edge2->weight != (float)(i+1) ||
                   !edge3 || edge3->weight != (float)(i+1) )
                {
                    ts->printf( cvtest::TS::LOG, "the cloned or read graph do not have the edge (%d, %d)\n", edges[i][0], edges[i][1] );
                    ts->set_failed_test_info( cvtest::TS::FAIL_INVALID_OUTPUT );
                    return;
                }
            }

            fs.release();
            if( !mem )
                remove(filename.c_str());
        }
    }
};

TEST(Core_InputOutput, write_read_consistency) { Core_IOTest test; test.safe_run(); }

extern void testFormatter();

class CV_MiscIOTest : public cvtest::BaseTest
{
public:
    CV_MiscIOTest() {}
    ~CV_MiscIOTest() {}
protected:
    void run(int)
    {
        try
        {
            string fname = cv::tempfile(".xml");
            FileStorage fs(fname, FileStorage::WRITE);
            vector<int> mi, mi2, mi3, mi4;
            vector<Mat> mv, mv2, mv3, mv4;
            Mat m(10, 9, CV_32F);
            Mat empty;
            randu(m, 0, 1);
            mi3.push_back(5);
            mv3.push_back(m);
            fs << "mi" << mi;
            fs << "mv" << mv;
            fs << "mi3" << mi3;
            fs << "mv3" << mv3;
            fs << "empty" << empty;
            fs.release();
            fs.open(fname, FileStorage::READ);
            fs["mi"] >> mi2;
            fs["mv"] >> mv2;
            fs["mi3"] >> mi4;
            fs["mv3"] >> mv4;
            fs["empty"] >> empty;
            CV_Assert( mi2.empty() );
            CV_Assert( mv2.empty() );
            CV_Assert( norm(mi3, mi4, CV_C) == 0 );
            CV_Assert( mv4.size() == 1 );
            double n = norm(mv3[0], mv4[0], CV_C);
            CV_Assert( n == 0 );
        }
        catch(...)
        {
            ts->set_failed_test_info(cvtest::TS::FAIL_MISMATCH);
        }
    }
};

TEST(Core_InputOutput, misc) { CV_MiscIOTest test; test.safe_run(); }

/*class CV_BigMatrixIOTest : public cvtest::BaseTest
{
public:
    CV_BigMatrixIOTest() {}
    ~CV_BigMatrixIOTest() {}
protected:
    void run(int)
    {
        try
        {
            RNG& rng = theRNG();
            int N = 1000, M = 1200000;
            Mat mat(M, N, CV_32F);
            rng.fill(mat, RNG::UNIFORM, 0, 1);
            FileStorage fs(cv::tempfile(".xml"), FileStorage::WRITE);
            fs << "mat" << mat;
            fs.release();
        }
        catch(...)
        {
            ts->set_failed_test_info(cvtest::TS::FAIL_MISMATCH);
        }
    }
};

TEST(Core_InputOutput, huge) { CV_BigMatrixIOTest test; test.safe_run(); }
*/

<<<<<<< HEAD
TEST(Core_globbing, accurasy)
=======
TEST(Core_globbing, accuracy)
>>>>>>> abe2ea59
{
    std::string patternLena    = cvtest::TS::ptr()->get_data_path() + "lena*.*";
    std::string patternLenaPng = cvtest::TS::ptr()->get_data_path() + "lena.png";

    std::vector<String> lenas, pngLenas;
    cv::glob(patternLena, lenas, true);
    cv::glob(patternLenaPng, pngLenas, true);

    ASSERT_GT(lenas.size(), pngLenas.size());

    for (size_t i = 0; i < pngLenas.size(); ++i)
    {
        ASSERT_NE(std::find(lenas.begin(), lenas.end(), pngLenas[i]), lenas.end());
    }
}

TEST(Core_InputOutput, FileStorage)
{
    std::string file = cv::tempfile(".xml");
    cv::FileStorage f(file, cv::FileStorage::WRITE);

    char arr[66];
    sprintf(arr, "sprintf is hell %d", 666);
    EXPECT_NO_THROW(f << arr);
}<|MERGE_RESOLUTION|>--- conflicted
+++ resolved
@@ -455,11 +455,7 @@
 TEST(Core_InputOutput, huge) { CV_BigMatrixIOTest test; test.safe_run(); }
 */
 
-<<<<<<< HEAD
-TEST(Core_globbing, accurasy)
-=======
 TEST(Core_globbing, accuracy)
->>>>>>> abe2ea59
 {
     std::string patternLena    = cvtest::TS::ptr()->get_data_path() + "lena*.*";
     std::string patternLenaPng = cvtest::TS::ptr()->get_data_path() + "lena.png";

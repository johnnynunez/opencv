--- conflicted
+++ resolved
@@ -690,7 +690,6 @@
             }
             std::cout << "Storage size: " << sz << std::endl;
             EXPECT_LE(sz, (size_t)6000);
-
         }
         {   /* read */
             cv::FileStorage fs(name, cv::FileStorage::READ + (useMemory ? cv::FileStorage::MEMORY : 0));
@@ -765,16 +764,13 @@
         ASSERT_EQ(_rd_in.cols   , _rd_out.cols);
         ASSERT_EQ(_rd_in.dims   , _rd_out.dims);
         ASSERT_EQ(_rd_in.depth(), _rd_out.depth());
-<<<<<<< HEAD
-
-        if (useMemory) {
+
+        if (useMemory)
+        {
             EXPECT_EQ(0, cv::norm(_rd_in, _rd_out, NORM_INF));
-=======
-        EXPECT_EQ(0, cv::norm(_rd_in, _rd_out, NORM_INF));
-        if (testReadWrite && !useMemory && !generateTestData)
-        {
+        }
+        if (testReadWrite && !useMemory && !generateTestData) {
             EXPECT_EQ(0, remove(name.c_str()));
->>>>>>> 2f63c583
         }
     }
 }

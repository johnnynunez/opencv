--- conflicted
+++ resolved
@@ -14,19 +14,12 @@
 namespace hal {
 CV_CPU_OPTIMIZATION_NAMESPACE_BEGIN
 
-<<<<<<< HEAD
-void cvt16f32f(const float16_t* src, float* dst, int len);
-void cvt32f16f(const float* src, float16_t* dst, int len);
+void cvt16f32f(const hfloat* src, float* dst, int len);
+void cvt32f16f(const float* src, hfloat* dst, int len);
 void cvt16bf32f(const bfloat* src, float* dst, int len);
 void cvt32f16bf(const float* src, bfloat* dst, int len);
 void addRNGBias32f(float* arr, const float* scaleBiasPairs, int len, int cn);
 void addRNGBias64f(double* arr, const double* scaleBiasPairs, int len, int cn);
-=======
-void cvt16f32f(const hfloat* src, float* dst, int len);
-void cvt32f16f(const float* src, hfloat* dst, int len);
-void addRNGBias32f(float* arr, const float* scaleBiasPairs, int len);
-void addRNGBias64f(double* arr, const double* scaleBiasPairs, int len);
->>>>>>> 2eedec74
 
 CV_CPU_OPTIMIZATION_NAMESPACE_END
 } // namespace cv::hal
@@ -328,14 +321,10 @@
 DEF_CVT_FUNC(8u32s, cvt_,  uchar, int,      v_int32)
 DEF_CVT_FUNC(8u32f, cvt_,  uchar, float,    v_float32)
 DEF_CVT_FUNC(8u64f, cvt_,  uchar, double,   v_int32)
-<<<<<<< HEAD
 DEF_CVT_SCALAR_FUNC(8u64s, uchar, int64_t)
-DEF_CVT_FUNC(8u16f, cvt1_, uchar, float16_t, v_float32)
+DEF_CVT_FUNC(8u16f, cvt1_, uchar, hfloat, v_float32)
 DEF_CVT_FUNC(8u16bf, cvt1_, uchar, bfloat, v_float32)
 DEF_CVT2BOOL_FUNC(8u8b, uchar, 0)
-=======
-DEF_CVT_FUNC(8u16f, cvt1_, uchar, hfloat, v_float32)
->>>>>>> 2eedec74
 
 ////////////////////// 8s -> ... ////////////////////////
 
@@ -346,10 +335,9 @@
 DEF_CVT_FUNC(8s32s, cvt_,  schar, int,      v_int32)
 DEF_CVT_FUNC(8s32f, cvt_,  schar, float,    v_float32)
 DEF_CVT_FUNC(8s64f, cvt_,  schar, double,   v_int32)
-<<<<<<< HEAD
 DEF_CVT_FUNC(8s64u, cvt_,  schar, uint64_t, v_uint32)
 DEF_CVT_FUNC(8s64s, cvt_,  schar, int64_t,  v_int32)
-DEF_CVT_FUNC(8s16f, cvt1_, schar, float16_t, v_float32)
+DEF_CVT_FUNC(8s16f, cvt1_, schar, hfloat, v_float32)
 DEF_CVT_FUNC(8s16bf, cvt1_, schar, bfloat, v_float32)
 
 ////////////////////// 8b -> ... ////////////////////////
@@ -360,11 +348,8 @@
 DEF_CVTBOOL2_FUNC(8b32f, float, 1)
 DEF_CVTBOOL2_FUNC(8b64f, double, 1)
 DEF_CVTBOOL2_FUNC(8b64s, int64_t, 1)
-DEF_CVTBOOL2_FUNC(8b16f, uint16_t, 0x3c00) // float16_t(1.0f)
+DEF_CVTBOOL2_FUNC(8b16f, uint16_t, 0x3c00) // hfloat(1.0f)
 DEF_CVTBOOL2_FUNC(8b16bf, uint16_t, 0x3f80) // bfloat(1.0f)
-=======
-DEF_CVT_FUNC(8s16f, cvt1_, schar, hfloat, v_float32)
->>>>>>> 2eedec74
 
 ////////////////////// 16u -> ... ////////////////////////
 
@@ -374,13 +359,9 @@
 DEF_CVT_FUNC(16u32s, cvt_, ushort, int,    v_int32)
 DEF_CVT_FUNC(16u32f, cvt_, ushort, float,  v_float32)
 DEF_CVT_FUNC(16u64f, cvt_, ushort, double, v_int32)
-<<<<<<< HEAD
 DEF_CVT_SCALAR_FUNC(16u64s, ushort, int64_t)
-DEF_CVT_FUNC(16u16f, cvt1_,ushort, float16_t, v_float32)
+DEF_CVT_FUNC(16u16f, cvt1_,ushort, hfloat, v_float32)
 DEF_CVT_FUNC(16u16bf, cvt1_, ushort, bfloat, v_float32)
-=======
-DEF_CVT_FUNC(16u16f, cvt1_,ushort, hfloat, v_float32)
->>>>>>> 2eedec74
 
 ////////////////////// 16s -> ... ////////////////////////
 
@@ -391,10 +372,9 @@
 DEF_CVT_FUNC(16s32s, cvt_, short, int,    v_int32)
 DEF_CVT_FUNC(16s32f, cvt_, short, float,  v_float32)
 DEF_CVT_FUNC(16s64f, cvt_, short, double, v_int32)
-<<<<<<< HEAD
 DEF_CVT_FUNC(16s64u, cvt_, short, uint64_t, v_uint32)
 DEF_CVT_FUNC(16s64s, cvt_, short, int64_t, v_int32)
-DEF_CVT_FUNC(16s16f, cvt1_,short, float16_t, v_float32)
+DEF_CVT_FUNC(16s16f, cvt1_,short, hfloat, v_float32)
 DEF_CVT_FUNC(16s16bf, cvt1_, short, bfloat, v_float32)
 DEF_CVT2BOOL_FUNC(16s8b, short, 0)
 
@@ -408,11 +388,8 @@
 DEF_CVT_FUNC(32u32f, cvt_, unsigned, float,  v_float32)
 DEF_CVT_FUNC(32u64f, cvt_, unsigned, double, v_float32)
 DEF_CVT_SCALAR_FUNC(32u64s, unsigned, int64_t)
-DEF_CVT_FUNC(32u16f, cvt1_, unsigned, float16_t, v_float32)
+DEF_CVT_FUNC(32u16f, cvt1_, unsigned, hfloat, v_float32)
 DEF_CVT_FUNC(32u16bf, cvt1_, int, bfloat, v_float32)
-=======
-DEF_CVT_FUNC(16s16f, cvt1_,short, hfloat, v_float32)
->>>>>>> 2eedec74
 
 ////////////////////// 32s -> ... ////////////////////////
 
@@ -423,15 +400,11 @@
 DEF_CVT_FUNC(32s32u, cvt_, int, unsigned, v_uint32)
 DEF_CVT_FUNC(32s32f, cvt_, int, float,  v_float32)
 DEF_CVT_FUNC(32s64f, cvt_, int, double, v_int32)
-<<<<<<< HEAD
 DEF_CVT_FUNC(32s64u, cvt_, int, uint64_t, v_uint32)
 DEF_CVT_FUNC(32s64s, cvt_, int, int64_t, v_int32)
-DEF_CVT_FUNC(32s16f, cvt1_,int, float16_t, v_float32)
+DEF_CVT_FUNC(32s16f, cvt1_,int, hfloat, v_float32)
 DEF_CVT_FUNC(32s16bf, cvt1_, int, bfloat, v_float32)
 DEF_CVT2BOOL_FUNC(32s8b, int, 0)
-=======
-DEF_CVT_FUNC(32s16f, cvt1_,int, hfloat, v_float32)
->>>>>>> 2eedec74
 
 ////////////////////// 32f -> ... ////////////////////////
 
@@ -442,15 +415,11 @@
 DEF_CVT_FUNC(32f32u, cvt_, float, unsigned, v_float32)
 DEF_CVT_FUNC(32f32s, cvt_, float, int,    v_float32)
 DEF_CVT_FUNC(32f64f, cvt_, float, double, v_float32)
-<<<<<<< HEAD
 DEF_CVT_FUNC(32f64u, cvt_64f, float, uint64_t, v_float64)
 DEF_CVT_FUNC(32f64s, cvt_64f, float, int64_t, v_float64)
-DEF_CVT_FUNC(32f16f, cvt1_,float, float16_t, v_float32)
+DEF_CVT_FUNC(32f16f, cvt1_,float, hfloat, v_float32)
 DEF_CVT_FUNC(32f16bf, cvt1_,float, bfloat, v_float32)
 DEF_CVT2BOOL_FUNC(32f8b, int, 1)
-=======
-DEF_CVT_FUNC(32f16f, cvt1_,float, hfloat, v_float32)
->>>>>>> 2eedec74
 
 ////////////////////// 64f -> ... ////////////////////////
 
@@ -461,26 +430,25 @@
 DEF_CVT_FUNC(64f32u, cvt_64f, double, unsigned, v_float32)
 DEF_CVT_FUNC(64f32s, cvt_, double, int,    v_int32)
 DEF_CVT_FUNC(64f32f, cvt_, double, float,  v_float32)
-<<<<<<< HEAD
 DEF_CVT_FUNC(64f64u, cvt_64f, double, uint64_t, v_float64)
 DEF_CVT_FUNC(64f64s, cvt_64f, double, int64_t, v_float32)
-DEF_CVT_FUNC(64f16f, cvt1_,double, float16_t, v_float32)
+DEF_CVT_FUNC(64f16f, cvt1_,double, hfloat, v_float32)
 DEF_CVT_FUNC(64f16bf, cvt1_,double, bfloat, v_float32)
 DEF_CVT2BOOL_FUNC(64f8b, int64_t, 1)
 
 ////////////////////// 16f -> ... ////////////////////////
 
-DEF_CVT_FUNC(16f8u,  cvt_,  float16_t, uchar,  v_float32)
-DEF_CVT_FUNC(16f8s,  cvt_,  float16_t, schar,  v_float32)
-DEF_CVT_FUNC(16f16u, cvt1_, float16_t, ushort, v_float32)
-DEF_CVT_FUNC(16f16s, cvt1_, float16_t, short,  v_float32)
-DEF_CVT_FUNC(16f32u, cvt1_, float16_t, unsigned, v_float32)
-DEF_CVT_FUNC(16f32s, cvt1_, float16_t, int,    v_float32)
-DEF_CVT_FUNC(16f32f, cvt1_, float16_t, float,  v_float32)
-DEF_CVT_FUNC(16f64f, cvt1_, float16_t, double, v_float32)
-DEF_CVT_FUNC(16f64u, cvt1_, float16_t, uint64_t, v_float32)
-DEF_CVT_FUNC(16f64s, cvt1_, float16_t, int64_t, v_float32)
-DEF_CVT_FUNC(16f16bf, cvt1_, float16_t, bfloat, v_float32)
+DEF_CVT_FUNC(16f8u,  cvt_,  hfloat, uchar,  v_float32)
+DEF_CVT_FUNC(16f8s,  cvt_,  hfloat, schar,  v_float32)
+DEF_CVT_FUNC(16f16u, cvt1_, hfloat, ushort, v_float32)
+DEF_CVT_FUNC(16f16s, cvt1_, hfloat, short,  v_float32)
+DEF_CVT_FUNC(16f32u, cvt1_, hfloat, unsigned, v_float32)
+DEF_CVT_FUNC(16f32s, cvt1_, hfloat, int,    v_float32)
+DEF_CVT_FUNC(16f32f, cvt1_, hfloat, float,  v_float32)
+DEF_CVT_FUNC(16f64f, cvt1_, hfloat, double, v_float32)
+DEF_CVT_FUNC(16f64u, cvt1_, hfloat, uint64_t, v_float32)
+DEF_CVT_FUNC(16f64s, cvt1_, hfloat, int64_t, v_float32)
+DEF_CVT_FUNC(16f16bf, cvt1_, hfloat, bfloat, v_float32)
 DEF_CVT2BOOL_FUNC(16f8b, short, 1)
 
 ////////////////////// 16bf -> ... ////////////////////////
@@ -495,7 +463,7 @@
 DEF_CVT_FUNC(16bf64f, cvt1_, bfloat, double, v_float32)
 DEF_CVT_FUNC(16bf64u, cvt1_, bfloat, uint64_t, v_float32)
 DEF_CVT_FUNC(16bf64s, cvt1_, bfloat, int64_t, v_float32)
-DEF_CVT_FUNC(16bf16f, cvt1_, bfloat, float16_t, v_float32)
+DEF_CVT_FUNC(16bf16f, cvt1_, bfloat, hfloat, v_float32)
 
 ////////////////////// 64s -> ... ////////////////////////
 
@@ -508,7 +476,7 @@
 DEF_CVT_FUNC(64s32f, cvt_64f, int64_t, float,  v_float32)
 DEF_CVT_FUNC(64s64f, cvt_64f, int64_t, double,  v_float64)
 DEF_CVT_FUNC(64s64u, cvt_, int64_t, uint64_t, v_uint64)
-DEF_CVT_FUNC(64s16f, cvt1_,int64_t, float16_t, v_float32)
+DEF_CVT_FUNC(64s16f, cvt1_,int64_t, hfloat, v_float32)
 DEF_CVT_FUNC(64s16bf, cvt1_, int64_t, bfloat, v_float32)
 DEF_CVT2BOOL_FUNC(64s8b, int64_t, 0)
 
@@ -522,21 +490,8 @@
 DEF_CVT_FUNC(64u32s, cvt_, uint64_t, int,   v_int32)
 DEF_CVT_FUNC(64u32f, cvt_64f, uint64_t, float,  v_float64)
 DEF_CVT_FUNC(64u64f, cvt_64f, uint64_t, double,  v_float64)
-DEF_CVT_FUNC(64u16f, cvt1_,uint64_t, float16_t, v_float32)
+DEF_CVT_FUNC(64u16f, cvt1_,uint64_t, hfloat, v_float32)
 DEF_CVT_FUNC(64u16bf, cvt1_, uint64_t, bfloat, v_float32)
-=======
-DEF_CVT_FUNC(64f16f, cvt1_,double, hfloat, v_float32)
-
-////////////////////// 16f -> ... ////////////////////////
-
-DEF_CVT_FUNC(16f8u,  cvt_,  hfloat, uchar,  v_float32)
-DEF_CVT_FUNC(16f8s,  cvt_,  hfloat, schar,  v_float32)
-DEF_CVT_FUNC(16f16u, cvt1_, hfloat, ushort, v_float32)
-DEF_CVT_FUNC(16f16s, cvt1_, hfloat, short,  v_float32)
-DEF_CVT_FUNC(16f32s, cvt1_, hfloat, int,    v_float32)
-DEF_CVT_FUNC(16f32f, cvt1_, hfloat, float,  v_float32)
-DEF_CVT_FUNC(16f64f, cvt1_, hfloat, double, v_float32)
->>>>>>> 2eedec74
 
 ///////////// "conversion" w/o conversion ///////////////
 

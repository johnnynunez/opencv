--- conflicted
+++ resolved
@@ -435,7 +435,6 @@
 
 
 Mat::Mat(const CvMat* m, bool copyData) : size(&rows)
-<<<<<<< HEAD
 {
     initEmpty();
 
@@ -468,40 +467,6 @@
 {
     initEmpty();
 
-=======
-{
-    initEmpty();
-
-    if( !m )
-        return;
-
-    if( !copyData )
-    {
-        flags = MAGIC_VAL + (m->type & (CV_MAT_TYPE_MASK|CV_MAT_CONT_FLAG));
-        dims = 2;
-        rows = m->rows;
-        cols = m->cols;
-        data = datastart = m->data.ptr;
-        size_t esz = CV_ELEM_SIZE(m->type), minstep = cols*esz, _step = m->step;
-        if( _step == 0 )
-            _step = minstep;
-        datalimit = datastart + _step*rows;
-        dataend = datalimit - _step + minstep;
-        step[0] = _step; step[1] = esz;
-    }
-    else
-    {
-        data = datastart = dataend = 0;
-        Mat(m->rows, m->cols, m->type, m->data.ptr, m->step).copyTo(*this);
-    }
-}
-
-
-Mat::Mat(const IplImage* img, bool copyData) : size(&rows)
-{
-    initEmpty();
-
->>>>>>> f4e33ea0
     if( !img )
         return;
 
@@ -1330,10 +1295,6 @@
 _OutputArray::_OutputArray(const gpu::GpuMat& d_mat) : _InputArray(d_mat) {flags |= FIXED_SIZE|FIXED_TYPE;}
 
 
-<<<<<<< HEAD
-
-=======
->>>>>>> f4e33ea0
 bool _OutputArray::fixedSize() const
 {
     return (flags & FIXED_SIZE) == FIXED_SIZE;
@@ -1352,8 +1313,6 @@
         CV_Assert(!fixedSize() || ((Mat*)obj)->size.operator()() == _sz);
         CV_Assert(!fixedType() || ((Mat*)obj)->type() == mtype);
         ((Mat*)obj)->create(_sz, mtype);
-<<<<<<< HEAD
-=======
         return;
     }
     if( k == GPU_MAT && i < 0 && !allowTransposed && fixedDepthMask == 0 )
@@ -1361,7 +1320,6 @@
         CV_Assert(!fixedSize() || ((gpu::GpuMat*)obj)->size() == _sz);
         CV_Assert(!fixedType() || ((gpu::GpuMat*)obj)->type() == mtype);
         ((gpu::GpuMat*)obj)->create(_sz, mtype);
->>>>>>> f4e33ea0
         return;
     }
     int sizes[] = {_sz.height, _sz.width};
@@ -1378,8 +1336,6 @@
         ((Mat*)obj)->create(rows, cols, mtype);
         return;
     }
-<<<<<<< HEAD
-=======
     if( k == GPU_MAT && i < 0 && !allowTransposed && fixedDepthMask == 0 )
     {
         CV_Assert(!fixedSize() || ((gpu::GpuMat*)obj)->size() == Size(cols, rows));
@@ -1387,7 +1343,6 @@
         ((gpu::GpuMat*)obj)->create(rows, cols, mtype);
         return;
     }
->>>>>>> f4e33ea0
     int sizes[] = {rows, cols};
     create(2, sizes, mtype, i, allowTransposed, fixedDepthMask);
 }
@@ -1601,15 +1556,12 @@
         return;
     }
 
-<<<<<<< HEAD
-=======
     if( k == GPU_MAT )
     {
         ((gpu::GpuMat*)obj)->release();
         return;
     }
 
->>>>>>> f4e33ea0
     if( k == NONE )
         return;
 
@@ -3423,11 +3375,7 @@
             to[i] = saturate_cast<T2>(from[i]*alpha + beta);
 }
 
-<<<<<<< HEAD
-static ConvertData getConvertData(int fromType, int toType)
-=======
 ConvertData getConvertElem(int fromType, int toType)
->>>>>>> f4e33ea0
 {
     static ConvertData tab[][8] =
     {{ convertData_<uchar, uchar>, convertData_<uchar, schar>,
@@ -3472,11 +3420,7 @@
     return func;
 }
 
-<<<<<<< HEAD
-static ConvertScaleData getConvertScaleData(int fromType, int toType)
-=======
 ConvertScaleData getConvertScaleElem(int fromType, int toType)
->>>>>>> f4e33ea0
 {
     static ConvertScaleData tab[][8] =
     {{ convertScaleData_<uchar, uchar>, convertScaleData_<uchar, schar>,

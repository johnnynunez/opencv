--- conflicted
+++ resolved
@@ -116,11 +116,7 @@
 #include <cstdlib>        // std::abort
 #endif
 
-<<<<<<< HEAD
-#if defined __ANDROID__ || defined __linux__ || defined __FreeBSD__ || defined __OpenBSD__ || defined __HAIKU__ || defined __Fuchsia__
-=======
-#if defined __ANDROID__ || defined __unix__ || defined __FreeBSD__ || defined __OpenBSD__ || defined __HAIKU__
->>>>>>> 8334ee18
+#if defined __ANDROID__ || defined __unix__ || defined __FreeBSD__ || defined __OpenBSD__ || defined __HAIKU__ || defined __Fuchsia__
 #  include <unistd.h>
 #  include <fcntl.h>
 #if defined __QNXNTO__

/*M///////////////////////////////////////////////////////////////////////////////////////
//
//  IMPORTANT: READ BEFORE DOWNLOADING, COPYING, INSTALLING OR USING.
//
//  By downloading, copying, installing or using the software you agree to this license.
//  If you do not agree to this license, do not download, install,
//  copy or use the software.
//
//
//                           License Agreement
//                For Open Source Computer Vision Library
//
// Copyright (C) 2000-2008, Intel Corporation, all rights reserved.
// Copyright (C) 2009, Willow Garage Inc., all rights reserved.
// Third party copyrights are property of their respective owners.
//
// Redistribution and use in source and binary forms, with or without modification,
// are permitted provided that the following conditions are met:
//
//   * Redistribution's of source code must retain the above copyright notice,
//     this list of conditions and the following disclaimer.
//
//   * Redistribution's in binary form must reproduce the above copyright notice,
//     this list of conditions and the following disclaimer in the documentation
//     and/or other materials provided with the distribution.
//
//   * The name of the copyright holders may not be used to endorse or promote products
//     derived from this software without specific prior written permission.
//
// This software is provided by the copyright holders and contributors "as is" and
// any express or implied warranties, including, but not limited to, the implied
// warranties of merchantability and fitness for a particular purpose are disclaimed.
// In no event shall the Intel Corporation or contributors be liable for any direct,
// indirect, incidental, special, exemplary, or consequential damages
// (including, but not limited to, procurement of substitute goods or services;
// loss of use, data, or profits; or business interruption) however caused
// and on any theory of liability, whether in contract, strict liability,
// or tort (including negligence or otherwise) arising in any way out of
// the use of this software, even if advised of the possibility of such damage.
//
//M*/

#include "precomp.hpp"

#ifdef _MSC_VER
# if _MSC_VER >= 1700
#  pragma warning(disable:4447) // Disable warning 'main' signature found without threading model
# endif
#endif

#if defined WIN32 || defined _WIN32 || defined WINCE
#ifndef _WIN32_WINNT           // This is needed for the declaration of TryEnterCriticalSection in winbase.h with Visual Studio 2005 (and older?)
  #define _WIN32_WINNT 0x0400  // http://msdn.microsoft.com/en-us/library/ms686857(VS.85).aspx
#endif
#include <windows.h>
#if (_WIN32_WINNT >= 0x0602)
  #include <synchapi.h>
#endif
#undef small
#undef min
#undef max
#undef abs
#include <tchar.h>
#if defined _MSC_VER
  #if _MSC_VER >= 1400
    #include <intrin.h>
  #elif defined _M_IX86
    static void __cpuid(int* cpuid_data, int)
    {
        __asm
        {
            push ebx
            push edi
            mov edi, cpuid_data
            mov eax, 1
            cpuid
            mov [edi], eax
            mov [edi + 4], ebx
            mov [edi + 8], ecx
            mov [edi + 12], edx
            pop edi
            pop ebx
        }
    }
  #endif
#endif

#ifdef HAVE_WINRT
#include <wrl/client.h>
#ifndef __cplusplus_winrt
#include <windows.storage.h>
#pragma comment(lib, "runtimeobject.lib")
#endif

std::wstring GetTempPathWinRT()
{
#ifdef __cplusplus_winrt
    return std::wstring(Windows::Storage::ApplicationData::Current->TemporaryFolder->Path->Data());
#else
    Microsoft::WRL::ComPtr<ABI::Windows::Storage::IApplicationDataStatics> appdataFactory;
    Microsoft::WRL::ComPtr<ABI::Windows::Storage::IApplicationData> appdataRef;
    Microsoft::WRL::ComPtr<ABI::Windows::Storage::IStorageFolder> storagefolderRef;
    Microsoft::WRL::ComPtr<ABI::Windows::Storage::IStorageItem> storageitemRef;
    HSTRING str;
    HSTRING_HEADER hstrHead;
    std::wstring wstr;
    if (FAILED(WindowsCreateStringReference(RuntimeClass_Windows_Storage_ApplicationData,
                                            (UINT32)wcslen(RuntimeClass_Windows_Storage_ApplicationData), &hstrHead, &str)))
        return wstr;
    if (FAILED(RoGetActivationFactory(str, IID_PPV_ARGS(appdataFactory.ReleaseAndGetAddressOf()))))
        return wstr;
    if (FAILED(appdataFactory->get_Current(appdataRef.ReleaseAndGetAddressOf())))
        return wstr;
    if (FAILED(appdataRef->get_TemporaryFolder(storagefolderRef.ReleaseAndGetAddressOf())))
        return wstr;
    if (FAILED(storagefolderRef.As(&storageitemRef)))
        return wstr;
    str = NULL;
    if (FAILED(storageitemRef->get_Path(&str)))
        return wstr;
    wstr = WindowsGetStringRawBuffer(str, NULL);
    WindowsDeleteString(str);
    return wstr;
#endif
}

std::wstring GetTempFileNameWinRT(std::wstring prefix)
{
    wchar_t guidStr[40];
    GUID g;
    CoCreateGuid(&g);
    wchar_t* mask = L"%08x_%04x_%04x_%02x%02x_%02x%02x%02x%02x%02x%02x";
    swprintf(&guidStr[0], sizeof(guidStr)/sizeof(wchar_t), mask,
             g.Data1, g.Data2, g.Data3, UINT(g.Data4[0]), UINT(g.Data4[1]),
             UINT(g.Data4[2]), UINT(g.Data4[3]), UINT(g.Data4[4]),
             UINT(g.Data4[5]), UINT(g.Data4[6]), UINT(g.Data4[7]));

    return prefix + std::wstring(guidStr);
}

#endif
#else
#include <pthread.h>
#include <sys/time.h>
#include <time.h>

#if defined __MACH__ && defined __APPLE__
#include <mach/mach.h>
#include <mach/mach_time.h>
#endif

#endif

#ifdef _OPENMP
#include "omp.h"
#endif

#include <stdarg.h>

#if defined __linux__ || defined __APPLE__ || defined __EMSCRIPTEN__
#include <unistd.h>
#include <stdio.h>
#include <sys/types.h>
#if defined ANDROID
#include <sys/sysconf.h>
#else
#include <sys/sysctl.h>
#endif
#endif

#ifdef ANDROID
# include <android/log.h>
#endif

namespace cv
{

Exception::Exception() { code = 0; line = 0; }

Exception::Exception(int _code, const String& _err, const String& _func, const String& _file, int _line)
: code(_code), err(_err), func(_func), file(_file), line(_line)
{
    formatMessage();
}

Exception::~Exception() throw() {}

/*!
 \return the error description and the context as a text string.
 */
const char* Exception::what() const throw() { return msg.c_str(); }

void Exception::formatMessage()
{
    if( func.size() > 0 )
        msg = format("%s:%d: error: (%d) %s in function %s\n", file.c_str(), line, code, err.c_str(), func.c_str());
    else
        msg = format("%s:%d: error: (%d) %s\n", file.c_str(), line, code, err.c_str());
}

struct HWFeatures
{
    enum { MAX_FEATURE = CV_HARDWARE_MAX_FEATURE };

    HWFeatures(void)
     {
        memset( have, 0, sizeof(have) );
        x86_family = 0;
    }

    static HWFeatures initialize(void)
    {
        HWFeatures f;
        int cpuid_data[4] = { 0, 0, 0, 0 };

    #if defined _MSC_VER && (defined _M_IX86 || defined _M_X64)
        __cpuid(cpuid_data, 1);
    #elif defined __GNUC__ && (defined __i386__ || defined __x86_64__)
        #ifdef __x86_64__
        asm __volatile__
        (
         "movl $1, %%eax\n\t"
         "cpuid\n\t"
         :[eax]"=a"(cpuid_data[0]),[ebx]"=b"(cpuid_data[1]),[ecx]"=c"(cpuid_data[2]),[edx]"=d"(cpuid_data[3])
         :
         : "cc"
        );
        #else
        asm volatile
        (
         "pushl %%ebx\n\t"
         "movl $1,%%eax\n\t"
         "cpuid\n\t"
         "popl %%ebx\n\t"
         : "=a"(cpuid_data[0]), "=c"(cpuid_data[2]), "=d"(cpuid_data[3])
         :
         : "cc"
        );
        #endif
    #endif

        f.x86_family = (cpuid_data[0] >> 8) & 15;
        if( f.x86_family >= 6 )
        {
            f.have[CV_CPU_MMX]    = (cpuid_data[3] & (1 << 23)) != 0;
            f.have[CV_CPU_SSE]    = (cpuid_data[3] & (1<<25)) != 0;
            f.have[CV_CPU_SSE2]   = (cpuid_data[3] & (1<<26)) != 0;
            f.have[CV_CPU_SSE3]   = (cpuid_data[2] & (1<<0)) != 0;
            f.have[CV_CPU_SSSE3]  = (cpuid_data[2] & (1<<9)) != 0;
            f.have[CV_CPU_SSE4_1] = (cpuid_data[2] & (1<<19)) != 0;
            f.have[CV_CPU_SSE4_2] = (cpuid_data[2] & (1<<20)) != 0;
            f.have[CV_CPU_POPCNT] = (cpuid_data[2] & (1<<23)) != 0;
            f.have[CV_CPU_AVX]    = (((cpuid_data[2] & (1<<28)) != 0)&&((cpuid_data[2] & (1<<27)) != 0));//OS uses XSAVE_XRSTORE and CPU support AVX
        }

        return f;
    }

    int x86_family;
    bool have[MAX_FEATURE+1];
};

static HWFeatures  featuresEnabled = HWFeatures::initialize(), featuresDisabled = HWFeatures();
static HWFeatures* currentFeatures = &featuresEnabled;

bool checkHardwareSupport(int feature)
{
    CV_DbgAssert( 0 <= feature && feature <= CV_HARDWARE_MAX_FEATURE );
    return currentFeatures->have[feature];
}


volatile bool useOptimizedFlag = true;
#ifdef HAVE_IPP
struct IPPInitializer
{
    IPPInitializer(void) { ippStaticInit(); }
};

IPPInitializer ippInitializer;
#endif

volatile bool USE_SSE2 = featuresEnabled.have[CV_CPU_SSE2];
volatile bool USE_SSE4_2 = featuresEnabled.have[CV_CPU_SSE4_2];
volatile bool USE_AVX = featuresEnabled.have[CV_CPU_AVX];

void setUseOptimized( bool flag )
{
    useOptimizedFlag = flag;
    currentFeatures = flag ? &featuresEnabled : &featuresDisabled;
    USE_SSE2 = currentFeatures->have[CV_CPU_SSE2];
}

bool useOptimized(void)
{
    return useOptimizedFlag;
}

int64 getTickCount(void)
{
#if defined WIN32 || defined _WIN32 || defined WINCE
    LARGE_INTEGER counter;
    QueryPerformanceCounter( &counter );
    return (int64)counter.QuadPart;
#elif defined __linux || defined __linux__
    struct timespec tp;
    clock_gettime(CLOCK_MONOTONIC, &tp);
    return (int64)tp.tv_sec*1000000000 + tp.tv_nsec;
#elif defined __MACH__ && defined __APPLE__
    return (int64)mach_absolute_time();
#else
    struct timeval tv;
    struct timezone tz;
    gettimeofday( &tv, &tz );
    return (int64)tv.tv_sec*1000000 + tv.tv_usec;
#endif
}

double getTickFrequency(void)
{
#if defined WIN32 || defined _WIN32 || defined WINCE
    LARGE_INTEGER freq;
    QueryPerformanceFrequency(&freq);
    return (double)freq.QuadPart;
#elif defined __linux || defined __linux__
    return 1e9;
#elif defined __MACH__ && defined __APPLE__
    static double freq = 0;
    if( freq == 0 )
    {
        mach_timebase_info_data_t sTimebaseInfo;
        mach_timebase_info(&sTimebaseInfo);
        freq = sTimebaseInfo.denom*1e9/sTimebaseInfo.numer;
    }
    return freq;
#else
    return 1e6;
#endif
}

#if defined __GNUC__ && (defined __i386__ || defined __x86_64__ || defined __ppc__)
#if defined(__i386__)

int64 getCPUTickCount(void)
{
    int64 x;
    __asm__ volatile (".byte 0x0f, 0x31" : "=A" (x));
    return x;
}
#elif defined(__x86_64__)

int64 getCPUTickCount(void)
{
    unsigned hi, lo;
    __asm__ __volatile__ ("rdtsc" : "=a"(lo), "=d"(hi));
    return (int64)lo | ((int64)hi << 32);
}

#elif defined(__ppc__)

int64 getCPUTickCount(void)
{
    int64 result = 0;
    unsigned upper, lower, tmp;
    __asm__ volatile(
                     "0:                  \n"
                     "\tmftbu   %0           \n"
                     "\tmftb    %1           \n"
                     "\tmftbu   %2           \n"
                     "\tcmpw    %2,%0        \n"
                     "\tbne     0b         \n"
                     : "=r"(upper),"=r"(lower),"=r"(tmp)
                     );
    return lower | ((int64)upper << 32);
}

#else

#error "RDTSC not defined"

#endif

#elif defined _MSC_VER && defined WIN32 && defined _M_IX86

int64 getCPUTickCount(void)
{
    __asm _emit 0x0f;
    __asm _emit 0x31;
}

#else

#ifdef HAVE_IPP
int64 getCPUTickCount(void)
{
    return ippGetCpuClocks();
}
#else
int64 getCPUTickCount(void)
{
    return getTickCount();
}
#endif

#endif

const String& getBuildInformation()
{
    static String build_info =
#include "version_string.inc"
    ;
    return build_info;
}

String format( const char* fmt, ... )
{
    char buf[1024];

    va_list va;
    va_start(va, fmt);
    int len = vsnprintf(buf, sizeof(buf), fmt, va);
    va_end(va);

    if (len >= (int)sizeof(buf))
    {
        String s(len, '\0');
        va_start(va, fmt);
        len = vsnprintf((char*)s.c_str(), len + 1, fmt, va);
        va_end(va);
        return s;
    }

    return String(buf, len);
}

String tempfile( const char* suffix )
{
#ifdef HAVE_WINRT
    std::wstring temp_dir = L"";
    const wchar_t* opencv_temp_dir = _wgetenv(L"OPENCV_TEMP_PATH");
    if (opencv_temp_dir)
        temp_dir = std::wstring(opencv_temp_dir);
#else
    const char *temp_dir = getenv("OPENCV_TEMP_PATH");
    String fname;
#endif

#if defined WIN32 || defined _WIN32
#ifdef HAVE_WINRT
    RoInitialize(RO_INIT_MULTITHREADED);
    std::wstring temp_dir2;
    if (temp_dir.empty())
        temp_dir = GetTempPathWinRT();

    std::wstring temp_file;
    temp_file = GetTempFileNameWinRT(L"ocv");
    if (temp_file.empty())
        return std::string();

    temp_file = temp_dir + std::wstring(L"\\") + temp_file;
    DeleteFileW(temp_file.c_str());

    char aname[MAX_PATH];
    size_t copied = wcstombs(aname, temp_file.c_str(), MAX_PATH);
    CV_Assert((copied != MAX_PATH) && (copied != (size_t)-1));
    fname = std::string(aname);
    RoUninitialize();
#else
    char temp_dir2[MAX_PATH] = { 0 };
    char temp_file[MAX_PATH] = { 0 };

    if (temp_dir == 0 || temp_dir[0] == 0)
    {
        ::GetTempPathA(sizeof(temp_dir2), temp_dir2);
        temp_dir = temp_dir2;
    }
    if(0 == ::GetTempFileNameA(temp_dir, "ocv", 0, temp_file))
        return String();

    DeleteFileA(temp_file);

    fname = temp_file;
#endif
# else
#  ifdef ANDROID
    //char defaultTemplate[] = "/mnt/sdcard/__opencv_temp.XXXXXX";
    char defaultTemplate[] = "/data/local/tmp/__opencv_temp.XXXXXX";
#  else
    char defaultTemplate[] = "/tmp/__opencv_temp.XXXXXX";
#  endif

    if (temp_dir == 0 || temp_dir[0] == 0)
        fname = defaultTemplate;
    else
    {
        fname = temp_dir;
        char ech = fname[fname.size() - 1];
        if(ech != '/' && ech != '\\')
            fname = fname + "/";
        fname = fname + "__opencv_temp.XXXXXX";
    }

    const int fd = mkstemp((char*)fname.c_str());
    if (fd == -1) return String();

    close(fd);
    remove(fname.c_str());
# endif

    if (suffix)
    {
        if (suffix[0] != '.')
            return fname + "." + suffix;
        else
            return fname + suffix;
    }
    return fname;
}

static CvErrorCallback customErrorCallback = 0;
static void* customErrorCallbackData = 0;
static bool breakOnError = false;

bool setBreakOnError(bool value)
{
    bool prevVal = breakOnError;
    breakOnError = value;
    return prevVal;
}

void error( const Exception& exc )
{
    if (customErrorCallback != 0)
        customErrorCallback(exc.code, exc.func.c_str(), exc.err.c_str(),
                            exc.file.c_str(), exc.line, customErrorCallbackData);
    else
    {
        const char* errorStr = cvErrorStr(exc.code);
        char buf[1 << 16];

        sprintf( buf, "OpenCV Error: %s (%s) in %s, file %s, line %d",
            errorStr, exc.err.c_str(), exc.func.size() > 0 ?
            exc.func.c_str() : "unknown function", exc.file.c_str(), exc.line );
        fprintf( stderr, "%s\n", buf );
        fflush( stderr );
#  ifdef __ANDROID__
        __android_log_print(ANDROID_LOG_ERROR, "cv::error()", "%s", buf);
#  endif
    }

    if(breakOnError)
    {
        static volatile int* p = 0;
        *p = 0;
    }

    throw exc;
}

void error(int _code, const String& _err, const char* _func, const char* _file, int _line)
{
    error(cv::Exception(_code, _err, _func, _file, _line));
}

CvErrorCallback
redirectError( CvErrorCallback errCallback, void* userdata, void** prevUserdata)
{
    if( prevUserdata )
        *prevUserdata = customErrorCallbackData;

    CvErrorCallback prevCallback = customErrorCallback;

    customErrorCallback     = errCallback;
    customErrorCallbackData = userdata;

    return prevCallback;
}

}

CV_IMPL int cvCheckHardwareSupport(int feature)
{
    CV_DbgAssert( 0 <= feature && feature <= CV_HARDWARE_MAX_FEATURE );
    return cv::currentFeatures->have[feature];
}

CV_IMPL int cvUseOptimized( int flag )
{
    int prevMode = cv::useOptimizedFlag;
    cv::setUseOptimized( flag != 0 );
    return prevMode;
}

CV_IMPL int64  cvGetTickCount(void)
{
    return cv::getTickCount();
}

CV_IMPL double cvGetTickFrequency(void)
{
    return cv::getTickFrequency()*1e-6;
}

CV_IMPL CvErrorCallback
cvRedirectError( CvErrorCallback errCallback, void* userdata, void** prevUserdata)
{
    return cv::redirectError(errCallback, userdata, prevUserdata);
}

CV_IMPL int cvNulDevReport( int, const char*, const char*,
                            const char*, int, void* )
{
    return 0;
}

CV_IMPL int cvStdErrReport( int, const char*, const char*,
                            const char*, int, void* )
{
    return 0;
}

CV_IMPL int cvGuiBoxReport( int, const char*, const char*,
                            const char*, int, void* )
{
    return 0;
}

CV_IMPL int cvGetErrInfo( const char**, const char**, const char**, int* )
{
    return 0;
}


CV_IMPL const char* cvErrorStr( int status )
{
    static char buf[256];

    switch (status)
    {
    case CV_StsOk :                  return "No Error";
    case CV_StsBackTrace :           return "Backtrace";
    case CV_StsError :               return "Unspecified error";
    case CV_StsInternal :            return "Internal error";
    case CV_StsNoMem :               return "Insufficient memory";
    case CV_StsBadArg :              return "Bad argument";
    case CV_StsNoConv :              return "Iterations do not converge";
    case CV_StsAutoTrace :           return "Autotrace call";
    case CV_StsBadSize :             return "Incorrect size of input array";
    case CV_StsNullPtr :             return "Null pointer";
    case CV_StsDivByZero :           return "Division by zero occured";
    case CV_BadStep :                return "Image step is wrong";
    case CV_StsInplaceNotSupported : return "Inplace operation is not supported";
    case CV_StsObjectNotFound :      return "Requested object was not found";
    case CV_BadDepth :               return "Input image depth is not supported by function";
    case CV_StsUnmatchedFormats :    return "Formats of input arguments do not match";
    case CV_StsUnmatchedSizes :      return "Sizes of input arguments do not match";
    case CV_StsOutOfRange :          return "One of arguments\' values is out of range";
    case CV_StsUnsupportedFormat :   return "Unsupported format or combination of formats";
    case CV_BadCOI :                 return "Input COI is not supported";
    case CV_BadNumChannels :         return "Bad number of channels";
    case CV_StsBadFlag :             return "Bad flag (parameter or structure field)";
    case CV_StsBadPoint :            return "Bad parameter of type CvPoint";
    case CV_StsBadMask :             return "Bad type of mask argument";
    case CV_StsParseError :          return "Parsing error";
    case CV_StsNotImplemented :      return "The function/feature is not implemented";
    case CV_StsBadMemBlock :         return "Memory block has been corrupted";
    case CV_StsAssert :              return "Assertion failed";
    case CV_GpuNotSupported :        return "No CUDA support";
    case CV_GpuApiCallError :        return "Gpu API call";
    case CV_OpenGlNotSupported :     return "No OpenGL support";
    case CV_OpenGlApiCallError :     return "OpenGL API call";
    };

    sprintf(buf, "Unknown %s code %d", status >= 0 ? "status":"error", status);
    return buf;
}

CV_IMPL int cvGetErrMode(void)
{
    return 0;
}

CV_IMPL int cvSetErrMode(int)
{
    return 0;
}

CV_IMPL int cvGetErrStatus(void)
{
    return 0;
}

CV_IMPL void cvSetErrStatus(int)
{
}


CV_IMPL void cvError( int code, const char* func_name,
                      const char* err_msg,
                      const char* file_name, int line )
{
    cv::error(cv::Exception(code, err_msg, func_name, file_name, line));
}

/* function, which converts int to int */
CV_IMPL int
cvErrorFromIppStatus( int status )
{
    switch (status)
    {
    case CV_BADSIZE_ERR:               return CV_StsBadSize;
    case CV_BADMEMBLOCK_ERR:           return CV_StsBadMemBlock;
    case CV_NULLPTR_ERR:               return CV_StsNullPtr;
    case CV_DIV_BY_ZERO_ERR:           return CV_StsDivByZero;
    case CV_BADSTEP_ERR:               return CV_BadStep;
    case CV_OUTOFMEM_ERR:              return CV_StsNoMem;
    case CV_BADARG_ERR:                return CV_StsBadArg;
    case CV_NOTDEFINED_ERR:            return CV_StsError;
    case CV_INPLACE_NOT_SUPPORTED_ERR: return CV_StsInplaceNotSupported;
    case CV_NOTFOUND_ERR:              return CV_StsObjectNotFound;
    case CV_BADCONVERGENCE_ERR:        return CV_StsNoConv;
    case CV_BADDEPTH_ERR:              return CV_BadDepth;
    case CV_UNMATCHED_FORMATS_ERR:     return CV_StsUnmatchedFormats;
    case CV_UNSUPPORTED_COI_ERR:       return CV_BadCOI;
    case CV_UNSUPPORTED_CHANNELS_ERR:  return CV_BadNumChannels;
    case CV_BADFLAG_ERR:               return CV_StsBadFlag;
    case CV_BADRANGE_ERR:              return CV_StsBadArg;
    case CV_BADCOEF_ERR:               return CV_StsBadArg;
    case CV_BADFACTOR_ERR:             return CV_StsBadArg;
    case CV_BADPOINT_ERR:              return CV_StsBadPoint;

    default:
      return CV_StsError;
    }
}

namespace cv {
bool __termination = false;
}

<<<<<<< HEAD
#if defined CVAPI_EXPORTS && defined WIN32 && !defined WINCE
#ifdef HAVE_WINRT
    #pragma warning(disable:4447) // Disable warning 'main' signature found without threading model
#endif

BOOL WINAPI DllMain( HINSTANCE, DWORD, LPVOID );

BOOL WINAPI DllMain( HINSTANCE, DWORD fdwReason, LPVOID lpReserved )
{
    if( fdwReason == DLL_THREAD_DETACH || fdwReason == DLL_PROCESS_DETACH )
    {
        if (lpReserved != NULL) // called after ExitProcess() call
            cv::__termination = true;
        cv::deleteThreadAllocData();
        cv::deleteThreadData();
    }
    return TRUE;
}
#endif

=======
>>>>>>> e88253cc
namespace cv
{

#if defined WIN32 || defined _WIN32 || defined WINCE

struct Mutex::Impl
{
    Impl()
    {
#if (_WIN32_WINNT >= 0x0600)
        ::InitializeCriticalSectionEx(&cs, 1000, 0);
#else
        ::InitializeCriticalSection(&cs);
#endif
        refcount = 1;
    }
    ~Impl() { DeleteCriticalSection(&cs); }

    void lock() { EnterCriticalSection(&cs); }
    bool trylock() { return TryEnterCriticalSection(&cs) != 0; }
    void unlock() { LeaveCriticalSection(&cs); }

    CRITICAL_SECTION cs;
    int refcount;
};

#else

struct Mutex::Impl
{
    Impl()
    {
        pthread_mutexattr_t attr;
        pthread_mutexattr_init(&attr);
        pthread_mutexattr_settype(&attr, PTHREAD_MUTEX_RECURSIVE);
        pthread_mutex_init(&mt, &attr);
        pthread_mutexattr_destroy(&attr);

        refcount = 1;
    }
    ~Impl() { pthread_mutex_destroy(&mt); }

    void lock() { pthread_mutex_lock(&mt); }
    bool trylock() { return pthread_mutex_trylock(&mt) == 0; }
    void unlock() { pthread_mutex_unlock(&mt); }

    pthread_mutex_t mt;
    int refcount;
};

#endif

Mutex::Mutex()
{
    impl = new Mutex::Impl;
}

Mutex::~Mutex()
{
    if( CV_XADD(&impl->refcount, -1) == 1 )
        delete impl;
    impl = 0;
}

Mutex::Mutex(const Mutex& m)
{
    impl = m.impl;
    CV_XADD(&impl->refcount, 1);
}

Mutex& Mutex::operator = (const Mutex& m)
{
    CV_XADD(&m.impl->refcount, 1);
    if( CV_XADD(&impl->refcount, -1) == 1 )
        delete impl;
    impl = m.impl;
    return *this;
}

void Mutex::lock() { impl->lock(); }
void Mutex::unlock() { impl->unlock(); }
bool Mutex::trylock() { return impl->trylock(); }


//////////////////////////////// thread-local storage ////////////////////////////////

class TLSStorage
{
    std::vector<void*> tlsData_;
public:
    TLSStorage() { tlsData_.reserve(16); }
    ~TLSStorage();
    inline void* getData(int key) const
    {
        CV_DbgAssert(key >= 0);
        return (key < (int)tlsData_.size()) ? tlsData_[key] : NULL;
    }
    inline void setData(int key, void* data)
    {
        CV_DbgAssert(key >= 0);
        if (key >= (int)tlsData_.size())
        {
            tlsData_.resize(key + 1, NULL);
        }
        tlsData_[key] = data;
    }

    inline static TLSStorage* get();
};

#ifdef WIN32
#pragma warning(disable:4505) // unreferenced local function has been removed

#ifdef HAVE_WINRT
    // using C++11 thread attribute for local thread data
    static __declspec( thread ) TLSStorage* g_tlsdata = NULL;

    static void deleteThreadData()
    {
        if (g_tlsdata)
        {
            delete g_tlsdata;
            g_tlsdata = NULL;
        }
    }

    inline TLSStorage* TLSStorage::get()
    {
        if (!g_tlsdata)
        {
            g_tlsdata = new TLSStorage;
        }
        return g_tlsdata;
    }
#else
#ifdef WINCE
#   define TLS_OUT_OF_INDEXES ((DWORD)0xFFFFFFFF)
#endif
    static DWORD tlsKey = TLS_OUT_OF_INDEXES;

    static void deleteThreadData()
    {
        if(tlsKey != TLS_OUT_OF_INDEXES)
        {
            delete (TLSStorage*)TlsGetValue(tlsKey);
            TlsSetValue(tlsKey, NULL);
        }
    }

    inline TLSStorage* TLSStorage::get()
    {
        if (tlsKey == TLS_OUT_OF_INDEXES)
        {
            tlsKey = TlsAlloc();
            CV_Assert(tlsKey != TLS_OUT_OF_INDEXES);
        }
        TLSStorage* d = (TLSStorage*)TlsGetValue(tlsKey);
        if (!d)
        {
            d = new TLSStorage;
            TlsSetValue(tlsKey, d);
        }
        return d;
    }
#endif //HAVE_WINRT

#if defined CVAPI_EXPORTS && defined WIN32 && !defined WINCE
#ifdef HAVE_WINRT
    #pragma warning(disable:4447) // Disable warning 'main' signature found without threading model
#endif

BOOL WINAPI DllMain(HINSTANCE, DWORD fdwReason, LPVOID);

BOOL WINAPI DllMain(HINSTANCE, DWORD fdwReason, LPVOID)
{
    if (fdwReason == DLL_THREAD_DETACH || fdwReason == DLL_PROCESS_DETACH)
    {
        cv::deleteThreadAllocData();
        cv::deleteThreadRNGData();
        cv::deleteThreadData();
    }
    return TRUE;
}
#endif

#else
    static pthread_key_t tlsKey = 0;
    static pthread_once_t tlsKeyOnce = PTHREAD_ONCE_INIT;

    static void deleteTLSStorage(void* data)
    {
        delete (TLSStorage*)data;
    }

    static void makeKey()
    {
        int errcode = pthread_key_create(&tlsKey, deleteTLSStorage);
        CV_Assert(errcode == 0);
    }

    inline TLSStorage* TLSStorage::get()
    {
        pthread_once(&tlsKeyOnce, makeKey);
        TLSStorage* d = (TLSStorage*)pthread_getspecific(tlsKey);
        if( !d )
        {
            d = new TLSStorage;
            pthread_setspecific(tlsKey, d);
        }
        return d;
    }
#endif

class TLSContainerStorage
{
    cv::Mutex mutex_;
    std::vector<TLSDataContainer*> tlsContainers_;
public:
    TLSContainerStorage() { }
    ~TLSContainerStorage()
    {
        for (size_t i = 0; i < tlsContainers_.size(); i++)
        {
            CV_DbgAssert(tlsContainers_[i] == NULL); // not all keys released
            tlsContainers_[i] = NULL;
        }
    }

    int allocateKey(TLSDataContainer* pContainer)
    {
        cv::AutoLock lock(mutex_);
        tlsContainers_.push_back(pContainer);
        return (int)tlsContainers_.size() - 1;
    }
    void releaseKey(int id, TLSDataContainer* pContainer)
    {
        cv::AutoLock lock(mutex_);
        CV_Assert(tlsContainers_[id] == pContainer);
        tlsContainers_[id] = NULL;
        // currently, we don't go into thread's TLSData and release data for this key
    }

    void destroyData(int key, void* data)
    {
        cv::AutoLock lock(mutex_);
        TLSDataContainer* k = tlsContainers_[key];
        if (!k)
            return;
        try
        {
            k->deleteDataInstance(data);
        }
        catch (...)
        {
            CV_DbgAssert(k == NULL); // Debug this!
        }
    }
};
static TLSContainerStorage tlsContainerStorage;

TLSDataContainer::TLSDataContainer()
    : key_(-1)
{
    key_ = tlsContainerStorage.allocateKey(this);
}

TLSDataContainer::~TLSDataContainer()
{
    tlsContainerStorage.releaseKey(key_, this);
    key_ = -1;
}

void* TLSDataContainer::getData() const
{
    CV_Assert(key_ >= 0);
    TLSStorage* tlsData = TLSStorage::get();
    void* data = tlsData->getData(key_);
    if (!data)
    {
        data = this->createDataInstance();
        CV_DbgAssert(data != NULL);
        tlsData->setData(key_, data);
    }
    return data;
}

TLSStorage::~TLSStorage()
{
    for (int i = 0; i < (int)tlsData_.size(); i++)
    {
        void*& data = tlsData_[i];
        if (data)
        {
            tlsContainerStorage.destroyData(i, data);
            data = NULL;
        }
    }
    tlsData_.clear();
}

} // namespace cv

//////////////////////////////// thread-local storage ////////////////////////////////

namespace cv
{

TLSData::TLSData()
{
    device = 0;
    useOpenCL = -1;
}

#ifdef WIN32

#ifdef HAVE_WINRT
    // using C++11 thread attribute for local thread data
    static __declspec( thread ) TLSData* g_tlsdata = NULL;

    static void deleteThreadRNGData()
    {
        if (g_tlsdata)
            delete g_tlsdata;
    }

    TLSData* TLSData::get()
    {
        if (!g_tlsdata)
        {
            g_tlsdata = new TLSData;
        }
        return g_tlsdata;
    }
#else
#ifdef WINCE
#   define TLS_OUT_OF_INDEXES ((DWORD)0xFFFFFFFF)
#endif
    static DWORD tlsKey = TLS_OUT_OF_INDEXES;

    void deleteThreadData()
    {
        if( tlsKey != TLS_OUT_OF_INDEXES )
            delete (TLSData*)TlsGetValue( tlsKey );
    }

    TLSData* TLSData::get()
    {
        if( tlsKey == TLS_OUT_OF_INDEXES )
        {
            tlsKey = TlsAlloc();
            CV_Assert(tlsKey != TLS_OUT_OF_INDEXES);
        }
        TLSData* d = (TLSData*)TlsGetValue( tlsKey );
        if( !d )
        {
            d = new TLSData;
            TlsSetValue( tlsKey, d );
        }
        return d;
    }
#endif //HAVE_WINRT
#else
    static pthread_key_t tlsKey = 0;
    static pthread_once_t tlsKeyOnce = PTHREAD_ONCE_INIT;

    static void deleteTLSData(void* data)
    {
        delete (TLSData*)data;
    }

    static void makeKey()
    {
        int errcode = pthread_key_create(&tlsKey, deleteTLSData);
        CV_Assert(errcode == 0);
    }

    TLSData* TLSData::get()
    {
        pthread_once(&tlsKeyOnce, makeKey);
        TLSData* d = (TLSData*)pthread_getspecific(tlsKey);
        if( !d )
        {
            d = new TLSData;
            pthread_setspecific(tlsKey, d);
        }
        return d;
    }
#endif
}

/* End of file. */<|MERGE_RESOLUTION|>--- conflicted
+++ resolved
@@ -738,29 +738,6 @@
 bool __termination = false;
 }
 
-<<<<<<< HEAD
-#if defined CVAPI_EXPORTS && defined WIN32 && !defined WINCE
-#ifdef HAVE_WINRT
-    #pragma warning(disable:4447) // Disable warning 'main' signature found without threading model
-#endif
-
-BOOL WINAPI DllMain( HINSTANCE, DWORD, LPVOID );
-
-BOOL WINAPI DllMain( HINSTANCE, DWORD fdwReason, LPVOID lpReserved )
-{
-    if( fdwReason == DLL_THREAD_DETACH || fdwReason == DLL_PROCESS_DETACH )
-    {
-        if (lpReserved != NULL) // called after ExitProcess() call
-            cv::__termination = true;
-        cv::deleteThreadAllocData();
-        cv::deleteThreadData();
-    }
-    return TRUE;
-}
-#endif
-
-=======
->>>>>>> e88253cc
 namespace cv
 {
 

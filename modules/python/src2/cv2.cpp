--- conflicted
+++ resolved
@@ -11,11 +11,8 @@
 #pragma warning(pop)
 #endif
 
-<<<<<<< HEAD
 #include <type_traits>  // std::enable_if
 
-=======
->>>>>>> d2f70f61
 template<typename T, class TEnable = void>  // TEnable is used for SFINAE checks
 struct PyOpenCV_Converter
 {
@@ -95,11 +92,7 @@
 {                                                                                                     \
     if (!dst || dst == Py_None)                                                                       \
         return true;                                                                                  \
-<<<<<<< HEAD
-    std::underlying_type<TYPE>::type underlying = 0;                                                  \
-=======
     int underlying = 0;                                                  \
->>>>>>> d2f70f61
                                                                                                       \
     if (!pyopencv_to(dst, underlying, name)) return false;                                            \
     src = static_cast<TYPE>(underlying);                                                              \
@@ -110,11 +103,7 @@
 template<>                                                                                            \
 PyObject* pyopencv_from(const TYPE& src)                                                              \
 {                                                                                                     \
-<<<<<<< HEAD
-    return pyopencv_from(static_cast<std::underlying_type<TYPE>::type>(src));                         \
-=======
     return pyopencv_from(static_cast<int>(src));                         \
->>>>>>> d2f70f61
 }
 
 #include "pyopencv_generated_include.h"

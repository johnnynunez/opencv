--- conflicted
+++ resolved
@@ -45,11 +45,8 @@
 #include "../op_cuda.hpp"
 #include "../op_halide.hpp"
 #include "../op_inf_engine.hpp"
-<<<<<<< HEAD
+#include "../ie_ngraph.hpp"
 #include "../op_vkcom.hpp"
-=======
-#include "../ie_ngraph.hpp"
->>>>>>> 7523c777
 
 #ifdef HAVE_OPENCL
 #include "opencl_kernels_dnn.hpp"
@@ -117,12 +114,8 @@
         return backendId == DNN_BACKEND_OPENCV ||
                backendId == DNN_BACKEND_CUDA ||
                (backendId == DNN_BACKEND_HALIDE && haveHalide() && axis == 1 && !padding) ||  // By channels
-<<<<<<< HEAD
-               (backendId == DNN_BACKEND_INFERENCE_ENGINE && haveInfEngine() && !padding) ||
+               ((backendId == DNN_BACKEND_INFERENCE_ENGINE_NN_BUILDER_2019 || backendId == DNN_BACKEND_INFERENCE_ENGINE_NGRAPH) && haveInfEngine() && !padding) ||
                (backendId == DNN_BACKEND_VKCOM && haveVulkan() && !padding);
-=======
-               ((backendId == DNN_BACKEND_INFERENCE_ENGINE_NN_BUILDER_2019 || backendId == DNN_BACKEND_INFERENCE_ENGINE_NGRAPH) && haveInfEngine() && !padding);
->>>>>>> 7523c777
     }
 
     class ChannelConcatInvoker : public ParallelLoopBody

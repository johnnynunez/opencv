/*M///////////////////////////////////////////////////////////////////////////////////////
//
//  IMPORTANT: READ BEFORE DOWNLOADING, COPYING, INSTALLING OR USING.
//
//  By downloading, copying, installing or using the software you agree to this license.
//  If you do not agree to this license, do not download, install,
//  copy or use the software.
//
//
//                           License Agreement
//                For Open Source Computer Vision Library
//
// Copyright (C) 2013, OpenCV Foundation, all rights reserved.
// Copyright (C) 2017, Intel Corporation, all rights reserved.
// Third party copyrights are property of their respective owners.
//
// Redistribution and use in source and binary forms, with or without modification,
// are permitted provided that the following conditions are met:
//
//   * Redistribution's of source code must retain the above copyright notice,
//     this list of conditions and the following disclaimer.
//
//   * Redistribution's in binary form must reproduce the above copyright notice,
//     this list of conditions and the following disclaimer in the documentation
//     and/or other materials provided with the distribution.
//
//   * The name of the copyright holders may not be used to endorse or promote products
//     derived from this software without specific prior written permission.
//
// This software is provided by the copyright holders and contributors "as is" and
// any express or implied warranties, including, but not limited to, the implied
// warranties of merchantability and fitness for a particular purpose are disclaimed.
// In no event shall the Intel Corporation or contributors be liable for any direct,
// indirect, incidental, special, exemplary, or consequential damages
// (including, but not limited to, procurement of substitute goods or services;
// loss of use, data, or profits; or business interruption) however caused
// and on any theory of liability, whether in contract, strict liability,
// or tort (including negligence or otherwise) arising in any way out of
// the use of this software, even if advised of the possibility of such damage.
//
//M*/

#include "../precomp.hpp"
#include "layers_common.hpp"
#include "opencv2/core/hal/intrin.hpp"
#include "../op_cuda.hpp"
#include "../op_halide.hpp"
#include "../op_inf_engine.hpp"
#include "../op_webnn.hpp"

#ifdef HAVE_DNN_NGRAPH
#include "../ie_ngraph.hpp"
#if INF_ENGINE_VER_MAJOR_GT(INF_ENGINE_RELEASE_2020_4)
#include <ngraph/op/roi_pooling.hpp>
#include <ngraph/op/psroi_pooling.hpp>
#else
#include <ngraph/op/experimental/layers/roi_pooling.hpp>
#include <ngraph/op/experimental/layers/psroi_pooling.hpp>
#endif
#endif

#include "../op_vkcom.hpp"

#include <float.h>
#include <algorithm>
#include <numeric>
using std::max;
using std::min;

#ifdef HAVE_OPENCL
#include "opencl_kernels_dnn.hpp"
using namespace cv::dnn::ocl4dnn;
#endif

#ifdef HAVE_HALIDE
#if 0  // size_t is not well supported in Halide operations
typedef size_t HALIDE_DIFF_T;
#else
typedef int HALIDE_DIFF_T;
#endif
#endif

#ifdef HAVE_CUDA
#include "../cuda4dnn/primitives/pooling.hpp"
#include "../cuda4dnn/primitives/roi_pooling.hpp"
#include "../cuda4dnn/primitives/max_unpooling.hpp"
using namespace cv::dnn::cuda4dnn;
#endif
#include <opencv2/core/utils/logger.hpp>


namespace cv
{
namespace dnn
{
static inline int roundRoiSize(float v)
{
    return (int)(v + (v >= 0.f ? 0.5f : -0.5f));
}

class PoolingLayerImpl CV_FINAL : public PoolingLayer
{
public:
    PoolingLayerImpl(const LayerParams& params)
    {
        computeMaxIdx = true;
        globalPooling = false;
        isGlobalPooling = std::vector<bool>(3, false);

        hasDynamicShapes = params.get<bool>("has_dynamic_shapes", false);
        shapesInitialized = !hasDynamicShapes;

        if (params.has("pool") || params.has("kernel_size") ||
            params.has("kernel_w") || params.has("kernel_h"))
        {
            String pool = toLowerCase(params.get<String>("pool", "max"));
            if (pool == "max")
                type = MAX;
            else if (pool == "ave")
                type = AVE;
            else if (pool == "stochastic")
                type = STOCHASTIC;
            else if (pool == "sum")
                type = SUM;
            else
                CV_Error(Error::StsBadArg, "Unknown pooling type \"" + pool + "\"");

            getPoolingKernelParams(params, kernel_size, isGlobalPooling, pads_begin, pads_end, strides, padMode);
            globalPooling = isGlobalPooling[0] || isGlobalPooling[1] || isGlobalPooling[2];
        }
        else if (params.has("pooled_w") || params.has("pooled_h"))
        {
            type = ROI;
            pooledSize.width = params.get<uint32_t>("pooled_w", 1);
            pooledSize.height = params.get<uint32_t>("pooled_h", 1);
        }
        else if (params.has("output_dim") && params.has("group_size"))
        {
            type = PSROI;
            pooledSize.width = params.get<int>("group_size");
            pooledSize.height = pooledSize.width;
            psRoiOutChannels = params.get<int>("output_dim");
        }
        else
            CV_Error(Error::StsBadArg, "Cannot determine pooling type");
        setParamsFrom(params);
        ceilMode = params.get<bool>("ceil_mode", true);
        spatialScale = params.get<float>("spatial_scale", 1);
        avePoolPaddedArea = params.get<bool>("ave_pool_padded_area", true);
    }

#ifdef HAVE_OPENCL
    Ptr<OCL4DNNPool<float> > poolOp;
#endif

    void finalize(InputArrayOfArrays inputs_arr, OutputArrayOfArrays outputs_arr) CV_OVERRIDE
    {
        std::vector<Mat> inputs, outputs;
        inputs_arr.getMatVector(inputs);
        outputs_arr.getMatVector(outputs);

        CV_Assert(!inputs.empty());

        std::vector<int> inp;
        std::vector<int> out;
        for (int i = 2; i < inputs[0].dims; i++) {
            inp.push_back(inputs[0].size[i]);
            out.push_back(outputs[0].size[i]);
        }
        if (globalPooling) {
            std::vector<size_t> finalKernel;
            for (int i = 0; i < inp.size(); i++) {
                int idx = isGlobalPooling.size() - inp.size() + i;
                finalKernel.push_back(isGlobalPooling[idx] ? inp[i] : kernel_size[idx]);
             }
             kernel_size = finalKernel;
         }

        getConvPoolPaddings(inp, kernel_size, strides, padMode, pads_begin, pads_end);

        if (inputs[0].dims == 3)
        {
            // Pool1D
            kernel_size.assign(1, kernel_size[0]);
            strides.assign(1, strides[0]);
            pads_begin.assign(1, pads_begin[0]);
            pads_end.assign(1, pads_end[0]);
        }

#ifdef HAVE_OPENCL
        poolOp.release();
#endif
        computeMaxIdx = type == MAX && outputs.size() == 2;
    }

    virtual bool supportBackend(int backendId) CV_OVERRIDE
    {
<<<<<<< HEAD
        if (backendId == DNN_BACKEND_CUDA)
        {
            return type == MAX || type == AVE || type == ROI;
        }
#ifdef HAVE_DNN_IE_NN_BUILDER_2019
        if (backendId == DNN_BACKEND_INFERENCE_ENGINE_NN_BUILDER_2019)
        {
            if (computeMaxIdx)
                return false;
            if (kernel_size.size() == 3)
                return preferableTarget == DNN_TARGET_CPU;
            if (kernel_size.size() == 1)
                return false;
            if (preferableTarget == DNN_TARGET_MYRIAD || preferableTarget == DNN_TARGET_HDDL) {
#if INF_ENGINE_VER_MAJOR_LE(INF_ENGINE_RELEASE_2019R1)
                if (type == MAX && (pads_begin[1] == 1 && pads_begin[0] == 1) && (strides[0] == 2 && strides[1] == 2)) {
                    return !isMyriadX();
                }
#endif
                return type == MAX || type == AVE;
            }
            else
                return type != STOCHASTIC && type != SUM;
        }
#endif
=======
#ifdef HAVE_INF_ENGINE
>>>>>>> 1620a1e0
        if (backendId == DNN_BACKEND_INFERENCE_ENGINE_NGRAPH)
        {
            return !computeMaxIdx && type != STOCHASTIC && kernel_size.size() > 1 && (kernel_size.size() != 3 || !isArmComputePlugin());
        }
#endif
        if (backendId == DNN_BACKEND_OPENCV)
        {
            if (kernel_size.size() == 3)
                return preferableTarget == DNN_TARGET_CPU;
            if (kernel_size.size() <= 2)
                return true;
            else
                return false;
        }
        else if (backendId == DNN_BACKEND_HALIDE)
        {
            if (kernel_size.empty() || kernel_size.size() == 2)
                return haveHalide() &&
                       (type == MAX || (type == AVE && !pads_begin[0] && !pads_begin[1] && !pads_end[0] && !pads_end[1]));
        }
        else if (backendId == DNN_BACKEND_VKCOM)
        {
            if (kernel_size.empty() || kernel_size.size() == 2)
                return haveVulkan() &&
                           (type == MAX || type == AVE);
            return false;
        }
        else if (backendId == DNN_BACKEND_WEBNN)
        {
            if (kernel_size.empty() || kernel_size.size() == 2)
            {
                if (!haveWebnn())
                {
                    return false;
                }
                else
                {
                    if (!ceilMode)
                    {
                        CV_LOG_WARNING(NULL, "ceilMode is not supported by WebNN backend.");
                        return false;
                    }
                    if (computeMaxIdx)
                    {
                        CV_LOG_WARNING(NULL, "Mask is not supported by WebNN backend.");
                        return false;
                    }
                    if (type != MAX && type != AVE)
                    {
                        if (type == STOCHASTIC)
                        {
                            CV_LOG_WARNING(NULL, "Stochastic Pooling is not supported by WebNN backend.");
                        }
                        if (type == SUM)
                        {
                            CV_LOG_WARNING(NULL, "Sum Pooling is not supported by WebNN backend.");
                        }
                        if (type == ROI)
                        {
                            CV_LOG_WARNING(NULL, "ROI Pooling is not supported by WebNN backend.");
                        }
                        if (type == PSROI)
                        {
                            CV_LOG_WARNING(NULL, "Position-sensitive ROI Pooling is not supported by WebNN backend.");
                        }
                        CV_LOG_WARNING(NULL, "WebNN backend only supports MaxPooling and AveragePooling currently.");
                        return false;
                    }
                }
                return true;
            }
        }
        return false;
    }

#ifdef HAVE_OPENCL
    bool forward_ocl(InputArrayOfArrays inps, OutputArrayOfArrays outs, InputArrayOfArrays internals)
    {
        std::vector<UMat> inputs;
        std::vector<UMat> outputs;

        bool use_half = (inps.depth() == CV_16S);
        inps.getUMatVector(inputs);
        outs.getUMatVector(outputs);

        if (poolOp.empty())
        {
            OCL4DNNPoolConfig config;

            config.in_shape = shape(inputs[0]);
            config.out_shape = shape(outputs[0]);
            if (inputs[0].dims == 3)
            {
                //Pool1D
                config.kernel = Size(kernel_size[0], 1);
                config.stride = Size(strides[0], 1);
                config.pad_l = pads_begin[0];
                config.pad_t = 0;
                config.pad_r = pads_end[0];
                config.pad_b = 0;
            }
            else
            {
                config.kernel = Size(kernel_size[1], kernel_size[0]);
                config.stride = Size(strides[1], strides[0]);
                config.pad_l = pads_begin[1];
                config.pad_t = pads_begin[0];
                config.pad_r = pads_end[1];
                config.pad_b = pads_end[0];
            }
            config.channels = inputs[0].size[1];
            config.pool_method = type == MAX ? LIBDNN_POOLING_METHOD_MAX :
                                (type == AVE ? LIBDNN_POOLING_METHOD_AVE :
                                               LIBDNN_POOLING_METHOD_STO);
            config.avePoolPaddedArea = avePoolPaddedArea;
            config.computeMaxIdx = computeMaxIdx;
            config.use_half = use_half;
            poolOp = Ptr<OCL4DNNPool<float> >(new OCL4DNNPool<float>(config));
        }

        CV_Assert_N(inputs.size() == 1, !outputs.empty(), !computeMaxIdx || outputs.size() == 2);
        UMat& inpMat = inputs[0];
        UMat& outMat = outputs[0];
        UMat maskMat = computeMaxIdx ? outputs[1] : UMat();

        CV_Assert(inpMat.offset == 0 && outMat.offset == 0);

        return poolOp->Forward(inpMat, outMat, maskMat);
    }
#endif

    void forward(InputArrayOfArrays inputs_arr, OutputArrayOfArrays outputs_arr, OutputArrayOfArrays internals_arr) CV_OVERRIDE
    {
        CV_TRACE_FUNCTION();
        CV_TRACE_ARG_VALUE(name, "name", name.c_str());

        if (type == MAX || type == AVE || type == STOCHASTIC)
        {
            CV_OCL_RUN(IS_DNN_OPENCL_TARGET(preferableTarget),
                       forward_ocl(inputs_arr, outputs_arr, internals_arr))
        }
        if (inputs_arr.depth() == CV_16S)
        {
            forward_fallback(inputs_arr, outputs_arr, internals_arr);
            return;
        }

        std::vector<Mat> inputs, outputs;
        inputs_arr.getMatVector(inputs);
        outputs_arr.getMatVector(outputs);

        switch (type)
        {
            case MAX:
            {
                CV_Assert_N(inputs.size() == 1, !computeMaxIdx || outputs.size() == 2);
                Mat mask = computeMaxIdx ? outputs[1] : Mat();
                maxPooling(inputs[0], outputs[0], mask);
                break;
            }
            case AVE: case SUM:
                CV_Assert_N(inputs.size() == 1, outputs.size() == 1);
                avePooling(inputs[0], outputs[0]);
                break;
            case ROI: case PSROI:
                CV_Assert_N(inputs.size() == 2, outputs.size() == 1);
                roiPooling(inputs[0], inputs[1], outputs[0]);
                break;
            default:
                CV_Error(Error::StsNotImplemented, "Not implemented");
                break;
        }
    }

#ifdef HAVE_CUDA
    Ptr<BackendNode> initCUDA(
        void *context_,
        const std::vector<Ptr<BackendWrapper>>& inputs,
        const std::vector<Ptr<BackendWrapper>>& outputs
    ) override
    {
        auto context = reinterpret_cast<csl::CSLContext*>(context_);
        if (type == ROI)
            return make_cuda_node<cuda4dnn::ROIPoolingOp>(preferableTarget, std::move(context->stream), spatialScale);

        auto input_wrapper = inputs[0].dynamicCast<CUDABackendWrapper>();
        auto input_shape = input_wrapper->getShape();

        /* storing max indices is a special case and we deal with it separately */
        if (computeMaxIdx) {
            CV_Assert(type == MAX);

            cuda4dnn::MaxPoolingConfiguration config;
            config.window_size.assign(std::begin(kernel_size), std::end(kernel_size));
            config.strides.assign(std::begin(strides), std::end(strides));

            if (padMode.empty())
            {
                config.padMode = MaxPoolingConfiguration::PaddingMode::MANUAL;
                config.pads_begin.assign(std::begin(pads_begin), std::end(pads_begin));
            }
            else if (padMode == "VALID")
            {
                config.padMode = MaxPoolingConfiguration::PaddingMode::VALID;
            }
            else if (padMode == "SAME")
            {
                config.padMode = MaxPoolingConfiguration::PaddingMode::SAME;
            }
            else
            {
                CV_Error(Error::StsNotImplemented, padMode + " padding mode not supported by PoolingLayer");
            }

            config.input_shape.assign(std::begin(input_shape), std::end(input_shape));

            return make_cuda_node<cuda4dnn::MaxPoolingOp>(preferableTarget, std::move(context->stream), config);
        }

        if (input_shape.size() == 3)
        {
            // Pool1D
            // We add an extra dim for input tensor, because CuDNN support pooling only with 2 and 3 spatial dimensions
            input_shape.insert(std::end(input_shape) - 1, 1);

            // Do the similar thing for the other parameters
            pads_begin.insert(std::begin(pads_begin), 0);
            pads_end.insert(std::begin(pads_end), 0);
            strides.insert(std::begin(strides), 1);
            kernel_size.insert(std::begin(kernel_size), 1);
        }

        PoolingConfiguration config;
        if (type == MAX)
        {
            config.poolMode = PoolingConfiguration::PoolingMode::MAX;
        }
        else if (type == AVE && !avePoolPaddedArea)
        {
            config.poolMode = PoolingConfiguration::PoolingMode::AVERAGE_EXCLUDE_PADDING;
        }
        else if (type == AVE && avePoolPaddedArea)
        {
            config.poolMode = PoolingConfiguration::PoolingMode::AVERAGE_INCLUDE_PADDING;
        }
        else
        {
            CV_Error(Error::StsNotImplemented, "Unsupported pooling mode");
        }

        config.window_size.assign(std::begin(kernel_size), std::end(kernel_size));
        config.strides.assign(std::begin(strides), std::end(strides));

        if (padMode.empty())
        {
            config.padMode = PoolingConfiguration::PaddingMode::MANUAL;
            config.pads_begin.assign(std::begin(pads_begin), std::end(pads_begin));
            config.pads_end.assign(std::begin(pads_end), std::end(pads_end));
        }
        else if (padMode == "VALID")
        {
            config.padMode = PoolingConfiguration::PaddingMode::VALID;
        }
        else if (padMode == "SAME")
        {
            config.padMode = PoolingConfiguration::PaddingMode::SAME;
        }
        else
        {
            CV_Error(Error::StsNotImplemented, padMode + " padding mode not supported by PoolingLayer");
        }

        if (ceilMode)
            config.roundMode = PoolingConfiguration::RoundingMode::CEIL;
        else
            config.roundMode = PoolingConfiguration::RoundingMode::FLOOR;

        config.input_shape.assign(std::begin(input_shape), std::end(input_shape));

        return make_cuda_node<cuda4dnn::PoolingOp>(preferableTarget, std::move(context->cudnn_handle), config);
    }
#endif


#ifdef HAVE_VULKAN
    virtual Ptr<BackendNode> initVkCom(const std::vector<Ptr<BackendWrapper> > &inputs) CV_OVERRIDE
    {
        int padding_mode;
        vkcom::PoolType pool_type;
        int filter_size[2] = {static_cast<int>(kernel_size[0]), static_cast<int>(kernel_size[1])};
        int pad_size[2] = {static_cast<int>(pads_begin[0]), static_cast<int>(pads_begin[1])};
        int stride_size[2] = {static_cast<int>(strides[0]), static_cast<int>(strides[1])};
        pool_type = type == MAX ? vkcom::kPoolTypeMax:
                   (type == AVE ? vkcom::kPoolTypeAvg:
                            vkcom::kPoolTypeNum);

        if (padMode.empty())
        {
            padding_mode = vkcom::kPaddingModeCaffe;
        }
        else if (padMode == "VALID")
        {
            padding_mode = vkcom::kPaddingModeValid;
        }
        else if (padMode == "SAME")
        {
            padding_mode = vkcom::kPaddingModeSame;
        }
        else
            CV_Error(Error::StsError, "Unsupported padding mode " + padMode);

        std::shared_ptr<vkcom::OpBase> op(new vkcom::OpPool(filter_size, pad_size,
                                                            stride_size, padding_mode,
                                                            pool_type, avePoolPaddedArea));
        return Ptr<BackendNode>(new VkComBackendNode(inputs, op));
    }
#endif


    virtual Ptr<BackendNode> initHalide(const std::vector<Ptr<BackendWrapper> > &inputs) CV_OVERRIDE
    {
        if (type == MAX)
            return initMaxPoolingHalide(inputs);
        else if (type == AVE)
            return initAvePoolingHalide(inputs);
        else
            return Ptr<BackendNode>();
    }


#ifdef HAVE_DNN_NGRAPH
    virtual Ptr<BackendNode> initNgraph(const std::vector<Ptr<BackendWrapper> >& inputs,
                                        const std::vector<Ptr<BackendNode> >& nodes) CV_OVERRIDE
    {
        CV_Assert_N((inputs.size() == 1 && (type == MAX || type == AVE || type == SUM)) || inputs.size() == 2, nodes.size() == inputs.size());
        auto& ieInpNode = nodes[0].dynamicCast<InfEngineNgraphNode>()->node;

        ngraph::op::PadType pad_type = ngraph::op::PadType::EXPLICIT;
        if (!padMode.empty())
            pad_type = padMode == "VALID" ? ngraph::op::PadType::VALID : ngraph::op::PadType::SAME_UPPER;

        auto rounding_type = ceilMode ? ngraph::op::RoundingType::CEIL : ngraph::op::RoundingType::FLOOR;
        if (type == AVE) {
            auto exclude_pad = !avePoolPaddedArea;
            auto ave_pool = std::make_shared<ngraph::op::v1::AvgPool>(ieInpNode, ngraph::Strides(strides),
                            ngraph::Shape(pads_begin), ngraph::Shape(pads_end), ngraph::Shape(kernel_size),
                            exclude_pad, rounding_type, pad_type);
            return Ptr<BackendNode>(new InfEngineNgraphNode(ave_pool));
        }
        else if (type == SUM) {
            ngraph::Shape inpShape = ieInpNode->get_shape();
            CV_Assert(inpShape.size() == 2 + kernel_size.size());
            std::vector<int64_t> axes;
            for (size_t i = 0; i < kernel_size.size(); i++)
            {
                if (inpShape[2 + i] == kernel_size[i])
                    axes.push_back(2 + i);
            }
            auto reduction_axes = std::make_shared<ngraph::op::Constant>(ngraph::element::i64, ngraph::Shape{axes.size()}, axes);
            auto reduce_sum = std::make_shared<ngraph::op::v1::ReduceSum>(ieInpNode, reduction_axes, true);
            return Ptr<BackendNode>(new InfEngineNgraphNode(reduce_sum));
        }
        else if (type == MAX) {
            auto max_pool = std::make_shared<ngraph::op::v1::MaxPool>(ieInpNode, ngraph::Strides(strides),
                            ngraph::Shape(pads_begin), ngraph::Shape(pads_end), ngraph::Shape(kernel_size),
                            rounding_type, pad_type);
            return Ptr<BackendNode>(new InfEngineNgraphNode(max_pool));
        }
        else if (type == ROI) {
            auto& coords = nodes[1].dynamicCast<InfEngineNgraphNode>()->node;
            auto roi = std::make_shared<ngraph::op::ROIPooling>(ieInpNode, coords,
                       ngraph::Shape{(size_t)pooledSize.height, (size_t)pooledSize.width}, spatialScale, "max");
            return Ptr<BackendNode>(new InfEngineNgraphNode(roi));
        }
        else if (type == PSROI) {
            auto& coords = nodes[1].dynamicCast<InfEngineNgraphNode>()->node;
            auto psroi = std::make_shared<ngraph::op::PSROIPooling>(ieInpNode, coords,
                         (size_t)psRoiOutChannels, (size_t)pooledSize.width, spatialScale, 1, 1, "average");
            return Ptr<BackendNode>(new InfEngineNgraphNode(psroi));
        }
        else
            CV_Error(Error::StsNotImplemented, "Unsupported pooling type");
    }
#endif  // HAVE_DNN_NGRAPH

#ifdef HAVE_WEBNN
    virtual Ptr<BackendNode> initWebnn(const std::vector<Ptr<BackendWrapper> >& inputs, const std::vector<Ptr<BackendNode> >& nodes) CV_OVERRIDE
    {
        // std::cout << "Use WebNN Pooling Layer's Implementation." << std::endl;
        Ptr<WebnnBackendNode> node = nodes[0].dynamicCast<WebnnBackendNode>();
        auto& webnnInpOperand = node->operand;
        auto& webnnGraphBuilder = node->net->builder;
        webnn::Pool2dOptions options;
        std::vector<int32_t> kernelSize(kernel_size.begin(), kernel_size.end());
        std::vector<int32_t> Strides(strides.begin(), strides.end());
        std::vector<int32_t> Padding;
        if (padMode.empty()) {
            Padding = {static_cast<int32_t>(pads_begin[0]),
                      static_cast<int32_t>(pads_end[0]),
                      static_cast<int32_t>(pads_begin[1]),
                      static_cast<int32_t>(pads_end[1])};
        } else if (padMode == "VALID") {
            Padding = {0, 0, 0, 0};
        } else if (padMode == "SAME") {
            options.autoPad = ml::AutoPad::SameUpper;
        }
        // std::cout << "padMode: " << padMode << std::endl;
        options.windowDimensions = kernelSize;
        options.strides = Strides;
        options.padding = Padding;
        if (type == MAX)
        {
            auto operand = webnnGraphBuilder.MaxPool2d(webnnInpOperand, options.AsPtr());
            return Ptr<BackendNode>(new WebnnBackendNode(operand));
        }
        else if (type == AVE)
        {
            auto operand = webnnGraphBuilder.AveragePool2d(webnnInpOperand, options.AsPtr());
            return Ptr<BackendNode>(new WebnnBackendNode(operand));
        } else {
            CV_Error(Error::StsNotImplemented, "Unsupported pooling type");
        }
    }
#endif // HAVE_WEBNN

    class PoolingInvoker : public ParallelLoopBody
    {
    public:
        const Mat* src, *rois;
        Mat *dst, *mask;
        int pad_l, pad_t, pad_r, pad_b;
        bool avePoolPaddedArea;
        int nstripes;
        bool computeMaxIdx;
        std::vector<int> ofsbuf;
        int poolingType;
        float spatialScale;

        std::vector<size_t> pads_begin, pads_end;
        std::vector<size_t> kernel_size;
        std::vector<size_t> strides;

        PoolingInvoker() : src(0), rois(0), dst(0), mask(0), pad_l(0), pad_t(0), pad_r(0), pad_b(0),
                           avePoolPaddedArea(false), nstripes(0),
                           computeMaxIdx(0), poolingType(MAX), spatialScale(0) {}

        static void run(const Mat& src, const Mat& rois, Mat& dst, Mat& mask,
                        std::vector<size_t> kernel_size, std::vector<size_t> strides,
                        std::vector<size_t> pads_begin, std::vector<size_t> pads_end,
                        bool avePoolPaddedArea, int poolingType, float spatialScale,
                        bool computeMaxIdx, int nstripes)
        {
            CV_Assert_N(
                      src.isContinuous(), dst.isContinuous(),
                      src.type() == CV_32F, src.type() == dst.type(),
                      src.dims == 3 || src.dims == 4 || src.dims == 5, dst.dims == 3 || dst.dims == 4 || dst.dims == 5,
                      (((poolingType == ROI || poolingType == PSROI) &&
                      dst.size[0] == rois.size[0]) || src.size[0] == dst.size[0]),
                      poolingType == PSROI || src.size[1] == dst.size[1],
                      (mask.empty() || (mask.type() == src.type() && mask.size == dst.size)));

            PoolingInvoker p;

            bool isPool1D = src.dims == 3;
            bool isPool3D = src.dims == 5;

            p.src = &src;
            p.rois = &rois;
            p.dst = &dst;

            p.kernel_size = kernel_size;
            p.strides = strides;
            p.pads_begin = pads_begin;
            p.pads_end = pads_end;

            p.mask = &mask;
            p.pad_l = pads_begin.back();
            p.pad_t = isPool1D ? 0 : pads_begin[pads_begin.size() - 2];
            p.pad_r = pads_end.back();
            p.pad_b = isPool1D ? 0 : pads_end[pads_end.size() - 2];

            p.avePoolPaddedArea = avePoolPaddedArea;
            p.nstripes = nstripes;
            p.computeMaxIdx = computeMaxIdx;
            p.poolingType = poolingType;
            p.spatialScale = spatialScale;

            if( !computeMaxIdx )
            {
                int height = isPool1D ? 1 : src.size[src.dims - 2];
                int width = src.size[src.dims - 1];

                int kernel_d = isPool3D ? kernel_size[0] : 1;
                int kernel_h = isPool1D ? 1 : kernel_size[kernel_size.size() - 2];
                int kernel_w = kernel_size.back();

                p.ofsbuf.resize(kernel_d * kernel_h * kernel_w);
                for (int i = 0; i < kernel_d; ++i) {
                    for (int j = 0; j < kernel_h; ++j) {
                        for (int k = 0; k < kernel_w; ++k) {
                            p.ofsbuf[i * kernel_h * kernel_w + j * kernel_w + k] = width * height * i + width * j + k;
                        }
                    }
                }
            }

            parallel_for_(Range(0, nstripes), p, nstripes);
        }

        void operator()(const Range& r) const CV_OVERRIDE
        {
            int channels = dst->size[1];

            bool isPool3D = src->dims == 5;
            bool isPool2D = src->dims == 4;
            bool isPool1D = src->dims == 3;
            int depth = isPool3D? dst->size[2] : 1;
            int height = isPool1D? 1 : dst->size[dst->dims - 2];
            int width = dst->size[dst->dims - 1];

            int inp_depth = isPool3D? src->size[2] : 1;
            int inp_height = isPool1D? 1 : src->size[src->dims - 2];
            int inp_width = src->size[src->dims - 1];

            size_t total = dst->total();
            size_t stripeSize = (total + nstripes - 1)/nstripes;
            size_t stripeStart = r.start*stripeSize;
            size_t stripeEnd = std::min(r.end*stripeSize, total);

            int kernel_d = isPool3D? kernel_size[0] : 1;
            int kernel_h = isPool1D? 1 : kernel_size[kernel_size.size() - 2];
            int kernel_w = kernel_size.back();

            int stride_d = isPool3D? strides[0] : 0;
            int stride_h = isPool1D? 1 :strides[strides.size() - 2];
            int stride_w = strides.back();
            bool compMaxIdx = computeMaxIdx;

#if CV_SIMD128
            const int* ofsptr = ofsbuf.empty() ? 0 : (const int*)&ofsbuf[0];
            if (poolingType == MAX && !compMaxIdx && !ofsptr)
                CV_Error(Error::StsBadArg, "ofsbuf should be initialized in this mode");
            v_float32x4 idx00(0.f, (float)stride_w, (float)(stride_w*2), (float)(stride_w*3));
            v_float32x4 ones = v_setall_f32(1.f);
            v_float32x4 idx_delta = v_setall_f32((float)(inp_width - kernel_w));
#endif

            for( size_t ofs0 = stripeStart; ofs0 < stripeEnd; )
            {
                size_t ofs = ofs0;
                int x0 = (int)(ofs % width);
                ofs /= width;
                int y0 = (int)(ofs % height);
                ofs /= height;

                int d0 = (int)(ofs % depth);
                ofs /= depth;

                int c = (int)(ofs % channels);
                int n = (int)(ofs / channels);
                int ystart, yend;
                int dstart = 0, dend = 1;

                const float *srcData = 0;
                if (poolingType == ROI)
                {
                    const float *roisData = rois->ptr<float>(n);
                    int ystartROI = roundRoiSize(roisData[2] * spatialScale);
                    int yendROI = roundRoiSize(roisData[4] * spatialScale);
                    int roiHeight = std::max(yendROI - ystartROI + 1, 1);
                    float roiRatio = (float)roiHeight / height;

                    ystart = ystartROI + y0 * roiRatio;
                    yend = ystartROI + std::ceil((y0 + 1) * roiRatio);

                    CV_Assert(roisData[0] < src->size[0]);
                    srcData = src->ptr<float>(roisData[0], c);
                }
                else if (poolingType == PSROI)
                {
                    const float *roisData = rois->ptr<float>(n);
                    float ystartROI = roundRoiSize(roisData[2]) * spatialScale;
                    float yendROI = roundRoiSize(roisData[4] + 1) * spatialScale;
                    float roiHeight = std::max(yendROI - ystartROI, 0.1f);
                    float roiRatio = roiHeight / height;

                    ystart = (int)std::floor(ystartROI + y0 * roiRatio);
                    yend = (int)std::ceil(ystartROI + (y0 + 1) * roiRatio);
                }
                else
                {
                    int pad_d_begin = (pads_begin.size() == 3) ? pads_begin[0] : 0;
                    dstart = d0 * stride_d - pad_d_begin;
                    dend = min(dstart + kernel_d, (int)(inp_depth + pads_end[0]));

                    ystart = y0 * stride_h - pad_t;
                    yend = min(ystart + kernel_h, inp_height + pad_b);
                    srcData = src->ptr<float>(n, c);
                }
                int ddelta = dend - dstart;
                dstart = max(dstart, 0);
                dend = min(dend, inp_depth);
                int ydelta = yend - ystart;
                ystart = max(ystart, 0);
                yend = min(yend, inp_height);
                float *dstData = &dst->ptr<float>(n, c, d0)[y0 * width];
                float *dstMaskData = mask->data ? &mask->ptr<float>(n, c, d0)[y0 * width] : 0;

                int delta = std::min((int)(stripeEnd - ofs0), width - x0);
                ofs0 += delta;
                int x1 = x0 + delta;

                if( poolingType == MAX)
                    for( ; x0 < x1; x0++ )
                    {
                        int xstart = x0 * stride_w - pad_l;
                        int xend = min(xstart + kernel_w, inp_width);
                        xstart = max(xstart, 0);
                        if (xstart >= xend || ystart >= yend)
                        {
                            dstData[x0] = 0;
                            if (compMaxIdx && dstMaskData)
                                dstMaskData[x0] = -1;
                            continue;
                        }
#if CV_SIMD128
                        if( isPool2D && xstart > 0 && x0 + 7 < x1 && (x0 + 7) * stride_w - pad_l + kernel_w < inp_width )
                        {
                            if( compMaxIdx )
                            {
                                v_float32x4 max_val0 = v_setall_f32(-FLT_MAX);
                                v_float32x4 max_val1 = max_val0;
                                v_float32x4 max_idx0 = v_setall_f32(-1.f);
                                v_float32x4 max_idx1 = max_idx0;
                                int index0 = ystart * inp_width + xstart;
                                v_float32x4 idx0 = idx00 + v_setall_f32((float)index0);
                                v_float32x4 idx1 = idx0 + v_setall_f32((float)(stride_w*4));

                                for (int y = ystart; y < yend; ++y)
                                {
                                    for (int x = xstart; x < xend; ++x, idx0 += ones, idx1 += ones)
                                    {
                                        const int index = y * inp_width + x;
                                        v_float32x4 v0(srcData[index], srcData[index + stride_w],
                                                       srcData[index + stride_w*2], srcData[index + stride_w*3]);
                                        v_float32x4 v1(srcData[index + stride_w*4], srcData[index + stride_w*5],
                                                       srcData[index + stride_w*6], srcData[index + stride_w*7]);
                                        max_idx0 = v_select(v0 > max_val0, idx0, max_idx0);
                                        max_idx1 = v_select(v1 > max_val1, idx1, max_idx1);
                                        max_val0 = v_max(max_val0, v0);
                                        max_val1 = v_max(max_val1, v1);
                                    }
                                    idx0 += idx_delta;
                                    idx1 += idx_delta;
                                }
                                v_store(dstData + x0, max_val0);
                                v_store(dstData + x0 + 4, max_val1);
                                if (dstMaskData)
                                {
                                    v_store(dstMaskData + x0, max_idx0);
                                    v_store(dstMaskData + x0 + 4, max_idx1);
                                }
                                x0 += 7;
                            }
                            else
                            {
                                v_float32x4 max_val0 = v_setall_f32(-FLT_MAX);
                                v_float32x4 max_val1 = max_val0;

                                if( yend - ystart == kernel_h )
                                {
                                    const float* srcData1 = srcData + ystart*inp_width + xstart;
                                    if( stride_w == 1 )
                                        for (int k = 0; k < kernel_w*kernel_h; k++)
                                        {
                                            int index = ofsptr[k];
                                            v_float32x4 v0 = v_load(srcData1 + index);
                                            v_float32x4 v1 = v_load(srcData1 + index + 4);
                                            max_val0 = v_max(max_val0, v0);
                                            max_val1 = v_max(max_val1, v1);
                                        }
                                    else if( stride_w == 2 )
                                        for (int k = 0; k < kernel_w*kernel_h; k++)
                                        {
                                            int index = ofsptr[k];
                                            v_float32x4 v0, v1, dummy;
                                            v_load_deinterleave(srcData1 + index, v0, dummy);     // f0  f2  f4  f6  ,f1  f3  f5  f7
                                            v_load_deinterleave(srcData1 + index + 8, v1, dummy); // f8  f10 f12 f14 ,f9  f11 f13 f15
                                            max_val0 = v_max(max_val0, v0);
                                            max_val1 = v_max(max_val1, v1);
                                        }
                                    else
                                        for (int k = 0; k < kernel_w*kernel_h; k++)
                                        {
                                            int index = ofsptr[k];
                                            v_float32x4 v0(srcData1[index], srcData1[index + stride_w],
                                                           srcData1[index + stride_w*2], srcData1[index + stride_w*3]);
                                            v_float32x4 v1(srcData1[index + stride_w*4], srcData1[index + stride_w*5],
                                                           srcData1[index + stride_w*6], srcData1[index + stride_w*7]);
                                            max_val0 = v_max(max_val0, v0);
                                            max_val1 = v_max(max_val1, v1);
                                        }
                                }
                                else
                                {
                                    for (int y = ystart; y < yend; ++y)
                                    {
                                        for (int x = xstart; x < xend; ++x)
                                        {
                                            const int index = y * inp_width + x;
                                            v_float32x4 v0(srcData[index], srcData[index + stride_w],
                                                           srcData[index + stride_w*2], srcData[index + stride_w*3]);
                                            v_float32x4 v1(srcData[index + stride_w*4], srcData[index + stride_w*5],
                                                           srcData[index + stride_w*6], srcData[index + stride_w*7]);
                                            max_val0 = v_max(max_val0, v0);
                                            max_val1 = v_max(max_val1, v1);
                                        }
                                    }
                                }
                                v_store(dstData + x0, max_val0);
                                v_store(dstData + x0 + 4, max_val1);
                                x0 += 7;
                            }
                        }
                        else
#else
                        CV_UNUSED(isPool2D);
#endif
                        if( isPool1D )
                        {
                            const float* first = srcData + xstart;
                            const float* last = srcData + xend;
                            const float* max_elem = std::max_element(first, last);
                            if (max_elem!=last)
                            {
                                dstData[x0] = *max_elem;
                                if( compMaxIdx && dstMaskData )
                                {
                                    dstMaskData[x0] = std::distance(first, max_elem);
                                }
                            }
                        }
                        else
                        {
                            float max_val = -FLT_MAX;
                            if( compMaxIdx )
                            {
                                int max_index = -1;
                                for (int d = dstart; d < dend; ++d)
                                    for (int y = ystart; y < yend; ++y)
                                        for (int x = xstart; x < xend; ++x)
                                        {
                                            const int index = d * inp_width * inp_height + y * inp_width + x;
                                            float val = srcData[index];
                                            if (val > max_val)
                                            {
                                                max_val = val;
                                                max_index = index;
                                            }
                                        }
                                dstData[x0] = max_val;
                                if (dstMaskData)
                                    dstMaskData[x0] = max_index;
                            }
                            else
                            {
                                for (int d = dstart; d < dend; ++d) {
                                    for (int y = ystart; y < yend; ++y) {
                                        for (int x = xstart; x < xend; ++x) {
                                            const int index = d * inp_width * inp_height + y * inp_width + x;
                                            float val = srcData[index];
                                            max_val = std::max(max_val, val);
                                        }
                                    }
                                }
                                dstData[x0] = max_val;
                            }
                        }
                    }
                else if (poolingType == AVE || poolingType == SUM)
                {
                    for( ; x0 < x1; ++x0)
                    {
                        int xstart = x0 * stride_w - pad_l;
                        int xend = min(xstart + kernel_w, inp_width + pad_r);
                        int xdelta = xend - xstart;
                        xstart = max(xstart, 0);
                        xend = min(xend, inp_width);
                        float inv_kernel_area = avePoolPaddedArea ? xdelta * ydelta * ddelta :
                                                ((dend - dstart) * (yend - ystart) * (xend - xstart));
                        inv_kernel_area = poolingType == AVE ? 1.0 / inv_kernel_area : 1.0;
#if CV_SIMD128
                        if( isPool2D && xstart > 0 && x0 + 7 < x1 && (x0 + 7) * stride_w - pad_l + kernel_w < inp_width )
                        {
                            v_float32x4 sum_val0 = v_setzero_f32(), sum_val1 = v_setzero_f32();
                            v_float32x4 ikarea = v_setall_f32(inv_kernel_area);

                            for (int y = ystart; y < yend; ++y)
                            {
                                for (int x = xstart; x < xend; ++x)
                                {
                                    const int index = y * inp_width + x;
                                    v_float32x4 v0(srcData[index], srcData[index + stride_w],
                                                   srcData[index + stride_w*2], srcData[index + stride_w*3]);
                                    v_float32x4 v1(srcData[index + stride_w*4], srcData[index + stride_w*5],
                                                   srcData[index + stride_w*6], srcData[index + stride_w*7]);
                                    sum_val0 += v0;
                                    sum_val1 += v1;
                                }
                            }
                            v_store(dstData + x0, sum_val0*ikarea);
                            v_store(dstData + x0 + 4, sum_val1*ikarea);
                            x0 += 7;
                        }
                        else
#endif
                        if( isPool1D )
                        {
                            const float* first = srcData + xstart;
                            const float* last = srcData + xend;
                            float sum_val = std::accumulate(first, last, 0.f);
                            dstData[x0] = sum_val*inv_kernel_area;
                        }
                        else
                        {
                            float sum_val = 0.f;
                            for (int d = dstart; d < dend; ++d) {
                                for (int y = ystart; y < yend; ++y) {
                                    for (int x = xstart; x < xend; ++x) {
                                        const int index = d * inp_width * inp_height + y * inp_width + x;
                                        float val = srcData[index];
                                        sum_val += val;
                                    }
                                }
                            }
                            dstData[x0] = sum_val*inv_kernel_area;
                        }
                    }
                }
                else if (poolingType == ROI)
                {
                    const float *roisData = rois->ptr<float>(n);
                    int xstartROI = roundRoiSize(roisData[1] * spatialScale);
                    int xendROI = roundRoiSize(roisData[3] * spatialScale);
                    int roiWidth = std::max(xendROI - xstartROI + 1, 1);
                    float roiRatio = (float)roiWidth / width;
                    for( ; x0 < x1; x0++ )
                    {
                        int xstart = xstartROI + x0 * roiRatio;
                        int xend = xstartROI + std::ceil((x0 + 1) * roiRatio);
                        xstart = max(xstart, 0);
                        xend = min(xend, inp_width);
                        if (xstart >= xend || ystart >= yend)
                        {
                            dstData[x0] = 0;
                            if (compMaxIdx && dstMaskData)
                                dstMaskData[x0] = -1;
                            continue;
                        }
                        float max_val = -FLT_MAX;
                        for (int y = ystart; y < yend; ++y)
                            for (int x = xstart; x < xend; ++x)
                            {
                                const int index = y * inp_width + x;
                                float val = srcData[index];
                                max_val = std::max(max_val, val);
                            }
                        dstData[x0] = max_val;
                    }
                }
                else  // PSROI
                {
                    const float *roisData = rois->ptr<float>(n);
                    CV_Assert(roisData[0] < src->size[0]);
                    float xstartROI = roundRoiSize(roisData[1]) * spatialScale;
                    float xendROI = roundRoiSize(roisData[3] + 1) * spatialScale;
                    float roiWidth = std::max(xendROI - xstartROI, 0.1f);
                    float roiRatio = roiWidth / width;
                    for( ; x0 < x1; x0++ )
                    {
                        int xstart = (int)std::floor(xstartROI + x0 * roiRatio);
                        int xend = (int)std::ceil(xstartROI + (x0 + 1) * roiRatio);
                        xstart = max(xstart, 0);
                        xend = min(xend, inp_width);
                        if (xstart >= xend || ystart >= yend)
                        {
                            dstData[x0] = 0;
                            continue;
                        }

                        srcData = src->ptr<float>(roisData[0], (c * height + y0) * width + x0);
                        float sum_val = 0.f;
                        for (int y = ystart; y < yend; ++y)
                            for (int x = xstart; x < xend; ++x)
                            {
                                const int index = y * inp_width + x;
                                float val = srcData[index];
                                sum_val += val;
                            }
                        dstData[x0] = sum_val / ((yend - ystart) * (xend - xstart));
                    }
                }
            }
        }
    };

    void maxPooling(Mat &src, Mat &dst, Mat &mask)
    {
        const int nstripes = getNumThreads();
        Mat rois;
        PoolingInvoker::run(src, rois, dst, mask, kernel_size, strides, pads_begin, pads_end, avePoolPaddedArea, type, spatialScale, computeMaxIdx, nstripes);
    }

    void avePooling(Mat &src, Mat &dst)
    {
        const int nstripes = getNumThreads();
        Mat rois, mask;
        PoolingInvoker::run(src, rois, dst, mask, kernel_size, strides, pads_begin, pads_end, avePoolPaddedArea, type, spatialScale, computeMaxIdx, nstripes);
    }

    void roiPooling(const Mat &src, const Mat &rois, Mat &dst)
    {
        const int nstripes = getNumThreads();
        Mat mask;
        kernel_size.resize(2);
        strides.resize(2);
        pads_begin.resize(2);
        pads_end.resize(2);
        PoolingInvoker::run(src, rois, dst, mask, kernel_size, strides, pads_begin, pads_end, avePoolPaddedArea, type, spatialScale, computeMaxIdx, nstripes);
    }

    virtual Ptr<BackendNode> initMaxPoolingHalide(const std::vector<Ptr<BackendWrapper> > &inputs)
    {
#ifdef HAVE_HALIDE
        Halide::Buffer<float> inputBuffer = halideBuffer(inputs[0]);
        const int inWidth = inputBuffer.width();
        const int inHeight = inputBuffer.height();
        const HALIDE_DIFF_T kernelHeight = (HALIDE_DIFF_T)kernel_size[0];
        const HALIDE_DIFF_T kernelWidth = (HALIDE_DIFF_T)kernel_size[1];
        const HALIDE_DIFF_T strideHeight = (HALIDE_DIFF_T)strides[0];
        const HALIDE_DIFF_T strideWidth = (HALIDE_DIFF_T)strides[1];
        const HALIDE_DIFF_T paddingTop = (HALIDE_DIFF_T)pads_begin[0];
        const HALIDE_DIFF_T paddingLeft = (HALIDE_DIFF_T)pads_begin[1];

        Halide::Var x("x"), y("y"), c("c"), n("n");
        Halide::Func top = (name.empty() ? Halide::Func() : Halide::Func(name));
        Halide::RDom r(0, kernelWidth, 0, kernelHeight);
        Halide::Expr kx, ky;
        if(paddingLeft || paddingTop)
        {
            kx = clamp(x * strideWidth + r.x - paddingLeft, 0, inWidth - 1);
            ky = clamp(y * strideHeight + r.y - paddingTop, 0, inHeight - 1);
        }
        else
        {
            kx = min(x * strideWidth + r.x, inWidth - 1);
            ky = min(y * strideHeight + r.y, inHeight - 1);
        }

        // Halide::argmax returns tuple (r.x, r.y, max).
        Halide::Tuple res = argmax(inputBuffer(kx, ky, c, n));

        // Compute offset from argmax in range [0, kernel_size).
        Halide::Expr max_index;
        if(paddingLeft || paddingTop)
        {
            max_index = clamp(y * strideHeight + res[1] - paddingTop,
                              0, inHeight - 1) * inWidth +
                        clamp(x * strideWidth + res[0] - paddingLeft,
                              0, inWidth - 1);
        }
        else
        {
            max_index = min(y * strideHeight + res[1], inHeight - 1) * inWidth +
                        min(x * strideWidth + res[0], inWidth - 1);
        }
        top(x, y, c, n) = { res[2], Halide::cast<float>(max_index) };
        return Ptr<BackendNode>(new HalideBackendNode(top));
#endif  // HAVE_HALIDE
        return Ptr<BackendNode>();
    }

    virtual Ptr<BackendNode> initAvePoolingHalide(const std::vector<Ptr<BackendWrapper> > &inputs)
    {
#ifdef HAVE_HALIDE
        Halide::Buffer<float> inputBuffer = halideBuffer(inputs[0]);

        const int inW = inputBuffer.width(), inH = inputBuffer.height();
        const HALIDE_DIFF_T kernelHeight = (HALIDE_DIFF_T)kernel_size[0];
        const HALIDE_DIFF_T kernelWidth = (HALIDE_DIFF_T)kernel_size[1];
        const HALIDE_DIFF_T strideHeight = (HALIDE_DIFF_T)strides[0];
        const HALIDE_DIFF_T strideWidth = (HALIDE_DIFF_T)strides[1];
        if ((inW - kernelWidth) % strideWidth || (inH - kernelHeight) % strideHeight)
        {
            CV_Error(cv::Error::StsNotImplemented,
                     "Halide backend for average pooling with partial "
                     "kernels is not implemented");
        }

        const float norm = 1.0f / (kernelWidth * kernelHeight);

        Halide::Var x("x"), y("y"), c("c"), n("n");
        Halide::Func top = (name.empty() ? Halide::Func() : Halide::Func(name));
        Halide::RDom r(0, kernelWidth, 0, kernelHeight);
        top(x, y, c, n) = sum(
            inputBuffer(x * strideWidth + r.x,
                        y * strideHeight + r.y, c, n)) * norm;
        return Ptr<BackendNode>(new HalideBackendNode(top));
#endif  // HAVE_HALIDE
        return Ptr<BackendNode>();
    }

    virtual void applyHalideScheduler(Ptr<BackendNode>& node,
                                      const std::vector<Mat*> &inputs,
                                      const std::vector<Mat> &outputs,
                                      int targetId) const CV_OVERRIDE
    {
#ifdef  HAVE_HALIDE
        if (targetId != DNN_TARGET_CPU)
        {
            Layer::applyHalideScheduler(node, inputs, outputs, targetId);
            return;
        }
        Halide::Var x("x"), y("y"), c("c"), n("n"), tile("tile"),
                    xi("xi"), yi("yi"), ci("ci"), xo("xo"), yo("yo"), co("co");
        Halide::Func& top = node.dynamicCast<HalideBackendNode>()->funcs.back();

        int outW, outH, outC, outN;
        getCanonicalSize(outputs[0].size, &outW, &outH, &outC, &outN);

        if (outW < 8 || outH < 8)
        {
            if (outC > 8)
                top.split(c, co, ci, 8)
                   .fuse(x, y, tile).fuse(co, tile, tile).fuse(n, tile, tile)
                   .parallel(tile)
                   .vectorize(ci);
            else
            {
                top.fuse(y, c, tile).fuse(n, tile, tile)
                   .parallel(tile);
                if (outW > 1)
                    top.vectorize(x);
            }
        }
        else
        {
            if (outC > 8)
                top.split(x, xo, xi, 8).split(y, yo, yi, 8).split(c, co, ci, 8)
                   .fuse(xo, yo, tile).fuse(co, tile, tile).fuse(n, tile, tile)
                   .parallel(tile)
                   .vectorize(xi);
            else
                top.split(x, xo, xi, 8).split(y, yo, yi, 8)
                   .fuse(xo, yo, tile).fuse(c, tile, tile).fuse(n, tile, tile)
                   .parallel(tile)
                   .vectorize(xi);
        }
#endif  // HAVE_HALIDE
    }

    bool getMemoryShapes(const std::vector<MatShape> &inputs,
                         const int requiredOutputs,
                         std::vector<MatShape> &outputs,
                         std::vector<MatShape> &internals) const CV_OVERRIDE
    {
        CV_Assert(inputs.size() != 0);

        bool isPool1D = inputs[0].size() == 3;
        std::vector<int> inpShape(inputs[0].begin() + 2, inputs[0].end());
        std::vector<int> outShape(inputs[0].begin(), inputs[0].begin() + 2);

        std::vector<size_t> local_kernel;
        if (globalPooling) {
            for (int i = 0; i < inpShape.size(); i++) {
                int idx = isGlobalPooling.size() - inpShape.size() + i;
                local_kernel.push_back(isGlobalPooling[idx] ? inpShape[i] : kernel_size[idx]);
            }
        } else {
            local_kernel = kernel_size;
        }

        if (type == ROI || type == PSROI)
        {
            outShape.push_back(pooledSize.height);
            outShape.push_back(pooledSize.width);
        }
        else
        {
            if (hasDynamicShapes && !shapesInitialized)
            {
                //Just copy input shapes for width and height to prevent errors on loading stage
                for (int i = 0; i < inpShape.size(); i++)
                    outShape.push_back(inpShape[i]);
            }
            else if (padMode.empty())
            {
                size_t addedDims = isPool1D? inpShape.size() : local_kernel.size();
                CV_CheckLE(addedDims, inpShape.size(), "");
                CV_CheckLE(addedDims, pads_begin.size(), "");
                CV_CheckLE(addedDims, pads_end.size(), "");
                CV_CheckLE(addedDims, local_kernel.size(), "");
                CV_CheckLE(addedDims, strides.size(), "");
                for (int i = 0; i < addedDims; i++)
                {
                    float dst = (float) (inpShape[i] + pads_begin[i] + pads_end[i] - local_kernel[i]) / strides[i];
                    CV_CheckGE(dst, 0.0f, "");
                    outShape.push_back(1 + (ceilMode ? ceil(dst) : floor(dst)));
                }

                // If we have padding, ensure that the last pooling starts strictly
                // inside the image (instead of at the padding); otherwise clip the last.
                for (int i = 0; i < addedDims; i++) {
                    if (pads_end[i] && (outShape[2 + i] - 1) * strides[i] >= inpShape[i] + pads_end[i]) {
                        --outShape[2 + i];
                        CV_Assert((outShape[2 + i] - 1) * strides[i] < inpShape[i] + pads_end[i]);
                    }
                }
            } else {
                getConvPoolOutParams(inpShape, local_kernel, strides, padMode,
                                     std::vector<size_t>(local_kernel.size(), 1), outShape);
            }
        }
        if (type == ROI)
        {
            CV_Assert(inputs.size() == 2);
            outShape[0] = inputs[1][0];  // Number of proposals;
        }
        else if (type == PSROI)
        {
            CV_Assert(inputs.size() == 2);
            CV_Assert(psRoiOutChannels * pooledSize.width * pooledSize.height == inputs[0][1]);
            outShape[0] = inputs[1][0];  // Number of proposals;
            outShape[1] = psRoiOutChannels;
        }
        int numOutputs = requiredOutputs ? requiredOutputs : (type == MAX ? 2 : 1);
        CV_Assert(numOutputs == 1 || (numOutputs == 2 && type == MAX));

        outputs.assign(numOutputs, outShape);

        return false;
    }

    bool updateMemoryShapes(const std::vector<MatShape> &inputs) CV_OVERRIDE
    {
        int dims = inputs[0].size();
        CV_Assert(inputs[0][dims - 1] > 0 && inputs[0][dims - 2] > 0);
        shapesInitialized = true;
        return true;
    }

    virtual bool tryQuantize(const std::vector<std::vector<float> > &scales,
                             const std::vector<std::vector<int> > &zeropoints, LayerParams& params) CV_OVERRIDE
    {
        if (type == MAX && !computeMaxIdx)
        {
            return true;
        }
        else if (type == AVE || type == SUM)
        {
            float multiplier = scales[0][0] / scales[1][0];
            params.set("multiplier", multiplier);
            params.set("input_zeropoint", zeropoints[0][0]);
            return true;
        }
        return false;
    }

    virtual int64 getFLOPS(const std::vector<MatShape> &inputs,
                           const std::vector<MatShape> &outputs) const CV_OVERRIDE
    {
        CV_UNUSED(inputs); // suppress unused variable warning
        long flops = 0;
        bool isPool1D = inputs[0].size() == 3;
        size_t karea = std::accumulate(kernel_size.begin(), isPool1D? kernel_size.begin() + 1 : kernel_size.end(),
                                    1, std::multiplies<size_t>());
        for(int i = 0; i < outputs.size(); i++)
        {
            if (type == MAX)
            {
                if (i%2 == 0)
                    flops += total(outputs[i])*karea;
            }
            else
            {
                flops += total(outputs[i])*(karea + 1);
            }
        }
        return flops;
    }
private:
    enum Type
    {
        MAX,
        AVE,
        STOCHASTIC,
        SUM,
        ROI,   // RoI pooling, https://arxiv.org/pdf/1504.08083.pdf
        PSROI  // Position-sensitive RoI pooling, https://arxiv.org/pdf/1605.06409.pdf
    };
    bool hasDynamicShapes;
    bool shapesInitialized;
};

Ptr<PoolingLayer> PoolingLayer::create(const LayerParams& params)
{
    return Ptr<PoolingLayer>(new PoolingLayerImpl(params));
}

}
}<|MERGE_RESOLUTION|>--- conflicted
+++ resolved
@@ -195,35 +195,11 @@
 
     virtual bool supportBackend(int backendId) CV_OVERRIDE
     {
-<<<<<<< HEAD
         if (backendId == DNN_BACKEND_CUDA)
         {
             return type == MAX || type == AVE || type == ROI;
         }
-#ifdef HAVE_DNN_IE_NN_BUILDER_2019
-        if (backendId == DNN_BACKEND_INFERENCE_ENGINE_NN_BUILDER_2019)
-        {
-            if (computeMaxIdx)
-                return false;
-            if (kernel_size.size() == 3)
-                return preferableTarget == DNN_TARGET_CPU;
-            if (kernel_size.size() == 1)
-                return false;
-            if (preferableTarget == DNN_TARGET_MYRIAD || preferableTarget == DNN_TARGET_HDDL) {
-#if INF_ENGINE_VER_MAJOR_LE(INF_ENGINE_RELEASE_2019R1)
-                if (type == MAX && (pads_begin[1] == 1 && pads_begin[0] == 1) && (strides[0] == 2 && strides[1] == 2)) {
-                    return !isMyriadX();
-                }
-#endif
-                return type == MAX || type == AVE;
-            }
-            else
-                return type != STOCHASTIC && type != SUM;
-        }
-#endif
-=======
 #ifdef HAVE_INF_ENGINE
->>>>>>> 1620a1e0
         if (backendId == DNN_BACKEND_INFERENCE_ENGINE_NGRAPH)
         {
             return !computeMaxIdx && type != STOCHASTIC && kernel_size.size() > 1 && (kernel_size.size() != 3 || !isArmComputePlugin());

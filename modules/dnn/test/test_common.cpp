--- conflicted
+++ resolved
@@ -2,297 +2,5 @@
 // It is subject to the license terms in the LICENSE file found in the top-level directory
 // of this distribution and at http://opencv.org/license.html.
 
-<<<<<<< HEAD
-// Used in perf tests too, disabled: #include "test_precomp.hpp"
-#include "opencv2/ts.hpp"
-#include "opencv2/ts/ts_perf.hpp"
-#include "opencv2/core/utility.hpp"
-#include "opencv2/core/ocl.hpp"
-
-#include "opencv2/dnn.hpp"
-#include "test_common.hpp"
-
-#include <opencv2/core/utils/configuration.private.hpp>
-#include <opencv2/core/utils/logger.hpp>
-
-namespace cv { namespace dnn {
-CV__DNN_INLINE_NS_BEGIN
-
-void PrintTo(const cv::dnn::Backend& v, std::ostream* os)
-{
-    switch (v) {
-    case DNN_BACKEND_DEFAULT: *os << "DEFAULT"; return;
-    case DNN_BACKEND_HALIDE: *os << "HALIDE"; return;
-    case DNN_BACKEND_INFERENCE_ENGINE: *os << "DLIE"; return;
-    case DNN_BACKEND_OPENCV: *os << "OCV"; return;
-    case DNN_BACKEND_VKCOM: *os << "VKCOM"; return;
-    } // don't use "default:" to emit compiler warnings
-    *os << "DNN_BACKEND_UNKNOWN(" << (int)v << ")";
-}
-
-void PrintTo(const cv::dnn::Target& v, std::ostream* os)
-{
-    switch (v) {
-    case DNN_TARGET_CPU: *os << "CPU"; return;
-    case DNN_TARGET_OPENCL: *os << "OCL"; return;
-    case DNN_TARGET_OPENCL_FP16: *os << "OCL_FP16"; return;
-    case DNN_TARGET_MYRIAD: *os << "MYRIAD"; return;
-    case DNN_TARGET_VULKAN: *os << "VULKAN"; return;
-    case DNN_TARGET_FPGA: *os << "FPGA"; return;
-    } // don't use "default:" to emit compiler warnings
-    *os << "DNN_TARGET_UNKNOWN(" << (int)v << ")";
-}
-
-void PrintTo(const tuple<cv::dnn::Backend, cv::dnn::Target> v, std::ostream* os)
-{
-    PrintTo(get<0>(v), os);
-    *os << "/";
-    PrintTo(get<1>(v), os);
-}
-
-CV__DNN_INLINE_NS_END
-}} // namespace
-
-
-
-namespace opencv_test {
-
-void normAssert(
-        cv::InputArray ref, cv::InputArray test, const char *comment /*= ""*/,
-        double l1 /*= 0.00001*/, double lInf /*= 0.0001*/)
-{
-    double normL1 = cvtest::norm(ref, test, cv::NORM_L1) / ref.getMat().total();
-    EXPECT_LE(normL1, l1) << comment;
-
-    double normInf = cvtest::norm(ref, test, cv::NORM_INF);
-    EXPECT_LE(normInf, lInf) << comment;
-}
-
-std::vector<cv::Rect2d> matToBoxes(const cv::Mat& m)
-{
-    EXPECT_EQ(m.type(), CV_32FC1);
-    EXPECT_EQ(m.dims, 2);
-    EXPECT_EQ(m.cols, 4);
-
-    std::vector<cv::Rect2d> boxes(m.rows);
-    for (int i = 0; i < m.rows; ++i)
-    {
-        CV_Assert(m.row(i).isContinuous());
-        const float* data = m.ptr<float>(i);
-        double l = data[0], t = data[1], r = data[2], b = data[3];
-        boxes[i] = cv::Rect2d(l, t, r - l, b - t);
-    }
-    return boxes;
-}
-
-void normAssertDetections(
-        const std::vector<int>& refClassIds,
-        const std::vector<float>& refScores,
-        const std::vector<cv::Rect2d>& refBoxes,
-        const std::vector<int>& testClassIds,
-        const std::vector<float>& testScores,
-        const std::vector<cv::Rect2d>& testBoxes,
-        const char *comment /*= ""*/, double confThreshold /*= 0.0*/,
-        double scores_diff /*= 1e-5*/, double boxes_iou_diff /*= 1e-4*/)
-{
-    std::vector<bool> matchedRefBoxes(refBoxes.size(), false);
-    for (int i = 0; i < testBoxes.size(); ++i)
-    {
-        double testScore = testScores[i];
-        if (testScore < confThreshold)
-            continue;
-
-        int testClassId = testClassIds[i];
-        const cv::Rect2d& testBox = testBoxes[i];
-        bool matched = false;
-        for (int j = 0; j < refBoxes.size() && !matched; ++j)
-        {
-            if (!matchedRefBoxes[j] && testClassId == refClassIds[j] &&
-                std::abs(testScore - refScores[j]) < scores_diff)
-            {
-                double interArea = (testBox & refBoxes[j]).area();
-                double iou = interArea / (testBox.area() + refBoxes[j].area() - interArea);
-                if (std::abs(iou - 1.0) < boxes_iou_diff)
-                {
-                    matched = true;
-                    matchedRefBoxes[j] = true;
-                }
-            }
-        }
-        if (!matched)
-            std::cout << cv::format("Unmatched prediction: class %d score %f box ",
-                                    testClassId, testScore) << testBox << std::endl;
-        EXPECT_TRUE(matched) << comment;
-    }
-
-    // Check unmatched reference detections.
-    for (int i = 0; i < refBoxes.size(); ++i)
-    {
-        if (!matchedRefBoxes[i] && refScores[i] > confThreshold)
-        {
-            std::cout << cv::format("Unmatched reference: class %d score %f box ",
-                                    refClassIds[i], refScores[i]) << refBoxes[i] << std::endl;
-            EXPECT_LE(refScores[i], confThreshold) << comment;
-        }
-    }
-}
-
-// For SSD-based object detection networks which produce output of shape 1x1xNx7
-// where N is a number of detections and an every detection is represented by
-// a vector [batchId, classId, confidence, left, top, right, bottom].
-void normAssertDetections(
-        cv::Mat ref, cv::Mat out, const char *comment /*= ""*/,
-        double confThreshold /*= 0.0*/, double scores_diff /*= 1e-5*/,
-        double boxes_iou_diff /*= 1e-4*/)
-{
-    CV_Assert(ref.total() % 7 == 0);
-    CV_Assert(out.total() % 7 == 0);
-    ref = ref.reshape(1, ref.total() / 7);
-    out = out.reshape(1, out.total() / 7);
-
-    cv::Mat refClassIds, testClassIds;
-    ref.col(1).convertTo(refClassIds, CV_32SC1);
-    out.col(1).convertTo(testClassIds, CV_32SC1);
-    std::vector<float> refScores(ref.col(2)), testScores(out.col(2));
-    std::vector<cv::Rect2d> refBoxes = matToBoxes(ref.colRange(3, 7));
-    std::vector<cv::Rect2d> testBoxes = matToBoxes(out.colRange(3, 7));
-    normAssertDetections(refClassIds, refScores, refBoxes, testClassIds, testScores,
-                         testBoxes, comment, confThreshold, scores_diff, boxes_iou_diff);
-}
-
-bool readFileInMemory(const std::string& filename, std::string& content)
-{
-    std::ios::openmode mode = std::ios::in | std::ios::binary;
-    std::ifstream ifs(filename.c_str(), mode);
-    if (!ifs.is_open())
-        return false;
-
-    content.clear();
-
-    ifs.seekg(0, std::ios::end);
-    content.reserve(ifs.tellg());
-    ifs.seekg(0, std::ios::beg);
-
-    content.assign((std::istreambuf_iterator<char>(ifs)),
-                   std::istreambuf_iterator<char>());
-
-    return true;
-}
-
-
-testing::internal::ParamGenerator< tuple<Backend, Target> > dnnBackendsAndTargets(
-        bool withInferenceEngine /*= true*/,
-        bool withHalide /*= false*/,
-        bool withCpuOCV /*= true*/,
-        bool withVkCom /*= true*/
-)
-{
-#ifdef HAVE_INF_ENGINE
-    bool withVPU = validateVPUType();
-#endif
-
-    std::vector< tuple<Backend, Target> > targets;
-    std::vector< Target > available;
-    if (withHalide)
-    {
-        available = getAvailableTargets(DNN_BACKEND_HALIDE);
-        for (std::vector< Target >::const_iterator i = available.begin(); i != available.end(); ++i)
-            targets.push_back(make_tuple(DNN_BACKEND_HALIDE, *i));
-    }
-#ifdef HAVE_INF_ENGINE
-    if (withInferenceEngine)
-    {
-        available = getAvailableTargets(DNN_BACKEND_INFERENCE_ENGINE);
-        for (std::vector< Target >::const_iterator i = available.begin(); i != available.end(); ++i)
-        {
-            if (*i == DNN_TARGET_MYRIAD && !withVPU)
-                continue;
-            targets.push_back(make_tuple(DNN_BACKEND_INFERENCE_ENGINE, *i));
-        }
-    }
-#else
-    CV_UNUSED(withInferenceEngine);
-#endif
-    if (withVkCom)
-    {
-        available = getAvailableTargets(DNN_BACKEND_VKCOM);
-        for (std::vector< Target >::const_iterator i = available.begin(); i != available.end(); ++i)
-            targets.push_back(make_tuple(DNN_BACKEND_VKCOM, *i));
-    }
-    {
-        available = getAvailableTargets(DNN_BACKEND_OPENCV);
-        for (std::vector< Target >::const_iterator i = available.begin(); i != available.end(); ++i)
-        {
-            if (!withCpuOCV && *i == DNN_TARGET_CPU)
-                continue;
-            targets.push_back(make_tuple(DNN_BACKEND_OPENCV, *i));
-        }
-    }
-    if (targets.empty())  // validate at least CPU mode
-        targets.push_back(make_tuple(DNN_BACKEND_OPENCV, DNN_TARGET_CPU));
-    return testing::ValuesIn(targets);
-}
-
-
-#ifdef HAVE_INF_ENGINE
-static std::string getTestInferenceEngineVPUType()
-{
-    static std::string param_vpu_type = utils::getConfigurationParameterString("OPENCV_TEST_DNN_IE_VPU_TYPE", "");
-    return param_vpu_type;
-}
-
-static bool validateVPUType_()
-{
-    std::string test_vpu_type = getTestInferenceEngineVPUType();
-    if (test_vpu_type == "DISABLED" || test_vpu_type == "disabled")
-    {
-        return false;
-    }
-
-    std::vector<Target> available = getAvailableTargets(DNN_BACKEND_INFERENCE_ENGINE);
-    bool have_vpu_target = false;
-    for (std::vector<Target>::const_iterator i = available.begin(); i != available.end(); ++i)
-    {
-        if (*i == DNN_TARGET_MYRIAD)
-        {
-            have_vpu_target = true;
-            break;
-        }
-    }
-
-    if (test_vpu_type.empty())
-    {
-        if (have_vpu_target)
-        {
-            CV_LOG_INFO(NULL, "OpenCV-DNN-Test: VPU type for testing is not specified via 'OPENCV_TEST_DNN_IE_VPU_TYPE' parameter.")
-        }
-    }
-    else
-    {
-        if (!have_vpu_target)
-        {
-            CV_LOG_FATAL(NULL, "OpenCV-DNN-Test: 'OPENCV_TEST_DNN_IE_VPU_TYPE' parameter requires VPU of type = '" << test_vpu_type << "', but VPU is not detected. STOP.");
-            exit(1);
-        }
-        std::string dnn_vpu_type = getInferenceEngineVPUType();
-        if (dnn_vpu_type != test_vpu_type)
-        {
-            CV_LOG_FATAL(NULL, "OpenCV-DNN-Test: 'testing' and 'detected' VPU types mismatch: '" << test_vpu_type << "' vs '" << dnn_vpu_type << "'. STOP.");
-            exit(1);
-        }
-    }
-    return true;
-}
-
-bool validateVPUType()
-{
-    static bool result = validateVPUType_();
-    return result;
-}
-#endif // HAVE_INF_ENGINE
-
-} // namespace
-=======
 #include "test_precomp.hpp"
-#include "test_common.impl.hpp"  // shared with perf tests
->>>>>>> 341e2fa7
+#include "test_common.impl.hpp"  // shared with perf tests
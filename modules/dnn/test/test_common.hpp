--- conflicted
+++ resolved
@@ -13,35 +13,7 @@
 
 
 namespace cv { namespace dnn {
-<<<<<<< HEAD
 CV__DNN_INLINE_NS_BEGIN
-static inline void PrintTo(const cv::dnn::Backend& v, std::ostream* os)
-{
-    switch (v) {
-    case DNN_BACKEND_DEFAULT: *os << "DEFAULT"; return;
-    case DNN_BACKEND_HALIDE: *os << "HALIDE"; return;
-    case DNN_BACKEND_INFERENCE_ENGINE: *os << "DLIE"; return;
-    case DNN_BACKEND_OPENCV: *os << "OCV"; return;
-    case DNN_BACKEND_VKCOM: *os << "VKCOM"; return;
-    } // don't use "default:" to emit compiler warnings
-    *os << "DNN_BACKEND_UNKNOWN(" << (int)v << ")";
-}
-
-static inline void PrintTo(const cv::dnn::Target& v, std::ostream* os)
-{
-    switch (v) {
-    case DNN_TARGET_CPU: *os << "CPU"; return;
-    case DNN_TARGET_OPENCL: *os << "OCL"; return;
-    case DNN_TARGET_OPENCL_FP16: *os << "OCL_FP16"; return;
-    case DNN_TARGET_MYRIAD: *os << "MYRIAD"; return;
-    case DNN_TARGET_VULKAN: *os << "VULKAN"; return;
-    case DNN_TARGET_FPGA: *os << "FPGA"; return;
-    } // don't use "default:" to emit compiler warnings
-    *os << "DNN_TARGET_UNKNOWN(" << (int)v << ")";
-}
-=======
-CV__DNN_EXPERIMENTAL_NS_BEGIN
->>>>>>> 7d3d6bc4
 
 void PrintTo(const cv::dnn::Backend& v, std::ostream* os);
 void PrintTo(const cv::dnn::Target& v, std::ostream* os);
@@ -49,13 +21,8 @@
 using opencv_test::get;
 void PrintTo(const tuple<cv::dnn::Backend, cv::dnn::Target> v, std::ostream* os);
 
-<<<<<<< HEAD
 CV__DNN_INLINE_NS_END
-}} // namespace
-=======
-CV__DNN_EXPERIMENTAL_NS_END
 }} // namespace cv::dnn
->>>>>>> 7d3d6bc4
 
 
 
@@ -101,50 +68,9 @@
 testing::internal::ParamGenerator< tuple<Backend, Target> > dnnBackendsAndTargets(
         bool withInferenceEngine = true,
         bool withHalide = false,
-<<<<<<< HEAD
         bool withCpuOCV = true,
         bool withVkCom = true
-)
-{
-    std::vector< tuple<Backend, Target> > targets;
-    std::vector< Target > available;
-    if (withHalide)
-    {
-        available = getAvailableTargets(DNN_BACKEND_HALIDE);
-        for (std::vector< Target >::const_iterator i = available.begin(); i != available.end(); ++i)
-            targets.push_back(make_tuple(DNN_BACKEND_HALIDE, *i));
-    }
-    if (withInferenceEngine)
-    {
-        available = getAvailableTargets(DNN_BACKEND_INFERENCE_ENGINE);
-        for (std::vector< Target >::const_iterator i = available.begin(); i != available.end(); ++i)
-            targets.push_back(make_tuple(DNN_BACKEND_INFERENCE_ENGINE, *i));
-    }
-    if (withVkCom)
-    {
-        available = getAvailableTargets(DNN_BACKEND_VKCOM);
-        for (std::vector< Target >::const_iterator i = available.begin(); i != available.end(); ++i)
-            targets.push_back(make_tuple(DNN_BACKEND_VKCOM, *i));
-    }
-    {
-        available = getAvailableTargets(DNN_BACKEND_OPENCV);
-        for (std::vector< Target >::const_iterator i = available.begin(); i != available.end(); ++i)
-        {
-            if (!withCpuOCV && *i == DNN_TARGET_CPU)
-                continue;
-            targets.push_back(make_tuple(DNN_BACKEND_OPENCV, *i));
-        }
-    }
-    if (targets.empty())  // validate at least CPU mode
-        targets.push_back(make_tuple(DNN_BACKEND_OPENCV, DNN_TARGET_CPU));
-    return testing::ValuesIn(targets);
-}
-
-} // namespace
-=======
-        bool withCpuOCV = true
 );
->>>>>>> 7d3d6bc4
 
 
 class DNNTestLayer : public TestWithParam<tuple<Backend, Target> >

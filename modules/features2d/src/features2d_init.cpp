/*M///////////////////////////////////////////////////////////////////////////////////////
//
//  IMPORTANT: READ BEFORE DOWNLOADING, COPYING, INSTALLING OR USING.
//
//  By downloading, copying, installing or using the software you agree to this license.
//  If you do not agree to this license, do not download, install,
//  copy or use the software.
//
//
//                          License Agreement
//                For Open Source Computer Vision Library
//
// Copyright (C) 2000-2008, Intel Corporation, all rights reserved.
// Copyright (C) 2009, Willow Garage Inc., all rights reserved.
// Third party copyrights are property of their respective owners.
//
// Redistribution and use in source and binary forms, with or without modification,
// are permitted provided that the following conditions are met:
//
//   * Redistribution's of source code must retain the above copyright notice,
//     this list of conditions and the following disclaimer.
//
//   * Redistribution's in binary form must reproduce the above copyright notice,
//     this list of conditions and the following disclaimer in the documentation
//     and/or other materials provided with the distribution.
//
//   * The name of the copyright holders may not be used to endorse or promote products
//     derived from this software without specific prior written permission.
//
// This software is provided by the copyright holders and contributors "as is" and
// any express or implied warranties, including, but not limited to, the implied
// warranties of merchantability and fitness for a particular purpose are disclaimed.
// In no event shall the Intel Corporation or contributors be liable for any direct,
// indirect, incidental, special, exemplary, or consequential damages
// (including, but not limited to, procurement of substitute goods or services;
// loss of use, data, or profits; or business interruption) however caused
// and on any theory of liability, whether in contract, strict liability,
// or tort (including negligence or otherwise) arising in any way out of
// the use of this software, even if advised of the possibility of such damage.
//
//M*/

#include "precomp.hpp"

using namespace cv;

Ptr<Feature2D> Feature2D::create( const String& feature2DType )
{
    return Algorithm::create<Feature2D>("Feature2D." + feature2DType);
}

/////////////////////// AlgorithmInfo for various detector & descriptors ////////////////////////////

/* NOTE!!!
   All the AlgorithmInfo-related stuff should be in the same file as initModule_features2d().
   Otherwise, linker may throw away some seemingly unused stuff.
*/

CV_INIT_ALGORITHM(BRISK, "Feature2D.BRISK",
                   obj.info()->addParam(obj, "thres", obj.threshold);
                   obj.info()->addParam(obj, "octaves", obj.octaves))

///////////////////////////////////////////////////////////////////////////////////////////////////////////

CV_INIT_ALGORITHM(BriefDescriptorExtractor, "Feature2D.BRIEF",
                  obj.info()->addParam(obj, "bytes", obj.bytes_))

///////////////////////////////////////////////////////////////////////////////////////////////////////////

CV_INIT_ALGORITHM(FastFeatureDetector, "Feature2D.FAST",
                  obj.info()->addParam(obj, "threshold", obj.threshold);
<<<<<<< HEAD
=======
                  obj.info()->addParam(obj, "nonmaxSuppression", obj.nonmaxSuppression))

CV_INIT_ALGORITHM(FastFeatureDetector2, "Feature2D.FASTX",
                  obj.info()->addParam(obj, "threshold", obj.threshold);
>>>>>>> 9628abc7
                  obj.info()->addParam(obj, "nonmaxSuppression", obj.nonmaxSuppression);
                  obj.info()->addParam(obj, "type", obj.type))

///////////////////////////////////////////////////////////////////////////////////////////////////////////

CV_INIT_ALGORITHM(StarDetector, "Feature2D.STAR",
                  obj.info()->addParam(obj, "maxSize", obj.maxSize);
                  obj.info()->addParam(obj, "responseThreshold", obj.responseThreshold);
                  obj.info()->addParam(obj, "lineThresholdProjected", obj.lineThresholdProjected);
                  obj.info()->addParam(obj, "lineThresholdBinarized", obj.lineThresholdBinarized);
                  obj.info()->addParam(obj, "suppressNonmaxSize", obj.suppressNonmaxSize))

///////////////////////////////////////////////////////////////////////////////////////////////////////////

CV_INIT_ALGORITHM(MSER, "Feature2D.MSER",
                  obj.info()->addParam(obj, "delta", obj.delta);
                  obj.info()->addParam(obj, "minArea", obj.minArea);
                  obj.info()->addParam(obj, "maxArea", obj.maxArea);
                  obj.info()->addParam(obj, "maxVariation", obj.maxVariation);
                  obj.info()->addParam(obj, "minDiversity", obj.minDiversity);
                  obj.info()->addParam(obj, "maxEvolution", obj.maxEvolution);
                  obj.info()->addParam(obj, "areaThreshold", obj.areaThreshold);
                  obj.info()->addParam(obj, "minMargin", obj.minMargin);
                  obj.info()->addParam(obj, "edgeBlurSize", obj.edgeBlurSize))

///////////////////////////////////////////////////////////////////////////////////////////////////////////

CV_INIT_ALGORITHM(ORB, "Feature2D.ORB",
                  obj.info()->addParam(obj, "nFeatures", obj.nfeatures);
                  obj.info()->addParam(obj, "scaleFactor", obj.scaleFactor);
                  obj.info()->addParam(obj, "nLevels", obj.nlevels);
                  obj.info()->addParam(obj, "firstLevel", obj.firstLevel);
                  obj.info()->addParam(obj, "edgeThreshold", obj.edgeThreshold);
                  obj.info()->addParam(obj, "patchSize", obj.patchSize);
                  obj.info()->addParam(obj, "WTA_K", obj.WTA_K);
                  obj.info()->addParam(obj, "scoreType", obj.scoreType))

///////////////////////////////////////////////////////////////////////////////////////////////////////////

CV_INIT_ALGORITHM(FREAK, "Feature2D.FREAK",
                  obj.info()->addParam(obj, "orientationNormalized", obj.orientationNormalized);
                  obj.info()->addParam(obj, "scaleNormalized", obj.scaleNormalized);
                  obj.info()->addParam(obj, "patternScale", obj.patternScale);
                  obj.info()->addParam(obj, "nbOctave", obj.nOctaves))

///////////////////////////////////////////////////////////////////////////////////////////////////////////

CV_INIT_ALGORITHM(GFTTDetector, "Feature2D.GFTT",
                  obj.info()->addParam(obj, "nfeatures", obj.nfeatures);
                  obj.info()->addParam(obj, "qualityLevel", obj.qualityLevel);
                  obj.info()->addParam(obj, "minDistance", obj.minDistance);
                  obj.info()->addParam(obj, "useHarrisDetector", obj.useHarrisDetector);
                  obj.info()->addParam(obj, "k", obj.k))

///////////////////////////////////////////////////////////////////////////////////////////////////////////

CV_INIT_ALGORITHM(SimpleBlobDetector, "Feature2D.SimpleBlob",
                  obj.info()->addParam(obj, "thresholdStep",    obj.params.thresholdStep);
                  obj.info()->addParam(obj, "minThreshold",     obj.params.minThreshold);
                  obj.info()->addParam(obj, "maxThreshold",     obj.params.maxThreshold);
                  obj.info()->addParam_(obj, "minRepeatability", (sizeof(size_t) == sizeof(uint64))?Param::UINT64 : Param::UNSIGNED_INT, &obj.params.minRepeatability, false, 0, 0);
                  obj.info()->addParam(obj, "minDistBetweenBlobs", obj.params.minDistBetweenBlobs);
                  obj.info()->addParam(obj, "filterByColor",    obj.params.filterByColor);
                  obj.info()->addParam(obj, "blobColor",        obj.params.blobColor);
                  obj.info()->addParam(obj, "filterByArea",     obj.params.filterByArea);
                  obj.info()->addParam(obj, "maxArea",          obj.params.maxArea);
                  obj.info()->addParam(obj, "filterByCircularity", obj.params.filterByCircularity);
                  obj.info()->addParam(obj, "maxCircularity",   obj.params.maxCircularity);
                  obj.info()->addParam(obj, "filterByInertia",  obj.params.filterByInertia);
                  obj.info()->addParam(obj, "maxInertiaRatio",  obj.params.maxInertiaRatio);
                  obj.info()->addParam(obj, "filterByConvexity", obj.params.filterByConvexity);
                  obj.info()->addParam(obj, "maxConvexity",     obj.params.maxConvexity);
                  )

///////////////////////////////////////////////////////////////////////////////////////////////////////////

class CV_EXPORTS HarrisDetector : public GFTTDetector
{
public:
    HarrisDetector( int maxCorners=1000, double qualityLevel=0.01, double minDistance=1,
                    int blockSize=3, bool useHarrisDetector=true, double k=0.04 );
    AlgorithmInfo* info() const;
};

inline HarrisDetector::HarrisDetector( int _maxCorners, double _qualityLevel, double _minDistance,
                    int _blockSize, bool _useHarrisDetector, double _k )
    : GFTTDetector( _maxCorners, _qualityLevel, _minDistance, _blockSize, _useHarrisDetector, _k ) {}

CV_INIT_ALGORITHM(HarrisDetector, "Feature2D.HARRIS",
                  obj.info()->addParam(obj, "nfeatures", obj.nfeatures);
                  obj.info()->addParam(obj, "qualityLevel", obj.qualityLevel);
                  obj.info()->addParam(obj, "minDistance", obj.minDistance);
                  obj.info()->addParam(obj, "useHarrisDetector", obj.useHarrisDetector);
                  obj.info()->addParam(obj, "k", obj.k))

////////////////////////////////////////////////////////////////////////////////////////////////////////////

CV_INIT_ALGORITHM(DenseFeatureDetector, "Feature2D.Dense",
                  obj.info()->addParam(obj, "initFeatureScale", obj.initFeatureScale);
                  obj.info()->addParam(obj, "featureScaleLevels", obj.featureScaleLevels);
                  obj.info()->addParam(obj, "featureScaleMul", obj.featureScaleMul);
                  obj.info()->addParam(obj, "initXyStep", obj.initXyStep);
                  obj.info()->addParam(obj, "initImgBound", obj.initImgBound);
                  obj.info()->addParam(obj, "varyXyStepWithScale", obj.varyXyStepWithScale);
                  obj.info()->addParam(obj, "varyImgBoundWithScale", obj.varyImgBoundWithScale))

CV_INIT_ALGORITHM(GridAdaptedFeatureDetector, "Feature2D.Grid",
                  obj.info()->addParam<FeatureDetector>(obj, "detector", obj.detector, false, 0, 0); // Extra params added to avoid VS2013 fatal error in opencv2/core.hpp (decl. of addParam)
                  obj.info()->addParam(obj, "maxTotalKeypoints", obj.maxTotalKeypoints);
                  obj.info()->addParam(obj, "gridRows", obj.gridRows);
                  obj.info()->addParam(obj, "gridCols", obj.gridCols))

////////////////////////////////////////////////////////////////////////////////////////////////////////////

CV_INIT_ALGORITHM(BFMatcher, "DescriptorMatcher.BFMatcher",
                  obj.info()->addParam(obj, "normType", obj.normType);
                  obj.info()->addParam(obj, "crossCheck", obj.crossCheck))

CV_INIT_ALGORITHM(FlannBasedMatcher, "DescriptorMatcher.FlannBasedMatcher",)

///////////////////////////////////////////////////////////////////////////////////////////////////////////

bool cv::initModule_features2d(void)
{
    bool all = true;
    all &= !BriefDescriptorExtractor_info_auto.name().empty();
    all &= !BRISK_info_auto.name().empty();
    all &= !FastFeatureDetector_info_auto.name().empty();
    all &= !StarDetector_info_auto.name().empty();
    all &= !MSER_info_auto.name().empty();
    all &= !FREAK_info_auto.name().empty();
    all &= !ORB_info_auto.name().empty();
    all &= !GFTTDetector_info_auto.name().empty();
    all &= !HarrisDetector_info_auto.name().empty();
    all &= !DenseFeatureDetector_info_auto.name().empty();
    all &= !GridAdaptedFeatureDetector_info_auto.name().empty();
    all &= !BFMatcher_info_auto.name().empty();
    all &= !FlannBasedMatcher_info_auto.name().empty();

    return all;
}<|MERGE_RESOLUTION|>--- conflicted
+++ resolved
@@ -69,13 +69,6 @@
 
 CV_INIT_ALGORITHM(FastFeatureDetector, "Feature2D.FAST",
                   obj.info()->addParam(obj, "threshold", obj.threshold);
-<<<<<<< HEAD
-=======
-                  obj.info()->addParam(obj, "nonmaxSuppression", obj.nonmaxSuppression))
-
-CV_INIT_ALGORITHM(FastFeatureDetector2, "Feature2D.FASTX",
-                  obj.info()->addParam(obj, "threshold", obj.threshold);
->>>>>>> 9628abc7
                   obj.info()->addParam(obj, "nonmaxSuppression", obj.nonmaxSuppression);
                   obj.info()->addParam(obj, "type", obj.type))
 

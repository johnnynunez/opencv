--- conflicted
+++ resolved
@@ -1,13 +1,10 @@
 {
-<<<<<<< HEAD
     "class_ignore_list": [
         "FontFace"
     ],
-=======
     "AdditionalImports" : {
         "Imgproc" : [ "\"imgproc/bindings.hpp\"" ]
     },
->>>>>>> bfb10d74
     "enum_ignore_list" : [
         "MorphShapes_c",
         "SmoothMethod_c"

/*M///////////////////////////////////////////////////////////////////////////////////////
//
//  IMPORTANT: READ BEFORE DOWNLOADING, COPYING, INSTALLING OR USING.
//
//  By downloading, copying, installing or using the software you agree to this license.
//  If you do not agree to this license, do not download, install,
//  copy or use the software.
//
//
//                        Intel License Agreement
//                For Open Source Computer Vision Library
//
// Copyright (C) 2000, Intel Corporation, all rights reserved.
// Third party copyrights are property of their respective owners.
//
// Redistribution and use in source and binary forms, with or without modification,
// are permitted provided that the following conditions are met:
//
//   * Redistribution's of source code must retain the above copyright notice,
//     this list of conditions and the following disclaimer.
//
//   * Redistribution's in binary form must reproduce the above copyright notice,
//     this list of conditions and the following disclaimer in the documentation
//     and/or other materials provided with the distribution.
//
//   * The name of Intel Corporation may not be used to endorse or promote products
//     derived from this software without specific prior written permission.
//
// This software is provided by the copyright holders and contributors "as is" and
// any express or implied warranties, including, but not limited to, the implied
// warranties of merchantability and fitness for a particular purpose are disclaimed.
// In no event shall the Intel Corporation or contributors be liable for any direct,
// indirect, incidental, special, exemplary, or consequential damages
// (including, but not limited to, procurement of substitute goods or services;
// loss of use, data, or profits; or business interruption) however caused
// and on any theory of liability, whether in contract, strict liability,
// or tort (including negligence or otherwise) arising in any way out of
// the use of this software, even if advised of the possibility of such damage.
//
//M*/
#include "precomp.hpp"

namespace cv
{

enum { XY_SHIFT = 16, XY_ONE = 1 << XY_SHIFT, DRAWING_STORAGE_BLOCK = (1<<12) - 256 };

static const int MAX_THICKNESS = 32767;

struct PolyEdge
{
    PolyEdge() : y0(0), y1(0), x(0), dx(0), next(0) {}
    //PolyEdge(int _y0, int _y1, int _x, int _dx) : y0(_y0), y1(_y1), x(_x), dx(_dx) {}

    int y0, y1;
    int64 x, dx;
    PolyEdge *next;
};

static void
CollectPolyEdges( Mat& img, const Point2l* v, int npts,
                  std::vector<PolyEdge>& edges, const void* color, int line_type,
                  int shift, Point offset=Point() );

static void
FillEdgeCollection( Mat& img, std::vector<PolyEdge>& edges, const void* color );

static void
PolyLine( Mat& img, const Point2l* v, int npts, bool closed,
          const void* color, int thickness, int line_type, int shift );

static void
FillConvexPoly( Mat& img, const Point2l* v, int npts,
                const void* color, int line_type, int shift );

/****************************************************************************************\
*                                   Lines                                                *
\****************************************************************************************/

bool clipLine( Size img_size, Point& pt1, Point& pt2 )
{
    Point2l p1(pt1);
    Point2l p2(pt2);
    bool inside = clipLine(Size2l(img_size.width, img_size.height), p1, p2);
    pt1.x = (int)p1.x;
    pt1.y = (int)p1.y;
    pt2.x = (int)p2.x;
    pt2.y = (int)p2.y;
    return inside;
}

bool clipLine( Size2l img_size, Point2l& pt1, Point2l& pt2 )
{
    CV_INSTRUMENT_REGION();

    int c1, c2;
    int64 right = img_size.width-1, bottom = img_size.height-1;

    if( img_size.width <= 0 || img_size.height <= 0 )
        return false;

    int64 &x1 = pt1.x, &y1 = pt1.y, &x2 = pt2.x, &y2 = pt2.y;
    c1 = (x1 < 0) + (x1 > right) * 2 + (y1 < 0) * 4 + (y1 > bottom) * 8;
    c2 = (x2 < 0) + (x2 > right) * 2 + (y2 < 0) * 4 + (y2 > bottom) * 8;

    if( (c1 & c2) == 0 && (c1 | c2) != 0 )
    {
        int64 a;
        if( c1 & 12 )
        {
            a = c1 < 8 ? 0 : bottom;
            x1 += (int64)((double)(a - y1) * (x2 - x1) / (y2 - y1));
            y1 = a;
            c1 = (x1 < 0) + (x1 > right) * 2;
        }
        if( c2 & 12 )
        {
            a = c2 < 8 ? 0 : bottom;
            x2 += (int64)((double)(a - y2) * (x2 - x1) / (y2 - y1));
            y2 = a;
            c2 = (x2 < 0) + (x2 > right) * 2;
        }
        if( (c1 & c2) == 0 && (c1 | c2) != 0 )
        {
            if( c1 )
            {
                a = c1 == 1 ? 0 : right;
                y1 += (int64)((double)(a - x1) * (y2 - y1) / (x2 - x1));
                x1 = a;
                c1 = 0;
            }
            if( c2 )
            {
                a = c2 == 1 ? 0 : right;
                y2 += (int64)((double)(a - x2) * (y2 - y1) / (x2 - x1));
                x2 = a;
                c2 = 0;
            }
        }

        CV_Assert( (c1 & c2) != 0 || (x1 | y1 | x2 | y2) >= 0 );
    }

    return (c1 | c2) == 0;
}

bool clipLine( Rect img_rect, Point& pt1, Point& pt2 )
{
    CV_INSTRUMENT_REGION();

    Point tl = img_rect.tl();
    pt1 -= tl; pt2 -= tl;
    bool inside = clipLine(img_rect.size(), pt1, pt2);
    pt1 += tl; pt2 += tl;

    return inside;
}

void LineIterator::init( const Mat* img, Rect rect, Point pt1_, Point pt2_, int connectivity, bool leftToRight )
{
    CV_Assert( connectivity == 8 || connectivity == 4 );

    count = -1;
    p = Point(0, 0);
    ptr0 = ptr = 0;
    step = elemSize = 0;
    ptmode = !img;

    Point pt1 = pt1_ - rect.tl();
    Point pt2 = pt2_ - rect.tl();

    if( (unsigned)pt1.x >= (unsigned)(rect.width) ||
        (unsigned)pt2.x >= (unsigned)(rect.width) ||
        (unsigned)pt1.y >= (unsigned)(rect.height) ||
        (unsigned)pt2.y >= (unsigned)(rect.height) )
    {
        if( !clipLine(Size(rect.width, rect.height), pt1, pt2) )
        {
            err = plusDelta = minusDelta = plusStep = minusStep = plusShift = minusShift = count = 0;
            return;
        }
    }

    pt1 += rect.tl();
    pt2 += rect.tl();

    int delta_x = 1, delta_y = 1;
    int dx = pt2.x - pt1.x;
    int dy = pt2.y - pt1.y;

    if( dx < 0 )
    {
        if( leftToRight )
        {
            dx = -dx;
            dy = -dy;
            pt1 = pt2;
        }
        else
        {
            dx = -dx;
            delta_x = -1;
        }
    }

    if( dy < 0 )
    {
        dy = -dy;
        delta_y = -1;
    }

    bool vert = dy > dx;
    if( vert )
    {
        std::swap(dx, dy);
        std::swap(delta_x, delta_y);
    }

    CV_Assert( dx >= 0 && dy >= 0 );

    if( connectivity == 8 )
    {
<<<<<<< HEAD
=======
        CV_Assert( dx >= 0 && dy >= 0 );

>>>>>>> 35ff9af6
        err = dx - (dy + dy);
        plusDelta = dx + dx;
        minusDelta = -(dy + dy);
        minusShift = delta_x;
        plusShift = 0;
        minusStep = 0;
        plusStep = delta_y;
        count = dx + 1;
    }
    else /* connectivity == 4 */
    {
<<<<<<< HEAD
=======
        CV_Assert( dx >= 0 && dy >= 0 );

>>>>>>> 35ff9af6
        err = 0;
        plusDelta = (dx + dx) + (dy + dy);
        minusDelta = -(dy + dy);
        minusShift = delta_x;
        plusShift = -delta_x;
        minusStep = 0;
        plusStep = delta_y;
        count = dx + dy + 1;
    }

    if( vert )
    {
        std::swap(plusStep, plusShift);
        std::swap(minusStep, minusShift);
    }

    p = pt1;
    if( !ptmode )
    {
        ptr0 = img->ptr();
        step = (int)img->step;
        elemSize = (int)img->elemSize();
        ptr = (uchar*)ptr0 + (size_t)p.y*step + (size_t)p.x*elemSize;
        plusStep = plusStep*step + plusShift*elemSize;
        minusStep = minusStep*step + minusShift*elemSize;
    }
}

static void
Line( Mat& img, Point pt1, Point pt2,
      const void* _color, int connectivity = 8 )
{
    if( connectivity == 0 )
        connectivity = 8;
    else if( connectivity == 1 )
        connectivity = 4;

    LineIterator iterator(img, pt1, pt2, connectivity, true);
    int i, count = iterator.count;
    int pix_size = (int)img.elemSize();
    const uchar* color = (const uchar*)_color;

    if( pix_size == 3 )
    {
        for( i = 0; i < count; i++, ++iterator )
        {
            uchar* ptr = *iterator;
            ptr[0] = color[0];
            ptr[1] = color[1];
            ptr[2] = color[2];
        }
    }
    else
    {
        for( i = 0; i < count; i++, ++iterator )
        {
            uchar* ptr = *iterator;
            if( pix_size == 1 )
                ptr[0] = color[0];
            else
                memcpy( *iterator, color, pix_size );
        }
    }
}


/* Correction table depent on the slope */
static const uchar SlopeCorrTable[] = {
    181, 181, 181, 182, 182, 183, 184, 185, 187, 188, 190, 192, 194, 196, 198, 201,
    203, 206, 209, 211, 214, 218, 221, 224, 227, 231, 235, 238, 242, 246, 250, 254
};

/* Gaussian for antialiasing filter */
static const int FilterTable[] = {
    168, 177, 185, 194, 202, 210, 218, 224, 231, 236, 241, 246, 249, 252, 254, 254,
    254, 254, 252, 249, 246, 241, 236, 231, 224, 218, 210, 202, 194, 185, 177, 168,
    158, 149, 140, 131, 122, 114, 105, 97, 89, 82, 75, 68, 62, 56, 50, 45,
    40, 36, 32, 28, 25, 22, 19, 16, 14, 12, 11, 9, 8, 7, 5, 5
};

static void
LineAA( Mat& img, Point2l pt1, Point2l pt2, const void* color )
{
    int64 dx, dy;
    int ecount, scount = 0;
    int slope;
    int64 ax, ay;
    int64 x_step, y_step;
    int64 i, j;
    int ep_table[9];
    int cb = ((uchar*)color)[0], cg = ((uchar*)color)[1], cr = ((uchar*)color)[2], ca = ((uchar*)color)[3];
    int _cb, _cg, _cr, _ca;
    int nch = img.channels();
    uchar* ptr = img.ptr();
    size_t step = img.step;
    Size2l size0(img.size()), size = size0;

    if( !((nch == 1 || nch == 3 || nch == 4) && img.depth() == CV_8U) )
    {
        Line(img, Point((int)(pt1.x>>XY_SHIFT), (int)(pt1.y>>XY_SHIFT)), Point((int)(pt2.x>>XY_SHIFT), (int)(pt2.y>>XY_SHIFT)), color);
        return;
    }

    size.width <<= XY_SHIFT;
    size.height <<= XY_SHIFT;
    if( !clipLine( size, pt1, pt2 ))
        return;

    dx = pt2.x - pt1.x;
    dy = pt2.y - pt1.y;

    j = dx < 0 ? -1 : 0;
    ax = (dx ^ j) - j;
    i = dy < 0 ? -1 : 0;
    ay = (dy ^ i) - i;

    if( ax > ay )
    {
        dy = (dy ^ j) - j;
        pt1.x ^= pt2.x & j;
        pt2.x ^= pt1.x & j;
        pt1.x ^= pt2.x & j;
        pt1.y ^= pt2.y & j;
        pt2.y ^= pt1.y & j;
        pt1.y ^= pt2.y & j;

        x_step = XY_ONE;
        y_step = (dy << XY_SHIFT) / (ax | 1);
        pt2.x += XY_ONE;
        ecount = (int)((pt2.x >> XY_SHIFT) - (pt1.x >> XY_SHIFT));
        j = -(pt1.x & (XY_ONE - 1));
        pt1.y += ((y_step * j) >> XY_SHIFT) + (XY_ONE >> 1);
        slope = (y_step >> (XY_SHIFT - 5)) & 0x3f;
        slope ^= (y_step < 0 ? 0x3f : 0);

        /* Get 4-bit fractions for end-point adjustments */
        i = (pt1.x >> (XY_SHIFT - 7)) & 0x78;
        j = (pt2.x >> (XY_SHIFT - 7)) & 0x78;
    }
    else
    {
        dx = (dx ^ i) - i;
        pt1.x ^= pt2.x & i;
        pt2.x ^= pt1.x & i;
        pt1.x ^= pt2.x & i;
        pt1.y ^= pt2.y & i;
        pt2.y ^= pt1.y & i;
        pt1.y ^= pt2.y & i;

        x_step = (dx << XY_SHIFT) / (ay | 1);
        y_step = XY_ONE;
        pt2.y += XY_ONE;
        ecount = (int)((pt2.y >> XY_SHIFT) - (pt1.y >> XY_SHIFT));
        j = -(pt1.y & (XY_ONE - 1));
        pt1.x += ((x_step * j) >> XY_SHIFT) + (XY_ONE >> 1);
        slope = (x_step >> (XY_SHIFT - 5)) & 0x3f;
        slope ^= (x_step < 0 ? 0x3f : 0);

        /* Get 4-bit fractions for end-point adjustments */
        i = (pt1.y >> (XY_SHIFT - 7)) & 0x78;
        j = (pt2.y >> (XY_SHIFT - 7)) & 0x78;
    }

    slope = (slope & 0x20) ? 0x100 : SlopeCorrTable[slope];

    /* Calc end point correction table */
    {
        int t0 = slope << 7;
        int t1 = ((0x78 - (int)i) | 4) * slope;
        int t2 = ((int)j | 4) * slope;

        ep_table[0] = 0;
        ep_table[8] = slope;
        ep_table[1] = ep_table[3] = ((((j - i) & 0x78) | 4) * slope >> 8) & 0x1ff;
        ep_table[2] = (t1 >> 8) & 0x1ff;
        ep_table[4] = ((((j - i) + 0x80) | 4) * slope >> 8) & 0x1ff;
        ep_table[5] = ((t1 + t0) >> 8) & 0x1ff;
        ep_table[6] = (t2 >> 8) & 0x1ff;
        ep_table[7] = ((t2 + t0) >> 8) & 0x1ff;
    }

    if( nch == 3 )
    {
        #define  ICV_PUT_POINT(x, y)        \
        {                                   \
            uchar* tptr = ptr + (x)*3 + (y)*step; \
            _cb = tptr[0];                  \
            _cb += ((cb - _cb)*a + 127)>> 8;\
            _cb += ((cb - _cb)*a + 127)>> 8;\
            _cg = tptr[1];                  \
            _cg += ((cg - _cg)*a + 127)>> 8;\
            _cg += ((cg - _cg)*a + 127)>> 8;\
            _cr = tptr[2];                  \
            _cr += ((cr - _cr)*a + 127)>> 8;\
            _cr += ((cr - _cr)*a + 127)>> 8;\
            tptr[0] = (uchar)_cb;           \
            tptr[1] = (uchar)_cg;           \
            tptr[2] = (uchar)_cr;           \
        }
        if( ax > ay )
        {
            int x = (int)(pt1.x >> XY_SHIFT);

            for( ; ecount >= 0; x++, pt1.y += y_step, scount++, ecount-- )
            {
                if( (unsigned)x >= (unsigned)size0.width )
                    continue;
                int y = (int)((pt1.y >> XY_SHIFT) - 1);

                int ep_corr = ep_table[(((scount >= 2) + 1) & (scount | 2)) * 3 +
                                       (((ecount >= 2) + 1) & (ecount | 2))];
                int a, dist = (pt1.y >> (XY_SHIFT - 5)) & 31;

                a = (ep_corr * FilterTable[dist + 32] >> 8) & 0xff;
                if( (unsigned)y < (unsigned)size0.height )
                    ICV_PUT_POINT(x, y)

                a = (ep_corr * FilterTable[dist] >> 8) & 0xff;
                if( (unsigned)(y+1) < (unsigned)size0.height )
                    ICV_PUT_POINT(x, y+1)

                a = (ep_corr * FilterTable[63 - dist] >> 8) & 0xff;
                if( (unsigned)(y+2) < (unsigned)size0.height )
                    ICV_PUT_POINT(x, y+2)
            }
        }
        else
        {
            int y = (int)(pt1.y >> XY_SHIFT);

            for( ; ecount >= 0; y++, pt1.x += x_step, scount++, ecount-- )
            {
                if( (unsigned)y >= (unsigned)size0.height )
                    continue;
                int x = (int)((pt1.x >> XY_SHIFT) - 1);
                int ep_corr = ep_table[(((scount >= 2) + 1) & (scount | 2)) * 3 +
                                       (((ecount >= 2) + 1) & (ecount | 2))];
                int a, dist = (pt1.x >> (XY_SHIFT - 5)) & 31;

                a = (ep_corr * FilterTable[dist + 32] >> 8) & 0xff;
                if( (unsigned)x < (unsigned)size0.width )
                    ICV_PUT_POINT(x, y)

                a = (ep_corr * FilterTable[dist] >> 8) & 0xff;
                if( (unsigned)(x+1) < (unsigned)size0.width )
                    ICV_PUT_POINT(x+1, y)

                a = (ep_corr * FilterTable[63 - dist] >> 8) & 0xff;
                if( (unsigned)(x+2) < (unsigned)size0.width )
                    ICV_PUT_POINT(x+2, y)
            }
        }
        #undef ICV_PUT_POINT
    }
    else if(nch == 1)
    {
        #define ICV_PUT_POINT(x, y)         \
        {                                   \
            uchar* tptr = ptr + (x) + (y) * step; \
            _cb = tptr[0];                  \
            _cb += ((cb - _cb)*a + 127)>> 8;\
            _cb += ((cb - _cb)*a + 127)>> 8;\
            tptr[0] = (uchar)_cb;           \
        }

        if( ax > ay )
        {
            int x = (int)(pt1.x >> XY_SHIFT);

            for( ; ecount >= 0; x++, pt1.y += y_step, scount++, ecount-- )
            {
                if( (unsigned)x >= (unsigned)size0.width )
                    continue;
                int y = (int)((pt1.y >> XY_SHIFT) - 1);

                int ep_corr = ep_table[(((scount >= 2) + 1) & (scount | 2)) * 3 +
                                       (((ecount >= 2) + 1) & (ecount | 2))];
                int a, dist = (pt1.y >> (XY_SHIFT - 5)) & 31;

                a = (ep_corr * FilterTable[dist + 32] >> 8) & 0xff;
                if( (unsigned)y < (unsigned)size0.height )
                    ICV_PUT_POINT(x, y)

                a = (ep_corr * FilterTable[dist] >> 8) & 0xff;
                if( (unsigned)(y+1) < (unsigned)size0.height )
                    ICV_PUT_POINT(x, y+1)

                a = (ep_corr * FilterTable[63 - dist] >> 8) & 0xff;
                if( (unsigned)(y+2) < (unsigned)size0.height )
                    ICV_PUT_POINT(x, y+2)
            }
        }
        else
        {
            int y = (int)(pt1.y >> XY_SHIFT);

            for( ; ecount >= 0; y++, pt1.x += x_step, scount++, ecount-- )
            {
                if( (unsigned)y >= (unsigned)size0.height )
                    continue;
                int x = (int)((pt1.x >> XY_SHIFT) - 1);
                int ep_corr = ep_table[(((scount >= 2) + 1) & (scount | 2)) * 3 +
                                       (((ecount >= 2) + 1) & (ecount | 2))];
                int a, dist = (pt1.x >> (XY_SHIFT - 5)) & 31;

                a = (ep_corr * FilterTable[dist + 32] >> 8) & 0xff;
                if( (unsigned)x < (unsigned)size0.width )
                    ICV_PUT_POINT(x, y)

                a = (ep_corr * FilterTable[dist] >> 8) & 0xff;
                if( (unsigned)(x+1) < (unsigned)size0.width )
                    ICV_PUT_POINT(x+1, y)

                a = (ep_corr * FilterTable[63 - dist] >> 8) & 0xff;
                if( (unsigned)(x+2) < (unsigned)size0.width )
                    ICV_PUT_POINT(x+2, y)
            }
        }
        #undef ICV_PUT_POINT
    }
    else
    {
        #define  ICV_PUT_POINT(x, y)        \
        {                                   \
            uchar* tptr = ptr + (x)*4 + (y)*step; \
            _cb = tptr[0];                  \
            _cb += ((cb - _cb)*a + 127)>> 8;\
            _cb += ((cb - _cb)*a + 127)>> 8;\
            _cg = tptr[1];                  \
            _cg += ((cg - _cg)*a + 127)>> 8;\
            _cg += ((cg - _cg)*a + 127)>> 8;\
            _cr = tptr[2];                  \
            _cr += ((cr - _cr)*a + 127)>> 8;\
            _cr += ((cr - _cr)*a + 127)>> 8;\
            _ca = tptr[3];                  \
            _ca += ((ca - _ca)*a + 127)>> 8;\
            _ca += ((ca - _ca)*a + 127)>> 8;\
            tptr[0] = (uchar)_cb;           \
            tptr[1] = (uchar)_cg;           \
            tptr[2] = (uchar)_cr;           \
            tptr[3] = (uchar)_ca;           \
        }
        if( ax > ay )
        {
            int x = (int)(pt1.x >> XY_SHIFT);

            for( ; ecount >= 0; x++, pt1.y += y_step, scount++, ecount-- )
            {
                if( (unsigned)x >= (unsigned)size0.width )
                    continue;
                int y = (int)((pt1.y >> XY_SHIFT) - 1);

                int ep_corr = ep_table[(((scount >= 2) + 1) & (scount | 2)) * 3 +
                                       (((ecount >= 2) + 1) & (ecount | 2))];
                int a, dist = (pt1.y >> (XY_SHIFT - 5)) & 31;

                a = (ep_corr * FilterTable[dist + 32] >> 8) & 0xff;
                if( (unsigned)y < (unsigned)size0.height )
                    ICV_PUT_POINT(x, y)

                a = (ep_corr * FilterTable[dist] >> 8) & 0xff;
                if( (unsigned)(y+1) < (unsigned)size0.height )
                    ICV_PUT_POINT(x, y+1)

                a = (ep_corr * FilterTable[63 - dist] >> 8) & 0xff;
                if( (unsigned)(y+2) < (unsigned)size0.height )
                    ICV_PUT_POINT(x, y+2)
            }
        }
        else
        {
            int y = (int)(pt1.y >> XY_SHIFT);

            for( ; ecount >= 0; y++, pt1.x += x_step, scount++, ecount-- )
            {
                if( (unsigned)y >= (unsigned)size0.height )
                    continue;
                int x = (int)((pt1.x >> XY_SHIFT) - 1);
                int ep_corr = ep_table[(((scount >= 2) + 1) & (scount | 2)) * 3 +
                                       (((ecount >= 2) + 1) & (ecount | 2))];
                int a, dist = (pt1.x >> (XY_SHIFT - 5)) & 31;

                a = (ep_corr * FilterTable[dist + 32] >> 8) & 0xff;
                if( (unsigned)x < (unsigned)size0.width )
                    ICV_PUT_POINT(x, y)

                a = (ep_corr * FilterTable[dist] >> 8) & 0xff;
                if( (unsigned)(x+1) < (unsigned)size0.width )
                    ICV_PUT_POINT(x+1, y)

                a = (ep_corr * FilterTable[63 - dist] >> 8) & 0xff;
                if( (unsigned)(x+2) < (unsigned)size0.width )
                    ICV_PUT_POINT(x+2, y)
            }
        }
        #undef ICV_PUT_POINT
    }
}


static void
Line2( Mat& img, Point2l pt1, Point2l pt2, const void* color)
{
    int64 dx, dy;
    int ecount;
    int64 ax, ay;
    int64 i, j;
    int x, y;
    int64 x_step, y_step;
    int cb = ((uchar*)color)[0];
    int cg = ((uchar*)color)[1];
    int cr = ((uchar*)color)[2];
    int pix_size = (int)img.elemSize();
    uchar *ptr = img.ptr(), *tptr;
    size_t step = img.step;
    Size size = img.size();

    //assert( img && (nch == 1 || nch == 3) && img.depth() == CV_8U );

    Size2l sizeScaled(((int64)size.width) << XY_SHIFT, ((int64)size.height) << XY_SHIFT);
    if( !clipLine( sizeScaled, pt1, pt2 ))
        return;

    dx = pt2.x - pt1.x;
    dy = pt2.y - pt1.y;

    j = dx < 0 ? -1 : 0;
    ax = (dx ^ j) - j;
    i = dy < 0 ? -1 : 0;
    ay = (dy ^ i) - i;

    if( ax > ay )
    {
        dy = (dy ^ j) - j;
        pt1.x ^= pt2.x & j;
        pt2.x ^= pt1.x & j;
        pt1.x ^= pt2.x & j;
        pt1.y ^= pt2.y & j;
        pt2.y ^= pt1.y & j;
        pt1.y ^= pt2.y & j;

        x_step = XY_ONE;
        y_step = (dy << XY_SHIFT) / (ax | 1);
        ecount = (int)((pt2.x - pt1.x) >> XY_SHIFT);
    }
    else
    {
        dx = (dx ^ i) - i;
        pt1.x ^= pt2.x & i;
        pt2.x ^= pt1.x & i;
        pt1.x ^= pt2.x & i;
        pt1.y ^= pt2.y & i;
        pt2.y ^= pt1.y & i;
        pt1.y ^= pt2.y & i;

        x_step = (dx << XY_SHIFT) / (ay | 1);
        y_step = XY_ONE;
        ecount = (int)((pt2.y - pt1.y) >> XY_SHIFT);
    }

    pt1.x += (XY_ONE >> 1);
    pt1.y += (XY_ONE >> 1);

    if( pix_size == 3 )
    {
        #define  ICV_PUT_POINT(_x,_y)   \
        x = (_x); y = (_y);             \
        if( 0 <= x && x < size.width && \
            0 <= y && y < size.height ) \
        {                               \
            tptr = ptr + y*step + x*3;  \
            tptr[0] = (uchar)cb;        \
            tptr[1] = (uchar)cg;        \
            tptr[2] = (uchar)cr;        \
        }

        ICV_PUT_POINT((int)((pt2.x + (XY_ONE >> 1)) >> XY_SHIFT),
                      (int)((pt2.y + (XY_ONE >> 1)) >> XY_SHIFT));

        if( ax > ay )
        {
            pt1.x >>= XY_SHIFT;

            while( ecount >= 0 )
            {
                ICV_PUT_POINT((int)(pt1.x), (int)(pt1.y >> XY_SHIFT));
                pt1.x++;
                pt1.y += y_step;
                ecount--;
            }
        }
        else
        {
            pt1.y >>= XY_SHIFT;

            while( ecount >= 0 )
            {
                ICV_PUT_POINT((int)(pt1.x >> XY_SHIFT), (int)(pt1.y));
                pt1.x += x_step;
                pt1.y++;
                ecount--;
            }
        }

        #undef ICV_PUT_POINT
    }
    else if( pix_size == 1 )
    {
        #define  ICV_PUT_POINT(_x,_y) \
        x = (_x); y = (_y);           \
        if( 0 <= x && x < size.width && \
            0 <= y && y < size.height ) \
        {                           \
            tptr = ptr + y*step + x;\
            tptr[0] = (uchar)cb;    \
        }

        ICV_PUT_POINT((int)((pt2.x + (XY_ONE >> 1)) >> XY_SHIFT),
                      (int)((pt2.y + (XY_ONE >> 1)) >> XY_SHIFT));

        if( ax > ay )
        {
            pt1.x >>= XY_SHIFT;

            while( ecount >= 0 )
            {
                ICV_PUT_POINT((int)(pt1.x), (int)(pt1.y >> XY_SHIFT));
                pt1.x++;
                pt1.y += y_step;
                ecount--;
            }
        }
        else
        {
            pt1.y >>= XY_SHIFT;

            while( ecount >= 0 )
            {
                ICV_PUT_POINT((int)(pt1.x >> XY_SHIFT), (int)(pt1.y));
                pt1.x += x_step;
                pt1.y++;
                ecount--;
            }
        }

        #undef ICV_PUT_POINT
    }
    else
    {
        #define  ICV_PUT_POINT(_x,_y)   \
        x = (_x); y = (_y);             \
        if( 0 <= x && x < size.width && \
            0 <= y && y < size.height ) \
        {                               \
            tptr = ptr + y*step + x*pix_size;\
            for( j = 0; j < pix_size; j++ ) \
                tptr[j] = ((uchar*)color)[j]; \
        }

        ICV_PUT_POINT((int)((pt2.x + (XY_ONE >> 1)) >> XY_SHIFT),
                      (int)((pt2.y + (XY_ONE >> 1)) >> XY_SHIFT));

        if( ax > ay )
        {
            pt1.x >>= XY_SHIFT;

            while( ecount >= 0 )
            {
                ICV_PUT_POINT((int)(pt1.x), (int)(pt1.y >> XY_SHIFT));
                pt1.x++;
                pt1.y += y_step;
                ecount--;
            }
        }
        else
        {
            pt1.y >>= XY_SHIFT;

            while( ecount >= 0 )
            {
                ICV_PUT_POINT((int)(pt1.x >> XY_SHIFT), (int)(pt1.y));
                pt1.x += x_step;
                pt1.y++;
                ecount--;
            }
        }

        #undef ICV_PUT_POINT
    }
}


/****************************************************************************************\
*                   Antialiazed Elliptic Arcs via Antialiazed Lines                      *
\****************************************************************************************/

static const float SinTable[] =
    { 0.0000000f, 0.0174524f, 0.0348995f, 0.0523360f, 0.0697565f, 0.0871557f,
    0.1045285f, 0.1218693f, 0.1391731f, 0.1564345f, 0.1736482f, 0.1908090f,
    0.2079117f, 0.2249511f, 0.2419219f, 0.2588190f, 0.2756374f, 0.2923717f,
    0.3090170f, 0.3255682f, 0.3420201f, 0.3583679f, 0.3746066f, 0.3907311f,
    0.4067366f, 0.4226183f, 0.4383711f, 0.4539905f, 0.4694716f, 0.4848096f,
    0.5000000f, 0.5150381f, 0.5299193f, 0.5446390f, 0.5591929f, 0.5735764f,
    0.5877853f, 0.6018150f, 0.6156615f, 0.6293204f, 0.6427876f, 0.6560590f,
    0.6691306f, 0.6819984f, 0.6946584f, 0.7071068f, 0.7193398f, 0.7313537f,
    0.7431448f, 0.7547096f, 0.7660444f, 0.7771460f, 0.7880108f, 0.7986355f,
    0.8090170f, 0.8191520f, 0.8290376f, 0.8386706f, 0.8480481f, 0.8571673f,
    0.8660254f, 0.8746197f, 0.8829476f, 0.8910065f, 0.8987940f, 0.9063078f,
    0.9135455f, 0.9205049f, 0.9271839f, 0.9335804f, 0.9396926f, 0.9455186f,
    0.9510565f, 0.9563048f, 0.9612617f, 0.9659258f, 0.9702957f, 0.9743701f,
    0.9781476f, 0.9816272f, 0.9848078f, 0.9876883f, 0.9902681f, 0.9925462f,
    0.9945219f, 0.9961947f, 0.9975641f, 0.9986295f, 0.9993908f, 0.9998477f,
    1.0000000f, 0.9998477f, 0.9993908f, 0.9986295f, 0.9975641f, 0.9961947f,
    0.9945219f, 0.9925462f, 0.9902681f, 0.9876883f, 0.9848078f, 0.9816272f,
    0.9781476f, 0.9743701f, 0.9702957f, 0.9659258f, 0.9612617f, 0.9563048f,
    0.9510565f, 0.9455186f, 0.9396926f, 0.9335804f, 0.9271839f, 0.9205049f,
    0.9135455f, 0.9063078f, 0.8987940f, 0.8910065f, 0.8829476f, 0.8746197f,
    0.8660254f, 0.8571673f, 0.8480481f, 0.8386706f, 0.8290376f, 0.8191520f,
    0.8090170f, 0.7986355f, 0.7880108f, 0.7771460f, 0.7660444f, 0.7547096f,
    0.7431448f, 0.7313537f, 0.7193398f, 0.7071068f, 0.6946584f, 0.6819984f,
    0.6691306f, 0.6560590f, 0.6427876f, 0.6293204f, 0.6156615f, 0.6018150f,
    0.5877853f, 0.5735764f, 0.5591929f, 0.5446390f, 0.5299193f, 0.5150381f,
    0.5000000f, 0.4848096f, 0.4694716f, 0.4539905f, 0.4383711f, 0.4226183f,
    0.4067366f, 0.3907311f, 0.3746066f, 0.3583679f, 0.3420201f, 0.3255682f,
    0.3090170f, 0.2923717f, 0.2756374f, 0.2588190f, 0.2419219f, 0.2249511f,
    0.2079117f, 0.1908090f, 0.1736482f, 0.1564345f, 0.1391731f, 0.1218693f,
    0.1045285f, 0.0871557f, 0.0697565f, 0.0523360f, 0.0348995f, 0.0174524f,
    0.0000000f, -0.0174524f, -0.0348995f, -0.0523360f, -0.0697565f, -0.0871557f,
    -0.1045285f, -0.1218693f, -0.1391731f, -0.1564345f, -0.1736482f, -0.1908090f,
    -0.2079117f, -0.2249511f, -0.2419219f, -0.2588190f, -0.2756374f, -0.2923717f,
    -0.3090170f, -0.3255682f, -0.3420201f, -0.3583679f, -0.3746066f, -0.3907311f,
    -0.4067366f, -0.4226183f, -0.4383711f, -0.4539905f, -0.4694716f, -0.4848096f,
    -0.5000000f, -0.5150381f, -0.5299193f, -0.5446390f, -0.5591929f, -0.5735764f,
    -0.5877853f, -0.6018150f, -0.6156615f, -0.6293204f, -0.6427876f, -0.6560590f,
    -0.6691306f, -0.6819984f, -0.6946584f, -0.7071068f, -0.7193398f, -0.7313537f,
    -0.7431448f, -0.7547096f, -0.7660444f, -0.7771460f, -0.7880108f, -0.7986355f,
    -0.8090170f, -0.8191520f, -0.8290376f, -0.8386706f, -0.8480481f, -0.8571673f,
    -0.8660254f, -0.8746197f, -0.8829476f, -0.8910065f, -0.8987940f, -0.9063078f,
    -0.9135455f, -0.9205049f, -0.9271839f, -0.9335804f, -0.9396926f, -0.9455186f,
    -0.9510565f, -0.9563048f, -0.9612617f, -0.9659258f, -0.9702957f, -0.9743701f,
    -0.9781476f, -0.9816272f, -0.9848078f, -0.9876883f, -0.9902681f, -0.9925462f,
    -0.9945219f, -0.9961947f, -0.9975641f, -0.9986295f, -0.9993908f, -0.9998477f,
    -1.0000000f, -0.9998477f, -0.9993908f, -0.9986295f, -0.9975641f, -0.9961947f,
    -0.9945219f, -0.9925462f, -0.9902681f, -0.9876883f, -0.9848078f, -0.9816272f,
    -0.9781476f, -0.9743701f, -0.9702957f, -0.9659258f, -0.9612617f, -0.9563048f,
    -0.9510565f, -0.9455186f, -0.9396926f, -0.9335804f, -0.9271839f, -0.9205049f,
    -0.9135455f, -0.9063078f, -0.8987940f, -0.8910065f, -0.8829476f, -0.8746197f,
    -0.8660254f, -0.8571673f, -0.8480481f, -0.8386706f, -0.8290376f, -0.8191520f,
    -0.8090170f, -0.7986355f, -0.7880108f, -0.7771460f, -0.7660444f, -0.7547096f,
    -0.7431448f, -0.7313537f, -0.7193398f, -0.7071068f, -0.6946584f, -0.6819984f,
    -0.6691306f, -0.6560590f, -0.6427876f, -0.6293204f, -0.6156615f, -0.6018150f,
    -0.5877853f, -0.5735764f, -0.5591929f, -0.5446390f, -0.5299193f, -0.5150381f,
    -0.5000000f, -0.4848096f, -0.4694716f, -0.4539905f, -0.4383711f, -0.4226183f,
    -0.4067366f, -0.3907311f, -0.3746066f, -0.3583679f, -0.3420201f, -0.3255682f,
    -0.3090170f, -0.2923717f, -0.2756374f, -0.2588190f, -0.2419219f, -0.2249511f,
    -0.2079117f, -0.1908090f, -0.1736482f, -0.1564345f, -0.1391731f, -0.1218693f,
    -0.1045285f, -0.0871557f, -0.0697565f, -0.0523360f, -0.0348995f, -0.0174524f,
    -0.0000000f, 0.0174524f, 0.0348995f, 0.0523360f, 0.0697565f, 0.0871557f,
    0.1045285f, 0.1218693f, 0.1391731f, 0.1564345f, 0.1736482f, 0.1908090f,
    0.2079117f, 0.2249511f, 0.2419219f, 0.2588190f, 0.2756374f, 0.2923717f,
    0.3090170f, 0.3255682f, 0.3420201f, 0.3583679f, 0.3746066f, 0.3907311f,
    0.4067366f, 0.4226183f, 0.4383711f, 0.4539905f, 0.4694716f, 0.4848096f,
    0.5000000f, 0.5150381f, 0.5299193f, 0.5446390f, 0.5591929f, 0.5735764f,
    0.5877853f, 0.6018150f, 0.6156615f, 0.6293204f, 0.6427876f, 0.6560590f,
    0.6691306f, 0.6819984f, 0.6946584f, 0.7071068f, 0.7193398f, 0.7313537f,
    0.7431448f, 0.7547096f, 0.7660444f, 0.7771460f, 0.7880108f, 0.7986355f,
    0.8090170f, 0.8191520f, 0.8290376f, 0.8386706f, 0.8480481f, 0.8571673f,
    0.8660254f, 0.8746197f, 0.8829476f, 0.8910065f, 0.8987940f, 0.9063078f,
    0.9135455f, 0.9205049f, 0.9271839f, 0.9335804f, 0.9396926f, 0.9455186f,
    0.9510565f, 0.9563048f, 0.9612617f, 0.9659258f, 0.9702957f, 0.9743701f,
    0.9781476f, 0.9816272f, 0.9848078f, 0.9876883f, 0.9902681f, 0.9925462f,
    0.9945219f, 0.9961947f, 0.9975641f, 0.9986295f, 0.9993908f, 0.9998477f,
    1.0000000f
};


static void
sincos( int angle, float& cosval, float& sinval )
{
    angle += (angle < 0 ? 360 : 0);
    sinval = SinTable[angle];
    cosval = SinTable[450 - angle];
}

/*
   constructs polygon that represents elliptic arc.
*/
void ellipse2Poly( Point center, Size axes, int angle,
                   int arcStart, int arcEnd,
                   int delta, CV_OUT std::vector<Point>& pts )
{
    std::vector<Point2d> _pts;
    ellipse2Poly(Point2d(center.x, center.y), Size2d(axes.width, axes.height), angle,
                 arcStart, arcEnd, delta, _pts);
    Point prevPt(INT_MIN, INT_MIN);
    pts.resize(0);
    for (unsigned int i = 0; i < _pts.size(); ++i)
    {
        Point pt;
        pt.x = cvRound(_pts[i].x);
        pt.y = cvRound(_pts[i].y);
        if (pt != prevPt) {
            pts.push_back(pt);
            prevPt = pt;
        }
    }

    // If there are no points, it's a zero-size polygon
    if (pts.size() == 1) {
        pts.assign(2, center);
    }
}

void ellipse2Poly( Point2d center, Size2d axes, int angle,
                   int arc_start, int arc_end,
                   int delta, std::vector<Point2d>& pts )
{
    CV_INSTRUMENT_REGION();
    CV_Assert(0 < delta && delta <= 180);

    float alpha, beta;
    int i;

    while( angle < 0 )
        angle += 360;
    while( angle > 360 )
        angle -= 360;

    if( arc_start > arc_end )
    {
        i = arc_start;
        arc_start = arc_end;
        arc_end = i;
    }
    while( arc_start < 0 )
    {
        arc_start += 360;
        arc_end += 360;
    }
    while( arc_end > 360 )
    {
        arc_end -= 360;
        arc_start -= 360;
    }
    if( arc_end - arc_start > 360 )
    {
        arc_start = 0;
        arc_end = 360;
    }
    sincos( angle, alpha, beta );
    pts.resize(0);

    for( i = arc_start; i < arc_end + delta; i += delta )
    {
        double x, y;
        angle = i;
        if( angle > arc_end )
            angle = arc_end;
        if( angle < 0 )
            angle += 360;

        x = axes.width * SinTable[450-angle];
        y = axes.height * SinTable[angle];
        Point2d pt;
        pt.x = center.x + x * alpha - y * beta;
        pt.y = center.y + x * beta + y * alpha;
        pts.push_back(pt);
    }

    // If there are no points, it's a zero-size polygon
    if( pts.size() == 1) {
        pts.assign(2,center);
    }
}


static void
EllipseEx( Mat& img, Point2l center, Size2l axes,
           int angle, int arc_start, int arc_end,
           const void* color, int thickness, int line_type )
{
    axes.width = std::abs(axes.width), axes.height = std::abs(axes.height);
    int delta = (int)((std::max(axes.width,axes.height)+(XY_ONE>>1))>>XY_SHIFT);
    delta = delta < 3 ? 90 : delta < 10 ? 30 : delta < 15 ? 18 : 5;

    std::vector<Point2d> _v;
    ellipse2Poly( Point2d((double)center.x, (double)center.y), Size2d((double)axes.width, (double)axes.height), angle, arc_start, arc_end, delta, _v );

    std::vector<Point2l> v;
    Point2l prevPt(0xFFFFFFFFFFFFFFFF, 0xFFFFFFFFFFFFFFFF);
    v.resize(0);
    for (unsigned int i = 0; i < _v.size(); ++i)
    {
        Point2l pt;
        pt.x = (int64)cvRound(_v[i].x / XY_ONE) << XY_SHIFT;
        pt.y = (int64)cvRound(_v[i].y / XY_ONE) << XY_SHIFT;
        pt.x += cvRound(_v[i].x - pt.x);
        pt.y += cvRound(_v[i].y - pt.y);
        if (pt != prevPt) {
            v.push_back(pt);
            prevPt = pt;
        }
    }

    // If there are no points, it's a zero-size polygon
    if (v.size() == 1) {
        v.assign(2, center);
    }

    if( thickness >= 0 )
        PolyLine( img, &v[0], (int)v.size(), false, color, thickness, line_type, XY_SHIFT );
    else if( arc_end - arc_start >= 360 )
        FillConvexPoly( img, &v[0], (int)v.size(), color, line_type, XY_SHIFT );
    else
    {
        v.push_back(center);
        std::vector<PolyEdge> edges;
        CollectPolyEdges( img,  &v[0], (int)v.size(), edges, color, line_type, XY_SHIFT );
        FillEdgeCollection( img, edges, color );
    }
}


/****************************************************************************************\
*                                Polygons filling                                        *
\****************************************************************************************/

static inline void ICV_HLINE_X(uchar* ptr, int xl, int xr, const uchar* color, int pix_size)
{
    uchar* hline_min_ptr = (uchar*)(ptr) + (xl)*(pix_size);
    uchar* hline_end_ptr = (uchar*)(ptr) + (xr+1)*(pix_size);
    uchar* hline_ptr = hline_min_ptr;
    if (pix_size == 1)
      memset(hline_min_ptr, *color, hline_end_ptr-hline_min_ptr);
    else//if (pix_size != 1)
    {
      if (hline_min_ptr < hline_end_ptr)
      {
        memcpy(hline_ptr, color, pix_size);
        hline_ptr += pix_size;
      }//end if (hline_min_ptr < hline_end_ptr)
      size_t sizeToCopy = pix_size;
      while(hline_ptr < hline_end_ptr)
      {
        memcpy(hline_ptr, hline_min_ptr, sizeToCopy);
        hline_ptr += sizeToCopy;
        sizeToCopy = std::min(2*sizeToCopy, static_cast<size_t>(hline_end_ptr-hline_ptr));
      }//end while(hline_ptr < hline_end_ptr)
    }//end if (pix_size != 1)
}
//end ICV_HLINE_X()

static inline void ICV_HLINE(uchar* ptr, int xl, int xr, const void* color, int pix_size)
{
  ICV_HLINE_X(ptr, xl, xr, reinterpret_cast<const uchar*>(color), pix_size);
}
//end ICV_HLINE()

/* filling convex polygon. v - array of vertices, ntps - number of points */
static void
FillConvexPoly( Mat& img, const Point2l* v, int npts, const void* color, int line_type, int shift )
{
    struct
    {
        int idx, di;
        int64 x, dx;
        int ye;
    }
    edge[2];

    int delta = 1 << shift >> 1;
    int i, y, imin = 0;
    int edges = npts;
    int64 xmin, xmax, ymin, ymax;
    uchar* ptr = img.ptr();
    Size size = img.size();
    int pix_size = (int)img.elemSize();
    Point2l p0;
    int delta1, delta2;

    if( line_type < CV_AA )
        delta1 = delta2 = XY_ONE >> 1;
    else
        delta1 = XY_ONE - 1, delta2 = 0;

    p0 = v[npts - 1];
    p0.x <<= XY_SHIFT - shift;
    p0.y <<= XY_SHIFT - shift;

    CV_Assert( 0 <= shift && shift <= XY_SHIFT );
    xmin = xmax = v[0].x;
    ymin = ymax = v[0].y;

    for( i = 0; i < npts; i++ )
    {
        Point2l p = v[i];
        if( p.y < ymin )
        {
            ymin = p.y;
            imin = i;
        }

        ymax = std::max( ymax, p.y );
        xmax = std::max( xmax, p.x );
        xmin = MIN( xmin, p.x );

        p.x <<= XY_SHIFT - shift;
        p.y <<= XY_SHIFT - shift;

        if( line_type <= 8 )
        {
            if( shift == 0 )
            {
                Point pt0, pt1;
                pt0.x = (int)(p0.x >> XY_SHIFT);
                pt0.y = (int)(p0.y >> XY_SHIFT);
                pt1.x = (int)(p.x >> XY_SHIFT);
                pt1.y = (int)(p.y >> XY_SHIFT);
                Line( img, pt0, pt1, color, line_type );
            }
            else
                Line2( img, p0, p, color );
        }
        else
            LineAA( img, p0, p, color );
        p0 = p;
    }

    xmin = (xmin + delta) >> shift;
    xmax = (xmax + delta) >> shift;
    ymin = (ymin + delta) >> shift;
    ymax = (ymax + delta) >> shift;

    if( npts < 3 || (int)xmax < 0 || (int)ymax < 0 || (int)xmin >= size.width || (int)ymin >= size.height )
        return;

    ymax = MIN( ymax, size.height - 1 );
    edge[0].idx = edge[1].idx = imin;

    edge[0].ye = edge[1].ye = y = (int)ymin;
    edge[0].di = 1;
    edge[1].di = npts - 1;

    edge[0].x = edge[1].x = -XY_ONE;
    edge[0].dx = edge[1].dx = 0;

    ptr += img.step*y;

    do
    {
        if( line_type < CV_AA || y < (int)ymax || y == (int)ymin )
        {
            for( i = 0; i < 2; i++ )
            {
                if( y >= edge[i].ye )
                {
                    int idx0 = edge[i].idx, di = edge[i].di;
                    int idx = idx0 + di;
                    if (idx >= npts) idx -= npts;
                    int ty = 0;

                    for (; edges-- > 0; )
                    {
                        ty = (int)((v[idx].y + delta) >> shift);
                        if (ty > y)
                        {
                            int64 xs = v[idx0].x;
                            int64 xe = v[idx].x;
                            if (shift != XY_SHIFT)
                            {
                                xs <<= XY_SHIFT - shift;
                                xe <<= XY_SHIFT - shift;
                            }

                            edge[i].ye = ty;
                            edge[i].dx = ((xe - xs)*2 + (ty - y)) / (2 * (ty - y));
                            edge[i].x = xs;
                            edge[i].idx = idx;
                            break;
                        }
                        idx0 = idx;
                        idx += di;
                        if (idx >= npts) idx -= npts;
                    }
                }
            }
        }

        if (edges < 0)
            break;

        if (y >= 0)
        {
            int left = 0, right = 1;
            if (edge[0].x > edge[1].x)
            {
                left = 1, right = 0;
            }

            int xx1 = (int)((edge[left].x + delta1) >> XY_SHIFT);
            int xx2 = (int)((edge[right].x + delta2) >> XY_SHIFT);

            if( xx2 >= 0 && xx1 < size.width )
            {
                if( xx1 < 0 )
                    xx1 = 0;
                if( xx2 >= size.width )
                    xx2 = size.width - 1;
                ICV_HLINE( ptr, xx1, xx2, color, pix_size );
            }
        }
        else
        {
            // TODO optimize scan for negative y
        }

        edge[0].x += edge[0].dx;
        edge[1].x += edge[1].dx;
        ptr += img.step;
    }
    while( ++y <= (int)ymax );
}


/******** Arbitrary polygon **********/

static void
CollectPolyEdges( Mat& img, const Point2l* v, int count, std::vector<PolyEdge>& edges,
                  const void* color, int line_type, int shift, Point offset )
{
    int i, delta = offset.y + ((1 << shift) >> 1);
    Point2l pt0 = v[count-1], pt1;
    pt0.x = (pt0.x + offset.x) << (XY_SHIFT - shift);
    pt0.y = (pt0.y + delta) >> shift;

    edges.reserve( edges.size() + count );

    for( i = 0; i < count; i++, pt0 = pt1 )
    {
        Point2l t0, t1;
        PolyEdge edge;

        pt1 = v[i];
        pt1.x = (pt1.x + offset.x) << (XY_SHIFT - shift);
        pt1.y = (pt1.y + delta) >> shift;

        if( line_type < CV_AA )
        {
            t0.y = pt0.y; t1.y = pt1.y;
            t0.x = (pt0.x + (XY_ONE >> 1)) >> XY_SHIFT;
            t1.x = (pt1.x + (XY_ONE >> 1)) >> XY_SHIFT;
            Line( img, t0, t1, color, line_type );
        }
        else
        {
            t0.x = pt0.x; t1.x = pt1.x;
            t0.y = pt0.y << XY_SHIFT;
            t1.y = pt1.y << XY_SHIFT;
            LineAA( img, t0, t1, color );
        }

        if( pt0.y == pt1.y )
            continue;

        if( pt0.y < pt1.y )
        {
            edge.y0 = (int)(pt0.y);
            edge.y1 = (int)(pt1.y);
            edge.x = pt0.x;
        }
        else
        {
            edge.y0 = (int)(pt1.y);
            edge.y1 = (int)(pt0.y);
            edge.x = pt1.x;
        }
        edge.dx = (pt1.x - pt0.x) / (pt1.y - pt0.y);
        edges.push_back(edge);
    }
}

struct CmpEdges
{
    bool operator ()(const PolyEdge& e1, const PolyEdge& e2)
    {
        return e1.y0 - e2.y0 ? e1.y0 < e2.y0 :
            e1.x - e2.x ? e1.x < e2.x : e1.dx < e2.dx;
    }
};

/**************** helper macros and functions for sequence/contour processing ***********/

static void
FillEdgeCollection( Mat& img, std::vector<PolyEdge>& edges, const void* color )
{
    PolyEdge tmp;
    int i, y, total = (int)edges.size();
    Size size = img.size();
    PolyEdge* e;
    int y_max = INT_MIN, y_min = INT_MAX;
    int64 x_max = 0xFFFFFFFFFFFFFFFF, x_min = 0x7FFFFFFFFFFFFFFF;
    int pix_size = (int)img.elemSize();

    if( total < 2 )
        return;

    for( i = 0; i < total; i++ )
    {
        PolyEdge& e1 = edges[i];
        CV_Assert( e1.y0 < e1.y1 );
        // Determine x-coordinate of the end of the edge.
        // (This is not necessary x-coordinate of any vertex in the array.)
        int64 x1 = e1.x + (e1.y1 - e1.y0) * e1.dx;
        y_min = std::min( y_min, e1.y0 );
        y_max = std::max( y_max, e1.y1 );
        x_min = std::min( x_min, e1.x );
        x_max = std::max( x_max, e1.x );
        x_min = std::min( x_min, x1 );
        x_max = std::max( x_max, x1 );
    }

    if( y_max < 0 || y_min >= size.height || x_max < 0 || x_min >= ((int64)size.width<<XY_SHIFT) )
        return;

    std::sort( edges.begin(), edges.end(), CmpEdges() );

    // start drawing
    tmp.y0 = INT_MAX;
    edges.push_back(tmp); // after this point we do not add
                          // any elements to edges, thus we can use pointers
    i = 0;
    tmp.next = 0;
    e = &edges[i];
    y_max = MIN( y_max, size.height );

    for( y = e->y0; y < y_max; y++ )
    {
        PolyEdge *last, *prelast, *keep_prelast;
        int draw = 0;
        int clipline = y < 0;

        prelast = &tmp;
        last = tmp.next;
        while( last || e->y0 == y )
        {
            if( last && last->y1 == y )
            {
                // exclude edge if y reaches its lower point
                prelast->next = last->next;
                last = last->next;
                continue;
            }
            keep_prelast = prelast;
            if( last && (e->y0 > y || last->x < e->x) )
            {
                // go to the next edge in active list
                prelast = last;
                last = last->next;
            }
            else if( i < total )
            {
                // insert new edge into active list if y reaches its upper point
                prelast->next = e;
                e->next = last;
                prelast = e;
                e = &edges[++i];
            }
            else
                break;

            if( draw )
            {
                if( !clipline )
                {
                    // convert x's from fixed-point to image coordinates
                    uchar *timg = img.ptr(y);
                    int x1, x2;

                    if (keep_prelast->x > prelast->x)
                    {
                        x1 = (int)((prelast->x + XY_ONE - 1) >> XY_SHIFT);
                        x2 = (int)(keep_prelast->x >> XY_SHIFT);
                    }
                    else
                    {
                        x1 = (int)((keep_prelast->x + XY_ONE - 1) >> XY_SHIFT);
                        x2 = (int)(prelast->x >> XY_SHIFT);
                    }

                    // clip and draw the line
                    if( x1 < size.width && x2 >= 0 )
                    {
                        if( x1 < 0 )
                            x1 = 0;
                        if( x2 >= size.width )
                            x2 = size.width - 1;
                        ICV_HLINE( timg, x1, x2, color, pix_size );
                    }
                }
                keep_prelast->x += keep_prelast->dx;
                prelast->x += prelast->dx;
            }
            draw ^= 1;
        }

        // sort edges (using bubble sort)
        keep_prelast = 0;

        do
        {
            prelast = &tmp;
            last = tmp.next;
            PolyEdge *last_exchange = 0;

            while( last != keep_prelast && last->next != 0 )
            {
                PolyEdge *te = last->next;

                // swap edges
                if( last->x > te->x )
                {
                    prelast->next = te;
                    last->next = te->next;
                    te->next = last;
                    prelast = te;
                    last_exchange = prelast;
                }
                else
                {
                    prelast = last;
                    last = te;
                }
            }
            if (last_exchange == NULL)
                break;
            keep_prelast = last_exchange;
        } while( keep_prelast != tmp.next && keep_prelast != &tmp );
    }
}


/* draws simple or filled circle */
static void
Circle( Mat& img, Point center, int radius, const void* color, int fill )
{
    Size size = img.size();
    size_t step = img.step;
    int pix_size = (int)img.elemSize();
    uchar* ptr = img.ptr();
    int err = 0, dx = radius, dy = 0, plus = 1, minus = (radius << 1) - 1;
    int inside = center.x >= radius && center.x < size.width - radius &&
        center.y >= radius && center.y < size.height - radius;

    #define ICV_PUT_POINT( ptr, x )     \
        memcpy( ptr + (x)*pix_size, color, pix_size );

    while( dx >= dy )
    {
        int mask;
        int y11 = center.y - dy, y12 = center.y + dy, y21 = center.y - dx, y22 = center.y + dx;
        int x11 = center.x - dx, x12 = center.x + dx, x21 = center.x - dy, x22 = center.x + dy;

        if( inside )
        {
            uchar *tptr0 = ptr + y11 * step;
            uchar *tptr1 = ptr + y12 * step;

            if( !fill )
            {
                ICV_PUT_POINT( tptr0, x11 );
                ICV_PUT_POINT( tptr1, x11 );
                ICV_PUT_POINT( tptr0, x12 );
                ICV_PUT_POINT( tptr1, x12 );
            }
            else
            {
                ICV_HLINE( tptr0, x11, x12, color, pix_size );
                ICV_HLINE( tptr1, x11, x12, color, pix_size );
            }

            tptr0 = ptr + y21 * step;
            tptr1 = ptr + y22 * step;

            if( !fill )
            {
                ICV_PUT_POINT( tptr0, x21 );
                ICV_PUT_POINT( tptr1, x21 );
                ICV_PUT_POINT( tptr0, x22 );
                ICV_PUT_POINT( tptr1, x22 );
            }
            else
            {
                ICV_HLINE( tptr0, x21, x22, color, pix_size );
                ICV_HLINE( tptr1, x21, x22, color, pix_size );
            }
        }
        else if( x11 < size.width && x12 >= 0 && y21 < size.height && y22 >= 0 )
        {
            if( fill )
            {
                x11 = std::max( x11, 0 );
                x12 = MIN( x12, size.width - 1 );
            }

            if( (unsigned)y11 < (unsigned)size.height )
            {
                uchar *tptr = ptr + y11 * step;

                if( !fill )
                {
                    if( x11 >= 0 )
                        ICV_PUT_POINT( tptr, x11 );
                    if( x12 < size.width )
                        ICV_PUT_POINT( tptr, x12 );
                }
                else
                    ICV_HLINE( tptr, x11, x12, color, pix_size );
            }

            if( (unsigned)y12 < (unsigned)size.height )
            {
                uchar *tptr = ptr + y12 * step;

                if( !fill )
                {
                    if( x11 >= 0 )
                        ICV_PUT_POINT( tptr, x11 );
                    if( x12 < size.width )
                        ICV_PUT_POINT( tptr, x12 );
                }
                else
                    ICV_HLINE( tptr, x11, x12, color, pix_size );
            }

            if( x21 < size.width && x22 >= 0 )
            {
                if( fill )
                {
                    x21 = std::max( x21, 0 );
                    x22 = MIN( x22, size.width - 1 );
                }

                if( (unsigned)y21 < (unsigned)size.height )
                {
                    uchar *tptr = ptr + y21 * step;

                    if( !fill )
                    {
                        if( x21 >= 0 )
                            ICV_PUT_POINT( tptr, x21 );
                        if( x22 < size.width )
                            ICV_PUT_POINT( tptr, x22 );
                    }
                    else
                        ICV_HLINE( tptr, x21, x22, color, pix_size );
                }

                if( (unsigned)y22 < (unsigned)size.height )
                {
                    uchar *tptr = ptr + y22 * step;

                    if( !fill )
                    {
                        if( x21 >= 0 )
                            ICV_PUT_POINT( tptr, x21 );
                        if( x22 < size.width )
                            ICV_PUT_POINT( tptr, x22 );
                    }
                    else
                        ICV_HLINE( tptr, x21, x22, color, pix_size );
                }
            }
        }
        dy++;
        err += plus;
        plus += 2;

        mask = (err <= 0) - 1;

        err -= minus & mask;
        dx += mask;
        minus -= mask & 2;
    }

    #undef  ICV_PUT_POINT
}


static void
ThickLine( Mat& img, Point2l p0, Point2l p1, const void* color,
           int thickness, int line_type, int flags, int shift )
{
    static const double INV_XY_ONE = 1./XY_ONE;

    p0.x <<= XY_SHIFT - shift;
    p0.y <<= XY_SHIFT - shift;
    p1.x <<= XY_SHIFT - shift;
    p1.y <<= XY_SHIFT - shift;

    if( thickness <= 1 )
    {
        if( line_type < CV_AA )
        {
            if( line_type == 1 || line_type == 4 || shift == 0 )
            {
                p0.x = (p0.x + (XY_ONE>>1)) >> XY_SHIFT;
                p0.y = (p0.y + (XY_ONE>>1)) >> XY_SHIFT;
                p1.x = (p1.x + (XY_ONE>>1)) >> XY_SHIFT;
                p1.y = (p1.y + (XY_ONE>>1)) >> XY_SHIFT;
                Line( img, p0, p1, color, line_type );
            }
            else
                Line2( img, p0, p1, color );
        }
        else
            LineAA( img, p0, p1, color );
    }
    else
    {
        Point2l pt[4], dp = Point2l(0,0);
        double dx = (p0.x - p1.x)*INV_XY_ONE, dy = (p1.y - p0.y)*INV_XY_ONE;
        double r = dx * dx + dy * dy;
        int i, oddThickness = thickness & 1;
        thickness <<= XY_SHIFT - 1;

        if( fabs(r) > DBL_EPSILON )
        {
            r = (thickness + oddThickness*XY_ONE*0.5)/std::sqrt(r);
            dp.x = cvRound( dy * r );
            dp.y = cvRound( dx * r );

            pt[0].x = p0.x + dp.x;
            pt[0].y = p0.y + dp.y;
            pt[1].x = p0.x - dp.x;
            pt[1].y = p0.y - dp.y;
            pt[2].x = p1.x - dp.x;
            pt[2].y = p1.y - dp.y;
            pt[3].x = p1.x + dp.x;
            pt[3].y = p1.y + dp.y;

            FillConvexPoly( img, pt, 4, color, line_type, XY_SHIFT );
        }

        for( i = 0; i < 2; i++ )
        {
            if( flags & (i+1) )
            {
                if( line_type < CV_AA )
                {
                    Point center;
                    center.x = (int)((p0.x + (XY_ONE>>1)) >> XY_SHIFT);
                    center.y = (int)((p0.y + (XY_ONE>>1)) >> XY_SHIFT);
                    Circle( img, center, (thickness + (XY_ONE>>1)) >> XY_SHIFT, color, 1 );
                }
                else
                {
                    EllipseEx( img, p0, Size2l(thickness, thickness),
                               0, 0, 360, color, -1, line_type );
                }
            }
            p0 = p1;
        }
    }
}


static void
PolyLine( Mat& img, const Point2l* v, int count, bool is_closed,
          const void* color, int thickness,
          int line_type, int shift )
{
    if( !v || count <= 0 )
        return;

    int i = is_closed ? count - 1 : 0;
    int flags = 2 + !is_closed;
    Point2l p0;
    CV_Assert( 0 <= shift && shift <= XY_SHIFT && thickness >= 0 );

    p0 = v[i];
    for( i = !is_closed; i < count; i++ )
    {
        Point2l p = v[i];
        ThickLine( img, p0, p, color, thickness, line_type, flags, shift );
        p0 = p;
        flags = 2;
    }
}

/* ----------------------------------------------------------------------------------------- */
/* ADDING A SET OF PREDEFINED MARKERS WHICH COULD BE USED TO HIGHLIGHT POSITIONS IN AN IMAGE */
/* ----------------------------------------------------------------------------------------- */

void drawMarker(InputOutputArray img, Point position, const Scalar& color, int markerType, int markerSize, int thickness, int line_type)
{
    switch(markerType)
    {
    // The cross marker case
    case MARKER_CROSS:
        line(img, Point(position.x-(markerSize/2), position.y), Point(position.x+(markerSize/2), position.y), color, thickness, line_type);
        line(img, Point(position.x, position.y-(markerSize/2)), Point(position.x, position.y+(markerSize/2)), color, thickness, line_type);
        break;

    // The tilted cross marker case
    case MARKER_TILTED_CROSS:
        line(img, Point(position.x-(markerSize/2), position.y-(markerSize/2)), Point(position.x+(markerSize/2), position.y+(markerSize/2)), color, thickness, line_type);
        line(img, Point(position.x+(markerSize/2), position.y-(markerSize/2)), Point(position.x-(markerSize/2), position.y+(markerSize/2)), color, thickness, line_type);
        break;

    // The star marker case
    case MARKER_STAR:
        line(img, Point(position.x-(markerSize/2), position.y), Point(position.x+(markerSize/2), position.y), color, thickness, line_type);
        line(img, Point(position.x, position.y-(markerSize/2)), Point(position.x, position.y+(markerSize/2)), color, thickness, line_type);
        line(img, Point(position.x-(markerSize/2), position.y-(markerSize/2)), Point(position.x+(markerSize/2), position.y+(markerSize/2)), color, thickness, line_type);
        line(img, Point(position.x+(markerSize/2), position.y-(markerSize/2)), Point(position.x-(markerSize/2), position.y+(markerSize/2)), color, thickness, line_type);
        break;

    // The diamond marker case
    case MARKER_DIAMOND:
        line(img, Point(position.x, position.y-(markerSize/2)), Point(position.x+(markerSize/2), position.y), color, thickness, line_type);
        line(img, Point(position.x+(markerSize/2), position.y), Point(position.x, position.y+(markerSize/2)), color, thickness, line_type);
        line(img, Point(position.x, position.y+(markerSize/2)), Point(position.x-(markerSize/2), position.y), color, thickness, line_type);
        line(img, Point(position.x-(markerSize/2), position.y), Point(position.x, position.y-(markerSize/2)), color, thickness, line_type);
        break;

    // The square marker case
    case MARKER_SQUARE:
        line(img, Point(position.x-(markerSize/2), position.y-(markerSize/2)), Point(position.x+(markerSize/2), position.y-(markerSize/2)), color, thickness, line_type);
        line(img, Point(position.x+(markerSize/2), position.y-(markerSize/2)), Point(position.x+(markerSize/2), position.y+(markerSize/2)), color, thickness, line_type);
        line(img, Point(position.x+(markerSize/2), position.y+(markerSize/2)), Point(position.x-(markerSize/2), position.y+(markerSize/2)), color, thickness, line_type);
        line(img, Point(position.x-(markerSize/2), position.y+(markerSize/2)), Point(position.x-(markerSize/2), position.y-(markerSize/2)), color, thickness, line_type);
        break;

    // The triangle up marker case
    case MARKER_TRIANGLE_UP:
        line(img, Point(position.x-(markerSize/2), position.y+(markerSize/2)), Point(position.x+(markerSize/2), position.y+(markerSize/2)), color, thickness, line_type);
        line(img, Point(position.x+(markerSize/2), position.y+(markerSize/2)), Point(position.x, position.y-(markerSize/2)), color, thickness, line_type);
        line(img, Point(position.x, position.y-(markerSize/2)), Point(position.x-(markerSize/2), position.y+(markerSize/2)), color, thickness, line_type);
        break;

    // The triangle down marker case
    case MARKER_TRIANGLE_DOWN:
        line(img, Point(position.x-(markerSize/2), position.y-(markerSize/2)), Point(position.x+(markerSize/2), position.y-(markerSize/2)), color, thickness, line_type);
        line(img, Point(position.x+(markerSize/2), position.y-(markerSize/2)), Point(position.x, position.y+(markerSize/2)), color, thickness, line_type);
        line(img, Point(position.x, position.y+(markerSize/2)), Point(position.x-(markerSize/2), position.y-(markerSize/2)), color, thickness, line_type);
        break;

    // If any number that doesn't exist is entered as marker type, draw a cross marker, to avoid crashes
    default:
        drawMarker(img, position, color, MARKER_CROSS, markerSize, thickness, line_type);
        break;
    }
}

/****************************************************************************************\
*                              External functions                                        *
\****************************************************************************************/

void line( InputOutputArray _img, Point pt1, Point pt2, const Scalar& color,
           int thickness, int line_type, int shift )
{
    CV_INSTRUMENT_REGION();

    Mat img = _img.getMat();

    if( line_type == CV_AA && img.depth() != CV_8U )
        line_type = 8;

    CV_Assert( 0 < thickness && thickness <= MAX_THICKNESS );
    CV_Assert( 0 <= shift && shift <= XY_SHIFT );

    double buf[4];
    scalarToRawData( color, buf, img.type(), 0 );
    ThickLine( img, pt1, pt2, buf, thickness, line_type, 3, shift );
}

void arrowedLine(InputOutputArray img, Point pt1, Point pt2, const Scalar& color,
           int thickness, int line_type, int shift, double tipLength)
{
    CV_INSTRUMENT_REGION();

    const double tipSize = norm(pt1-pt2)*tipLength; // Factor to normalize the size of the tip depending on the length of the arrow

    line(img, pt1, pt2, color, thickness, line_type, shift);

    const double angle = atan2( (double) pt1.y - pt2.y, (double) pt1.x - pt2.x );

    Point p(cvRound(pt2.x + tipSize * cos(angle + CV_PI / 4)),
        cvRound(pt2.y + tipSize * sin(angle + CV_PI / 4)));
    line(img, p, pt2, color, thickness, line_type, shift);

    p.x = cvRound(pt2.x + tipSize * cos(angle - CV_PI / 4));
    p.y = cvRound(pt2.y + tipSize * sin(angle - CV_PI / 4));
    line(img, p, pt2, color, thickness, line_type, shift);
}

void rectangle( InputOutputArray _img, Point pt1, Point pt2,
                const Scalar& color, int thickness,
                int lineType, int shift )
{
    CV_INSTRUMENT_REGION();

    Mat img = _img.getMat();

    if( lineType == CV_AA && img.depth() != CV_8U )
        lineType = 8;

    CV_Assert( thickness <= MAX_THICKNESS );
    CV_Assert( 0 <= shift && shift <= XY_SHIFT );

    double buf[4];
    scalarToRawData(color, buf, img.type(), 0);

    Point2l pt[4];

    pt[0] = pt1;
    pt[1].x = pt2.x;
    pt[1].y = pt1.y;
    pt[2] = pt2;
    pt[3].x = pt1.x;
    pt[3].y = pt2.y;

    if( thickness >= 0 )
        PolyLine( img, pt, 4, true, buf, thickness, lineType, shift );
    else
        FillConvexPoly( img, pt, 4, buf, lineType, shift );
}


void rectangle( InputOutputArray img, Rect rec,
                const Scalar& color, int thickness,
                int lineType, int shift )
{
    CV_INSTRUMENT_REGION();

    if( !rec.empty() )
        rectangle( img, rec.tl(), rec.br() - Point(1<<shift,1<<shift),
                   color, thickness, lineType, shift );
}


void circle( InputOutputArray _img, Point center, int radius,
             const Scalar& color, int thickness, int line_type, int shift )
{
    CV_INSTRUMENT_REGION();

    Mat img = _img.getMat();

    if( line_type == CV_AA && img.depth() != CV_8U )
        line_type = 8;

    CV_Assert( radius >= 0 && thickness <= MAX_THICKNESS &&
        0 <= shift && shift <= XY_SHIFT );

    double buf[4];
    scalarToRawData(color, buf, img.type(), 0);

    if( thickness > 1 || line_type != LINE_8 || shift > 0 )
    {
        Point2l _center(center);
        int64 _radius(radius);
        _center.x <<= XY_SHIFT - shift;
        _center.y <<= XY_SHIFT - shift;
        _radius <<= XY_SHIFT - shift;
        EllipseEx( img, _center, Size2l(_radius, _radius),
                   0, 0, 360, buf, thickness, line_type );
    }
    else
        Circle( img, center, radius, buf, thickness < 0 );
}


void ellipse( InputOutputArray _img, Point center, Size axes,
              double angle, double start_angle, double end_angle,
              const Scalar& color, int thickness, int line_type, int shift )
{
    CV_INSTRUMENT_REGION();

    Mat img = _img.getMat();

    if( line_type == CV_AA && img.depth() != CV_8U )
        line_type = 8;

    CV_Assert( axes.width >= 0 && axes.height >= 0 &&
        thickness <= MAX_THICKNESS && 0 <= shift && shift <= XY_SHIFT );

    double buf[4];
    scalarToRawData(color, buf, img.type(), 0);

    int _angle = cvRound(angle);
    int _start_angle = cvRound(start_angle);
    int _end_angle = cvRound(end_angle);
    Point2l _center(center);
    Size2l _axes(axes);
    _center.x <<= XY_SHIFT - shift;
    _center.y <<= XY_SHIFT - shift;
    _axes.width <<= XY_SHIFT - shift;
    _axes.height <<= XY_SHIFT - shift;

    EllipseEx( img, _center, _axes, _angle, _start_angle,
               _end_angle, buf, thickness, line_type );
}

void ellipse(InputOutputArray _img, const RotatedRect& box, const Scalar& color,
             int thickness, int lineType)
{
    CV_INSTRUMENT_REGION();

    Mat img = _img.getMat();

    if( lineType == CV_AA && img.depth() != CV_8U )
        lineType = 8;

    CV_Assert( box.size.width >= 0 && box.size.height >= 0 &&
               thickness <= MAX_THICKNESS );

    double buf[4];
    scalarToRawData(color, buf, img.type(), 0);

    int _angle = cvRound(box.angle);
    Point2l center(cvRound(box.center.x),
                 cvRound(box.center.y));
    center.x = (center.x << XY_SHIFT) + cvRound((box.center.x - center.x)*XY_ONE);
    center.y = (center.y << XY_SHIFT) + cvRound((box.center.y - center.y)*XY_ONE);
    Size2l axes(cvRound(box.size.width),
              cvRound(box.size.height));
    axes.width  = (axes.width  << (XY_SHIFT - 1)) + cvRound((box.size.width - axes.width)*(XY_ONE>>1));
    axes.height = (axes.height << (XY_SHIFT - 1)) + cvRound((box.size.height - axes.height)*(XY_ONE>>1));
    EllipseEx( img, center, axes, _angle, 0, 360, buf, thickness, lineType );
}

void fillConvexPoly( InputOutputArray _img, const Point* pts, int npts,
                     const Scalar& color, int line_type, int shift )
{
    CV_INSTRUMENT_REGION();

    Mat img = _img.getMat();

    if( !pts || npts <= 0 )
        return;

    if( line_type == CV_AA && img.depth() != CV_8U )
        line_type = 8;

    double buf[4];
    CV_Assert( 0 <= shift && shift <=  XY_SHIFT );
    scalarToRawData(color, buf, img.type(), 0);
    std::vector<Point2l> _pts(pts, pts + npts);
    FillConvexPoly( img, _pts.data(), npts, buf, line_type, shift );
}

void fillPoly( InputOutputArray _img, const Point** pts, const int* npts, int ncontours,
               const Scalar& color, int line_type,
               int shift, Point offset )
{
    CV_INSTRUMENT_REGION();

    Mat img = _img.getMat();

    if( line_type == CV_AA && img.depth() != CV_8U )
        line_type = 8;

    CV_Assert( pts && npts && ncontours >= 0 && 0 <= shift && shift <= XY_SHIFT );

    double buf[4];
    scalarToRawData(color, buf, img.type(), 0);

    std::vector<PolyEdge> edges;

    int i, total = 0;
    for( i = 0; i < ncontours; i++ )
        total += npts[i];

    edges.reserve( total + 1 );
    for (i = 0; i < ncontours; i++)
    {
        std::vector<Point2l> _pts(pts[i], pts[i] + npts[i]);
        CollectPolyEdges(img, _pts.data(), npts[i], edges, buf, line_type, shift, offset);
    }

    FillEdgeCollection(img, edges, buf);
}

void polylines( InputOutputArray _img, const Point* const* pts, const int* npts, int ncontours, bool isClosed,
                const Scalar& color, int thickness, int line_type, int shift )
{
    CV_INSTRUMENT_REGION();

    Mat img = _img.getMat();

    if( line_type == CV_AA && img.depth() != CV_8U )
        line_type = 8;

    CV_Assert( pts && npts && ncontours >= 0 &&
               0 <= thickness && thickness <= MAX_THICKNESS &&
               0 <= shift && shift <= XY_SHIFT );

    double buf[4];
    scalarToRawData( color, buf, img.type(), 0 );

    for( int i = 0; i < ncontours; i++ )
    {
        std::vector<Point2l> _pts(pts[i], pts[i]+npts[i]);
        PolyLine( img, _pts.data(), npts[i], isClosed, buf, thickness, line_type, shift );
    }
}


enum { FONT_SIZE_SHIFT=8, FONT_ITALIC_ALPHA=(1 << 8),
       FONT_ITALIC_DIGIT=(2 << 8), FONT_ITALIC_PUNCT=(4 << 8),
       FONT_ITALIC_BRACES=(8 << 8), FONT_HAVE_GREEK=(16 << 8),
       FONT_HAVE_CYRILLIC=(32 << 8) };

static const int HersheyPlain[] = {
(5 + 4*16) + FONT_HAVE_GREEK,
199, 214, 217, 233, 219, 197, 234, 216, 221, 222, 228, 225, 211, 224, 210, 220,
200, 201, 202, 203, 204, 205, 206, 207, 208, 209, 212, 213, 191, 226, 192,
215, 190, 1, 2, 3, 4, 5, 6, 7, 8, 9, 10, 11, 12, 13,
14, 15, 16, 17, 18, 19, 20, 21, 22, 23, 24, 25, 26, 193, 84,
194, 85, 86, 87, 101, 102, 103, 104, 105, 106, 107, 108, 109, 110, 111,
112, 113, 114, 115, 116, 117, 118, 119, 120, 121, 122, 123, 124, 125, 126,
195, 223, 196, 88 };

static const int HersheyPlainItalic[] = {
(5 + 4*16) + FONT_ITALIC_ALPHA + FONT_HAVE_GREEK,
199, 214, 217, 233, 219, 197, 234, 216, 221, 222, 228, 225, 211, 224, 210, 220,
200, 201, 202, 203, 204, 205, 206, 207, 208, 209, 212, 213, 191, 226, 192,
215, 190, 51, 52, 53, 54, 55, 56, 57, 58, 59, 60, 61, 62, 63,
64, 65, 66, 67, 68, 69, 70, 71, 72, 73, 74, 75, 76, 193, 84,
194, 85, 86, 87, 151, 152, 153, 154, 155, 156, 157, 158, 159, 160, 161,
162, 163, 164, 165, 166, 167, 168, 169, 170, 171, 172, 173, 174, 175, 176,
195, 223, 196, 88 };

static const int HersheyComplexSmall[] = {
(6 + 7*16) + FONT_HAVE_GREEK,
1199, 1214, 1217, 1275, 1274, 1271, 1272, 1216, 1221, 1222, 1219, 1232, 1211, 1231, 1210, 1220,
1200, 1201, 1202, 1203, 1204, 1205, 1206, 1207, 1208, 1209, 1212, 2213, 1241, 1238, 1242,
1215, 1273, 1001, 1002, 1003, 1004, 1005, 1006, 1007, 1008, 1009, 1010, 1011, 1012, 1013,
1014, 1015, 1016, 1017, 1018, 1019, 1020, 1021, 1022, 1023, 1024, 1025, 1026, 1223, 1084,
1224, 1247, 586, 1249, 1101, 1102, 1103, 1104, 1105, 1106, 1107, 1108, 1109, 1110, 1111,
1112, 1113, 1114, 1115, 1116, 1117, 1118, 1119, 1120, 1121, 1122, 1123, 1124, 1125, 1126,
1225, 1229, 1226, 1246 };

static const int HersheyComplexSmallItalic[] = {
(6 + 7*16) + FONT_ITALIC_ALPHA + FONT_HAVE_GREEK,
1199, 1214, 1217, 1275, 1274, 1271, 1272, 1216, 1221, 1222, 1219, 1232, 1211, 1231, 1210, 1220,
1200, 1201, 1202, 1203, 1204, 1205, 1206, 1207, 1208, 1209, 1212, 1213, 1241, 1238, 1242,
1215, 1273, 1051, 1052, 1053, 1054, 1055, 1056, 1057, 1058, 1059, 1060, 1061, 1062, 1063,
1064, 1065, 1066, 1067, 1068, 1069, 1070, 1071, 1072, 1073, 1074, 1075, 1076, 1223, 1084,
1224, 1247, 586, 1249, 1151, 1152, 1153, 1154, 1155, 1156, 1157, 1158, 1159, 1160, 1161,
1162, 1163, 1164, 1165, 1166, 1167, 1168, 1169, 1170, 1171, 1172, 1173, 1174, 1175, 1176,
1225, 1229, 1226, 1246 };

static const int HersheySimplex[] = {
(9 + 12*16) + FONT_HAVE_GREEK,
2199, 714, 717, 733, 719, 697, 734, 716, 721, 722, 728, 725, 711, 724, 710, 720,
700, 701, 702, 703, 704, 705, 706, 707, 708, 709, 712, 713, 691, 726, 692,
715, 690, 501, 502, 503, 504, 505, 506, 507, 508, 509, 510, 511, 512, 513,
514, 515, 516, 517, 518, 519, 520, 521, 522, 523, 524, 525, 526, 693, 584,
694, 2247, 586, 2249, 601, 602, 603, 604, 605, 606, 607, 608, 609, 610, 611,
612, 613, 614, 615, 616, 617, 618, 619, 620, 621, 622, 623, 624, 625, 626,
695, 723, 696, 2246 };

static const int HersheyDuplex[] = {
(9 + 12*16) + FONT_HAVE_GREEK,
2199, 2714, 2728, 2732, 2719, 2733, 2718, 2727, 2721, 2722, 2723, 2725, 2711, 2724, 2710, 2720,
2700, 2701, 2702, 2703, 2704, 2705, 2706, 2707, 2708, 2709, 2712, 2713, 2730, 2726, 2731,
2715, 2734, 2501, 2502, 2503, 2504, 2505, 2506, 2507, 2508, 2509, 2510, 2511, 2512, 2513,
2514, 2515, 2516, 2517, 2518, 2519, 2520, 2521, 2522, 2523, 2524, 2525, 2526, 2223, 2084,
2224, 2247, 587, 2249, 2601, 2602, 2603, 2604, 2605, 2606, 2607, 2608, 2609, 2610, 2611,
2612, 2613, 2614, 2615, 2616, 2617, 2618, 2619, 2620, 2621, 2622, 2623, 2624, 2625, 2626,
2225, 2229, 2226, 2246 };

static const int HersheyComplex[] = {
(9 + 12*16) + FONT_HAVE_GREEK + FONT_HAVE_CYRILLIC,
2199, 2214, 2217, 2275, 2274, 2271, 2272, 2216, 2221, 2222, 2219, 2232, 2211, 2231, 2210, 2220,
2200, 2201, 2202, 2203, 2204, 2205, 2206, 2207, 2208, 2209, 2212, 2213, 2241, 2238, 2242,
2215, 2273, 2001, 2002, 2003, 2004, 2005, 2006, 2007, 2008, 2009, 2010, 2011, 2012, 2013,
2014, 2015, 2016, 2017, 2018, 2019, 2020, 2021, 2022, 2023, 2024, 2025, 2026, 2223, 2084,
2224, 2247, 587, 2249, 2101, 2102, 2103, 2104, 2105, 2106, 2107, 2108, 2109, 2110, 2111,
2112, 2113, 2114, 2115, 2116, 2117, 2118, 2119, 2120, 2121, 2122, 2123, 2124, 2125, 2126,
2225, 2229, 2226, 2246, 2801, 2802, 2803, 2804, 2805, 2806, 2807, 2808, 2809, 2810, 2811,
2812, 2813, 2814, 2815, 2816, 2817, 2818, 2819, 2820, 2821, 2822, 2823, 2824, 2825, 2826,
2827, 2828, 2829, 2830, 2831, 2832, 2901, 2902, 2903, 2904, 2905, 2906, 2907, 2908, 2909,
2910, 2911, 2912, 2913, 2914, 2915, 2916, 2917, 2918, 2919, 2920, 2921, 2922, 2923, 2924,
2925, 2926, 2927, 2928, 2929, 2930, 2931, 2932};

static const int HersheyComplexItalic[] = {
(9 + 12*16) + FONT_ITALIC_ALPHA + FONT_ITALIC_DIGIT + FONT_ITALIC_PUNCT +
FONT_HAVE_GREEK + FONT_HAVE_CYRILLIC,
2199, 2764, 2778, 2782, 2769, 2783, 2768, 2777, 2771, 2772, 2219, 2232, 2211, 2231, 2210, 2220,
2750, 2751, 2752, 2753, 2754, 2755, 2756, 2757, 2758, 2759, 2212, 2213, 2241, 2238, 2242,
2765, 2273, 2051, 2052, 2053, 2054, 2055, 2056, 2057, 2058, 2059, 2060, 2061, 2062, 2063,
2064, 2065, 2066, 2067, 2068, 2069, 2070, 2071, 2072, 2073, 2074, 2075, 2076, 2223, 2084,
2224, 2247, 587, 2249, 2151, 2152, 2153, 2154, 2155, 2156, 2157, 2158, 2159, 2160, 2161,
2162, 2163, 2164, 2165, 2166, 2167, 2168, 2169, 2170, 2171, 2172, 2173, 2174, 2175, 2176,
2225, 2229, 2226, 2246 };

static const int HersheyTriplex[] = {
(9 + 12*16) + FONT_HAVE_GREEK,
2199, 3214, 3228, 3232, 3219, 3233, 3218, 3227, 3221, 3222, 3223, 3225, 3211, 3224, 3210, 3220,
3200, 3201, 3202, 3203, 3204, 3205, 3206, 3207, 3208, 3209, 3212, 3213, 3230, 3226, 3231,
3215, 3234, 3001, 3002, 3003, 3004, 3005, 3006, 3007, 3008, 3009, 3010, 3011, 3012, 3013,
2014, 3015, 3016, 3017, 3018, 3019, 3020, 3021, 3022, 3023, 3024, 3025, 3026, 2223, 2084,
2224, 2247, 587, 2249, 3101, 3102, 3103, 3104, 3105, 3106, 3107, 3108, 3109, 3110, 3111,
3112, 3113, 3114, 3115, 3116, 3117, 3118, 3119, 3120, 3121, 3122, 3123, 3124, 3125, 3126,
2225, 2229, 2226, 2246 };

static const int HersheyTriplexItalic[] = {
(9 + 12*16) + FONT_ITALIC_ALPHA + FONT_ITALIC_DIGIT +
FONT_ITALIC_PUNCT + FONT_HAVE_GREEK,
2199, 3264, 3278, 3282, 3269, 3233, 3268, 3277, 3271, 3272, 3223, 3225, 3261, 3224, 3260, 3270,
3250, 3251, 3252, 3253, 3254, 3255, 3256, 3257, 3258, 3259, 3262, 3263, 3230, 3226, 3231,
3265, 3234, 3051, 3052, 3053, 3054, 3055, 3056, 3057, 3058, 3059, 3060, 3061, 3062, 3063,
2064, 3065, 3066, 3067, 3068, 3069, 3070, 3071, 3072, 3073, 3074, 3075, 3076, 2223, 2084,
2224, 2247, 587, 2249, 3151, 3152, 3153, 3154, 3155, 3156, 3157, 3158, 3159, 3160, 3161,
3162, 3163, 3164, 3165, 3166, 3167, 3168, 3169, 3170, 3171, 3172, 3173, 3174, 3175, 3176,
2225, 2229, 2226, 2246 };

static const int HersheyScriptSimplex[] = {
(9 + 12*16) + FONT_ITALIC_ALPHA + FONT_HAVE_GREEK,
2199, 714, 717, 733, 719, 697, 734, 716, 721, 722, 728, 725, 711, 724, 710, 720,
700, 701, 702, 703, 704, 705, 706, 707, 708, 709, 712, 713, 691, 726, 692,
715, 690, 551, 552, 553, 554, 555, 556, 557, 558, 559, 560, 561, 562, 563,
564, 565, 566, 567, 568, 569, 570, 571, 572, 573, 574, 575, 576, 693, 584,
694, 2247, 586, 2249, 651, 652, 653, 654, 655, 656, 657, 658, 659, 660, 661,
662, 663, 664, 665, 666, 667, 668, 669, 670, 671, 672, 673, 674, 675, 676,
695, 723, 696, 2246 };

static const int HersheyScriptComplex[] = {
(9 + 12*16) + FONT_ITALIC_ALPHA + FONT_ITALIC_DIGIT + FONT_ITALIC_PUNCT + FONT_HAVE_GREEK,
2199, 2764, 2778, 2782, 2769, 2783, 2768, 2777, 2771, 2772, 2219, 2232, 2211, 2231, 2210, 2220,
2750, 2751, 2752, 2753, 2754, 2755, 2756, 2757, 2758, 2759, 2212, 2213, 2241, 2238, 2242,
2215, 2273, 2551, 2552, 2553, 2554, 2555, 2556, 2557, 2558, 2559, 2560, 2561, 2562, 2563,
2564, 2565, 2566, 2567, 2568, 2569, 2570, 2571, 2572, 2573, 2574, 2575, 2576, 2223, 2084,
2224, 2247, 586, 2249, 2651, 2652, 2653, 2654, 2655, 2656, 2657, 2658, 2659, 2660, 2661,
2662, 2663, 2664, 2665, 2666, 2667, 2668, 2669, 2670, 2671, 2672, 2673, 2674, 2675, 2676,
2225, 2229, 2226, 2246 };


static const int* getFontData(int fontFace)
{
    bool isItalic = (fontFace & FONT_ITALIC) != 0;
    const int* ascii = 0;

    switch( fontFace & 15 )
    {
    case FONT_HERSHEY_SIMPLEX:
        ascii = HersheySimplex;
        break;
    case FONT_HERSHEY_PLAIN:
        ascii = !isItalic ? HersheyPlain : HersheyPlainItalic;
        break;
    case FONT_HERSHEY_DUPLEX:
        ascii = HersheyDuplex;
        break;
    case FONT_HERSHEY_COMPLEX:
        ascii = !isItalic ? HersheyComplex : HersheyComplexItalic;
        break;
    case FONT_HERSHEY_TRIPLEX:
        ascii = !isItalic ? HersheyTriplex : HersheyTriplexItalic;
        break;
    case FONT_HERSHEY_COMPLEX_SMALL:
        ascii = !isItalic ? HersheyComplexSmall : HersheyComplexSmallItalic;
        break;
    case FONT_HERSHEY_SCRIPT_SIMPLEX:
        ascii = HersheyScriptSimplex;
        break;
    case FONT_HERSHEY_SCRIPT_COMPLEX:
        ascii = HersheyScriptComplex;
        break;
    default:
        CV_Error( CV_StsOutOfRange, "Unknown font type" );
    }
    return ascii;
}

inline void readCheck(int &c, int &i, const String &text, int fontFace)
{

    int leftBoundary = ' ', rightBoundary = 127;

    if(c >= 0x80 && fontFace == FONT_HERSHEY_COMPLEX)
    {
        if(c == 0xD0 && (uchar)text[i + 1] >= 0x90 && (uchar)text[i + 1] <= 0xBF)
        {
            c = (uchar)text[++i] - 17;
            leftBoundary = 127;
            rightBoundary = 175;
        }
        else if(c == 0xD1 && (uchar)text[i + 1] >= 0x80 && (uchar)text[i + 1] <= 0x8F)
        {
            c = (uchar)text[++i] + 47;
            leftBoundary = 175;
            rightBoundary = 191;
        }
        else
        {
            if(c >= 0xC0 && text[i+1] != 0) //2 bytes utf
                i++;

            if(c >= 0xE0 && text[i+1] != 0) //3 bytes utf
                i++;

            if(c >= 0xF0 && text[i+1] != 0) //4 bytes utf
                i++;

            if(c >= 0xF8 && text[i+1] != 0) //5 bytes utf
                i++;

            if(c >= 0xFC && text[i+1] != 0) //6 bytes utf
                i++;

            c = '?';
        }
    }

    if(c >= rightBoundary || c < leftBoundary)
        c = '?';
}

extern const char* g_HersheyGlyphs[];

void putText( InputOutputArray _img, const String& text, Point org,
              int fontFace, double fontScale, Scalar color,
              int thickness, int line_type, bool bottomLeftOrigin )

{
    CV_INSTRUMENT_REGION();

    if ( text.empty() )
    {
        return;
    }
    Mat img = _img.getMat();
    const int* ascii = getFontData(fontFace);

    double buf[4];
    scalarToRawData(color, buf, img.type(), 0);

    int base_line = -(ascii[0] & 15);
    int hscale = cvRound(fontScale*XY_ONE), vscale = hscale;

    if( line_type == CV_AA && img.depth() != CV_8U )
        line_type = 8;

    if( bottomLeftOrigin )
        vscale = -vscale;

    int64 view_x = (int64)org.x << XY_SHIFT;
    int64 view_y = ((int64)org.y << XY_SHIFT) + base_line*vscale;
    std::vector<Point2l> pts;
    pts.reserve(1 << 10);
    const char **faces = cv::g_HersheyGlyphs;

    for( int i = 0; i < (int)text.size(); i++ )
    {
        int c = (uchar)text[i];
        Point2l p;

        readCheck(c, i, text, fontFace);

        const char* ptr = faces[ascii[(c-' ')+1]];
        p.x = (uchar)ptr[0] - 'R';
        p.y = (uchar)ptr[1] - 'R';
        int64 dx = p.y*hscale;
        view_x -= p.x*hscale;
        pts.resize(0);

        for( ptr += 2;; )
        {
            if( *ptr == ' ' || !*ptr )
            {
                if( pts.size() > 1 )
                    PolyLine( img, &pts[0], (int)pts.size(), false, buf, thickness, line_type, XY_SHIFT );
                if( !*ptr++ )
                    break;
                pts.resize(0);
            }
            else
            {
                p.x = (uchar)ptr[0] - 'R';
                p.y = (uchar)ptr[1] - 'R';
                ptr += 2;
                pts.push_back(Point2l(p.x*hscale + view_x, p.y*vscale + view_y));
            }
        }
        view_x += dx;
    }
}

Size getTextSize( const String& text, int fontFace, double fontScale, int thickness, int* _base_line)
{
    Size size;
    double view_x = 0;
    const char **faces = cv::g_HersheyGlyphs;
    const int* ascii = getFontData(fontFace);

    int base_line = (ascii[0] & 15);
    int cap_line = (ascii[0] >> 4) & 15;
    size.height = cvRound((cap_line + base_line)*fontScale + (thickness+1)/2);

    for( int i = 0; i < (int)text.size(); i++ )
    {
        int c = (uchar)text[i];
        Point p;

        readCheck(c, i, text, fontFace);

        const char* ptr = faces[ascii[(c-' ')+1]];
        p.x = (uchar)ptr[0] - 'R';
        p.y = (uchar)ptr[1] - 'R';
        view_x += (p.y - p.x)*fontScale;
    }

    size.width = cvRound(view_x + thickness);
    if( _base_line )
        *_base_line = cvRound(base_line*fontScale + thickness*0.5);
    return size;
}

double getFontScaleFromHeight(const int fontFace, const int pixelHeight, const int thickness)
{
    // By https://stackoverflow.com/a/27898487/1531708
    const int* ascii = getFontData(fontFace);

    int base_line = (ascii[0] & 15);
    int cap_line = (ascii[0] >> 4) & 15;

    return static_cast<double>(pixelHeight - static_cast<double>((thickness + 1)) / 2.0) / static_cast<double>(cap_line + base_line);
}

}

void cv::fillConvexPoly(InputOutputArray img, InputArray _points,
                        const Scalar& color, int lineType, int shift)
{
    CV_INSTRUMENT_REGION();

    Mat points = _points.getMat();
    CV_Assert(points.checkVector(2, CV_32S) >= 0);
    fillConvexPoly(img, points.ptr<Point>(), points.rows*points.cols*points.channels()/2, color, lineType, shift);
}

void cv::fillPoly(InputOutputArray img, InputArrayOfArrays pts,
                  const Scalar& color, int lineType, int shift, Point offset)
{
    CV_INSTRUMENT_REGION();

    bool manyContours = pts.kind() == _InputArray::STD_VECTOR_VECTOR ||
                        pts.kind() == _InputArray::STD_VECTOR_MAT;
    int i, ncontours = manyContours ? (int)pts.total() : 1;
    if( ncontours == 0 )
        return;
    AutoBuffer<Point*> _ptsptr(ncontours);
    AutoBuffer<int> _npts(ncontours);
    Point** ptsptr = _ptsptr.data();
    int* npts = _npts.data();

    for( i = 0; i < ncontours; i++ )
    {
        Mat p = pts.getMat(manyContours ? i : -1);
        CV_Assert(p.checkVector(2, CV_32S) >= 0);
        ptsptr[i] = p.ptr<Point>();
        npts[i] = p.rows*p.cols*p.channels()/2;
    }
    fillPoly(img, (const Point**)ptsptr, npts, (int)ncontours, color, lineType, shift, offset);
}

void cv::polylines(InputOutputArray img, InputArrayOfArrays pts,
                   bool isClosed, const Scalar& color,
                   int thickness, int lineType, int shift)
{
    CV_INSTRUMENT_REGION();

    bool manyContours = pts.kind() == _InputArray::STD_VECTOR_VECTOR ||
                        pts.kind() == _InputArray::STD_VECTOR_MAT;
    int i, ncontours = manyContours ? (int)pts.total() : 1;
    if( ncontours == 0 )
        return;
    AutoBuffer<Point*> _ptsptr(ncontours);
    AutoBuffer<int> _npts(ncontours);
    Point** ptsptr = _ptsptr.data();
    int* npts = _npts.data();

    for( i = 0; i < ncontours; i++ )
    {
        Mat p = pts.getMat(manyContours ? i : -1);
        if( p.total() == 0 )
        {
            ptsptr[i] = NULL;
            npts[i] = 0;
            continue;
        }
        CV_Assert(p.checkVector(2, CV_32S) >= 0);
        ptsptr[i] = p.ptr<Point>();
        npts[i] = p.rows*p.cols*p.channels()/2;
    }
    polylines(img, (const Point**)ptsptr, npts, (int)ncontours, isClosed, color, thickness, lineType, shift);
}

namespace
{
using namespace cv;

static void addChildContour(InputArrayOfArrays contours,
                            size_t ncontours,
                            const Vec4i* hierarchy,
                            int i, std::vector<CvSeq>& seq,
                            std::vector<CvSeqBlock>& block)
{
    for( ; i >= 0; i = hierarchy[i][0] )
    {
        Mat ci = contours.getMat(i);
        cvMakeSeqHeaderForArray(CV_SEQ_POLYGON, sizeof(CvSeq), sizeof(Point),
                                !ci.empty() ? (void*)ci.ptr() : 0, (int)ci.total(),
                                &seq[i], &block[i] );

        int h_next = hierarchy[i][0], h_prev = hierarchy[i][1],
            v_next = hierarchy[i][2], v_prev = hierarchy[i][3];
        seq[i].h_next = (0 <= h_next && h_next < (int)ncontours) ? &seq[h_next] : 0;
        seq[i].h_prev = (0 <= h_prev && h_prev < (int)ncontours) ? &seq[h_prev] : 0;
        seq[i].v_next = (0 <= v_next && v_next < (int)ncontours) ? &seq[v_next] : 0;
        seq[i].v_prev = (0 <= v_prev && v_prev < (int)ncontours) ? &seq[v_prev] : 0;

        if( v_next >= 0 )
            addChildContour(contours, ncontours, hierarchy, v_next, seq, block);
    }
}
}

void cv::drawContours( InputOutputArray _image, InputArrayOfArrays _contours,
                   int contourIdx, const Scalar& color, int thickness,
                   int lineType, InputArray _hierarchy,
                   int maxLevel, Point offset )
{
    CV_INSTRUMENT_REGION();

    Mat image = _image.getMat(), hierarchy = _hierarchy.getMat();
    CvMat _cimage = cvMat(image);

    size_t ncontours = _contours.total();
    size_t i = 0, first = 0, last = ncontours;
    std::vector<CvSeq> seq;
    std::vector<CvSeqBlock> block;

    if( !last )
        return;

    seq.resize(last);
    block.resize(last);

    for( i = first; i < last; i++ )
        seq[i].first = 0;

    if( contourIdx >= 0 )
    {
        CV_Assert( 0 <= contourIdx && contourIdx < (int)last );
        first = contourIdx;
        last = contourIdx + 1;
    }

    for( i = first; i < last; i++ )
    {
        Mat ci = _contours.getMat((int)i);
        if( ci.empty() )
            continue;
        int npoints = ci.checkVector(2, CV_32S);
        CV_Assert( npoints > 0 );
        cvMakeSeqHeaderForArray( CV_SEQ_POLYGON, sizeof(CvSeq), sizeof(Point),
                                 ci.ptr(), npoints, &seq[i], &block[i] );
    }

    if( hierarchy.empty() || maxLevel == 0 )
        for( i = first; i < last; i++ )
        {
            seq[i].h_next = i < last-1 ? &seq[i+1] : 0;
            seq[i].h_prev = i > first ? &seq[i-1] : 0;
        }
    else
    {
        size_t count = last - first;
        CV_Assert(hierarchy.total() == ncontours && hierarchy.type() == CV_32SC4 );
        const Vec4i* h = hierarchy.ptr<Vec4i>();

        if( count == ncontours )
        {
            for( i = first; i < last; i++ )
            {
                int h_next = h[i][0], h_prev = h[i][1],
                    v_next = h[i][2], v_prev = h[i][3];
                seq[i].h_next = (size_t)h_next < count ? &seq[h_next] : 0;
                seq[i].h_prev = (size_t)h_prev < count ? &seq[h_prev] : 0;
                seq[i].v_next = (size_t)v_next < count ? &seq[v_next] : 0;
                seq[i].v_prev = (size_t)v_prev < count ? &seq[v_prev] : 0;
            }
        }
        else
        {
            int child = h[first][2];
            if( child >= 0 )
            {
                addChildContour(_contours, ncontours, h, child, seq, block);
                seq[first].v_next = &seq[child];
            }
        }
    }

    cvDrawContours( &_cimage, &seq[first], cvScalar(color), cvScalar(color), contourIdx >= 0 ?
                   -maxLevel : maxLevel, thickness, lineType, cvPoint(offset) );
}



static const int CodeDeltas[8][2] =
{ {1, 0}, {1, -1}, {0, -1}, {-1, -1}, {-1, 0}, {-1, 1}, {0, 1}, {1, 1} };

#define CV_ADJUST_EDGE_COUNT( count, seq )  \
    ((count) -= ((count) == (seq)->total && !CV_IS_SEQ_CLOSED(seq)))

CV_IMPL void
cvDrawContours( void* _img, CvSeq* contour,
                CvScalar _externalColor, CvScalar _holeColor,
                int  maxLevel, int thickness,
                int line_type, CvPoint _offset )
{
    CvSeq *contour0 = contour, *h_next = 0;
    CvTreeNodeIterator iterator;
    std::vector<cv::PolyEdge> edges;
    std::vector<cv::Point2l> pts;
    cv::Scalar externalColor = _externalColor, holeColor = _holeColor;
    cv::Mat img = cv::cvarrToMat(_img);
    cv::Point offset = _offset;
    double ext_buf[4], hole_buf[4];

    if( line_type == CV_AA && img.depth() != CV_8U )
        line_type = 8;

    if( !contour )
        return;

    CV_Assert( thickness <= MAX_THICKNESS );

    scalarToRawData( externalColor, ext_buf, img.type(), 0 );
    scalarToRawData( holeColor, hole_buf, img.type(), 0 );

    maxLevel = MAX(maxLevel, INT_MIN+2);
    maxLevel = MIN(maxLevel, INT_MAX-1);

    if( maxLevel < 0 )
    {
        h_next = contour->h_next;
        contour->h_next = 0;
        maxLevel = -maxLevel+1;
    }

    cvInitTreeNodeIterator( &iterator, contour, maxLevel );
    while( (contour = (CvSeq*)cvNextTreeNode( &iterator )) != 0 )
    {
        CvSeqReader reader;
        int i, count = contour->total;
        int elem_type = CV_MAT_TYPE(contour->flags);
        void* clr = (contour->flags & CV_SEQ_FLAG_HOLE) == 0 ? ext_buf : hole_buf;

        cvStartReadSeq( contour, &reader, 0 );
        CV_Assert(reader.ptr != NULL);
        if( thickness < 0 )
            pts.resize(0);

        if( CV_IS_SEQ_CHAIN_CONTOUR( contour ))
        {
            cv::Point pt = ((CvChain*)contour)->origin;
            cv::Point prev_pt = pt;
            char prev_code = reader.ptr ? reader.ptr[0] : '\0';

            prev_pt += offset;

            for( i = 0; i < count; i++ )
            {
                char code;
                CV_READ_SEQ_ELEM( code, reader );

                CV_Assert( (code & ~7) == 0 );

                if( code != prev_code )
                {
                    prev_code = code;
                    if( thickness >= 0 )
                        cv::ThickLine( img, prev_pt, pt, clr, thickness, line_type, 2, 0 );
                    else
                        pts.push_back(pt);
                    prev_pt = pt;
                }

                pt.x += CodeDeltas[(int)code][0];
                pt.y += CodeDeltas[(int)code][1];
            }

            if( thickness >= 0 )
                cv::ThickLine( img, prev_pt,
                    cv::Point(((CvChain*)contour)->origin) + offset,
                    clr, thickness, line_type, 2, 0 );
            else
                cv::CollectPolyEdges(img, &pts[0], (int)pts.size(),
                                     edges, ext_buf, line_type, 0, offset);
        }
        else if( CV_IS_SEQ_POLYLINE( contour ))
        {
            CV_Assert( elem_type == CV_32SC2 );
            cv::Point pt1, pt2;
            int shift = 0;

            count -= !CV_IS_SEQ_CLOSED(contour);
            { CvPoint pt_ = CV_STRUCT_INITIALIZER; CV_READ_SEQ_ELEM(pt_, reader); pt1 = pt_; }
            pt1 += offset;
            if( thickness < 0 )
                pts.push_back(pt1);

            for( i = 0; i < count; i++ )
            {
                { CvPoint pt_ = CV_STRUCT_INITIALIZER; CV_READ_SEQ_ELEM(pt_, reader); pt2 = pt_; }
                pt2 += offset;
                if( thickness >= 0 )
                    cv::ThickLine( img, pt1, pt2, clr, thickness, line_type, 2, shift );
                else
                    pts.push_back(pt2);
                pt1 = pt2;
            }
            if( thickness < 0 )
                cv::CollectPolyEdges( img, &pts[0], (int)pts.size(),
                                      edges, ext_buf, line_type, 0, cv::Point() );
        }
    }

    if( thickness < 0 )
        cv::FillEdgeCollection( img, edges, ext_buf );

    if( h_next && contour0 )
        contour0->h_next = h_next;
}

CV_IMPL int
cvClipLine( CvSize size, CvPoint* pt1, CvPoint* pt2 )
{
    CV_Assert( pt1 && pt2 );
    return cv::clipLine( size, *(cv::Point*)pt1, *(cv::Point*)pt2 );
}


CV_IMPL int
cvEllipse2Poly( CvPoint center, CvSize axes, int angle,
                int arc_start, int arc_end, CvPoint* _pts, int delta )
{
    std::vector<cv::Point> pts;
    cv::ellipse2Poly( Point(center), Size(axes), angle, arc_start, arc_end, delta, pts );
    memcpy( _pts, &pts[0], pts.size()*sizeof(_pts[0]) );
    return (int)pts.size();
}

CV_IMPL CvScalar
cvColorToScalar( double packed_color, int type )
{
    cv::Scalar scalar;

    if( CV_MAT_DEPTH( type ) == CV_8U )
    {
        int icolor = cvRound( packed_color );
        if( CV_MAT_CN( type ) > 1 )
        {
            scalar.val[0] = icolor & 255;
            scalar.val[1] = (icolor >> 8) & 255;
            scalar.val[2] = (icolor >> 16) & 255;
            scalar.val[3] = (icolor >> 24) & 255;
        }
        else
        {
            scalar.val[0] = cv::saturate_cast<uchar>( icolor );
            scalar.val[1] = scalar.val[2] = scalar.val[3] = 0;
        }
    }
    else if( CV_MAT_DEPTH( type ) == CV_8S )
    {
        int icolor = cvRound( packed_color );
        if( CV_MAT_CN( type ) > 1 )
        {
            scalar.val[0] = (char)icolor;
            scalar.val[1] = (char)(icolor >> 8);
            scalar.val[2] = (char)(icolor >> 16);
            scalar.val[3] = (char)(icolor >> 24);
        }
        else
        {
            scalar.val[0] = cv::saturate_cast<schar>( icolor );
            scalar.val[1] = scalar.val[2] = scalar.val[3] = 0;
        }
    }
    else
    {
        int cn = CV_MAT_CN( type );
        switch( cn )
        {
        case 1:
            scalar.val[0] = packed_color;
            scalar.val[1] = scalar.val[2] = scalar.val[3] = 0;
            break;
        case 2:
            scalar.val[0] = scalar.val[1] = packed_color;
            scalar.val[2] = scalar.val[3] = 0;
            break;
        case 3:
            scalar.val[0] = scalar.val[1] = scalar.val[2] = packed_color;
            scalar.val[3] = 0;
            break;
        default:
            scalar.val[0] = scalar.val[1] =
                scalar.val[2] = scalar.val[3] = packed_color;
            break;
        }
    }

    return cvScalar(scalar);
}

CV_IMPL int
cvInitLineIterator( const CvArr* img, CvPoint pt1, CvPoint pt2,
                    CvLineIterator* iterator, int connectivity,
                    int left_to_right )
{
    CV_Assert( iterator != 0 );
    cv::LineIterator li(cv::cvarrToMat(img), pt1, pt2, connectivity, left_to_right!=0);

    iterator->err = li.err;
    iterator->minus_delta = li.minusDelta;
    iterator->plus_delta = li.plusDelta;
    iterator->minus_step = li.minusStep;
    iterator->plus_step = li.plusStep;
    iterator->ptr = li.ptr;

    return li.count;
}

CV_IMPL void
cvLine( CvArr* _img, CvPoint pt1, CvPoint pt2, CvScalar color,
        int thickness, int line_type, int shift )
{
    cv::Mat img = cv::cvarrToMat(_img);
    cv::line( img, pt1, pt2, color, thickness, line_type, shift );
}

CV_IMPL void
cvRectangle( CvArr* _img, CvPoint pt1, CvPoint pt2,
             CvScalar color, int thickness,
             int line_type, int shift )
{
    cv::Mat img = cv::cvarrToMat(_img);
    cv::rectangle( img, pt1, pt2, color, thickness, line_type, shift );
}

CV_IMPL void
cvRectangleR( CvArr* _img, CvRect rec,
              CvScalar color, int thickness,
              int line_type, int shift )
{
    cv::Mat img = cv::cvarrToMat(_img);
    cv::rectangle( img, rec, color, thickness, line_type, shift );
}

CV_IMPL void
cvCircle( CvArr* _img, CvPoint center, int radius,
          CvScalar color, int thickness, int line_type, int shift )
{
    cv::Mat img = cv::cvarrToMat(_img);
    cv::circle( img, center, radius, color, thickness, line_type, shift );
}

CV_IMPL void
cvEllipse( CvArr* _img, CvPoint center, CvSize axes,
           double angle, double start_angle, double end_angle,
           CvScalar color, int thickness, int line_type, int shift )
{
    cv::Mat img = cv::cvarrToMat(_img);
    cv::ellipse( img, center, axes, angle, start_angle, end_angle,
        color, thickness, line_type, shift );
}

CV_IMPL void
cvFillConvexPoly( CvArr* _img, const CvPoint *pts, int npts,
                  CvScalar color, int line_type, int shift )
{
    cv::Mat img = cv::cvarrToMat(_img);
    cv::fillConvexPoly( img, (const cv::Point*)pts, npts,
                        color, line_type, shift );
}

CV_IMPL void
cvFillPoly( CvArr* _img, CvPoint **pts, const int *npts, int ncontours,
            CvScalar color, int line_type, int shift )
{
    cv::Mat img = cv::cvarrToMat(_img);

    cv::fillPoly( img, (const cv::Point**)pts, npts, ncontours, color, line_type, shift );
}

CV_IMPL void
cvPolyLine( CvArr* _img, CvPoint **pts, const int *npts,
            int ncontours, int closed, CvScalar color,
            int thickness, int line_type, int shift )
{
    cv::Mat img = cv::cvarrToMat(_img);

    cv::polylines( img, (const cv::Point**)pts, npts, ncontours,
                   closed != 0, color, thickness, line_type, shift );
}

CV_IMPL void
cvPutText( CvArr* _img, const char *text, CvPoint org, const CvFont *_font, CvScalar color )
{
    cv::Mat img = cv::cvarrToMat(_img);
    CV_Assert( text != 0 && _font != 0);
    cv::putText( img, text, org, _font->font_face, (_font->hscale+_font->vscale)*0.5,
                color, _font->thickness, _font->line_type,
                CV_IS_IMAGE(_img) && ((IplImage*)_img)->origin != 0 );
}


CV_IMPL void
cvInitFont( CvFont *font, int font_face, double hscale, double vscale,
            double shear, int thickness, int line_type )
{
    CV_Assert( font != 0 && hscale > 0 && vscale > 0 && thickness >= 0 );

    font->ascii = cv::getFontData(font_face);
    font->font_face = font_face;
    font->hscale = (float)hscale;
    font->vscale = (float)vscale;
    font->thickness = thickness;
    font->shear = (float)shear;
    font->greek = font->cyrillic = 0;
    font->line_type = line_type;
}

CV_IMPL void
cvGetTextSize( const char *text, const CvFont *_font, CvSize *_size, int *_base_line )
{
    CV_Assert(text != 0 && _font != 0);
    cv::Size size = cv::getTextSize( text, _font->font_face, (_font->hscale + _font->vscale)*0.5,
                                     _font->thickness, _base_line );
    if( _size )
        *_size = cvSize(size);
}

/* End of file. */<|MERGE_RESOLUTION|>--- conflicted
+++ resolved
@@ -220,11 +220,6 @@
 
     if( connectivity == 8 )
     {
-<<<<<<< HEAD
-=======
-        CV_Assert( dx >= 0 && dy >= 0 );
-
->>>>>>> 35ff9af6
         err = dx - (dy + dy);
         plusDelta = dx + dx;
         minusDelta = -(dy + dy);
@@ -236,11 +231,6 @@
     }
     else /* connectivity == 4 */
     {
-<<<<<<< HEAD
-=======
-        CV_Assert( dx >= 0 && dy >= 0 );
-
->>>>>>> 35ff9af6
         err = 0;
         plusDelta = (dx + dx) + (dy + dy);
         minusDelta = -(dy + dy);
@@ -658,7 +648,7 @@
     size_t step = img.step;
     Size size = img.size();
 
-    //assert( img && (nch == 1 || nch == 3) && img.depth() == CV_8U );
+    //CV_Assert( img && (nch == 1 || nch == 3) && img.depth() == CV_8U );
 
     Size2l sizeScaled(((int64)size.width) << XY_SHIFT, ((int64)size.height) << XY_SHIFT);
     if( !clipLine( sizeScaled, pt1, pt2 ))

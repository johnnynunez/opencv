/*M///////////////////////////////////////////////////////////////////////////////////////
//
//  IMPORTANT: READ BEFORE DOWNLOADING, COPYING, INSTALLING OR USING.
//
//  By downloading, copying, installing or using the software you agree to this license.
//  If you do not agree to this license, do not download, install,
//  copy or use the software.
//
//
//                           License Agreement
//                For Open Source Computer Vision Library
//
// Copyright (C) 2000-2008, Intel Corporation, all rights reserved.
// Copyright (C) 2009, Willow Garage Inc., all rights reserved.
// Third party copyrights are property of their respective owners.
//
// Redistribution and use in source and binary forms, with or without modification,
// are permitted provided that the following conditions are met:
//
//   * Redistribution's of source code must retain the above copyright notice,
//     this list of conditions and the following disclaimer.
//
//   * Redistribution's in binary form must reproduce the above copyright notice,
//     this list of conditions and the following disclaimer in the documentation
//     and/or other materials provided with the distribution.
//
//   * The name of the copyright holders may not be used to endorse or promote products
//     derived from this software without specific prior written permission.
//
// This software is provided by the copyright holders and contributors "as is" and
// any express or implied warranties, including, but not limited to, the implied
// warranties of merchantability and fitness for a particular purpose are disclaimed.
// In no event shall the Intel Corporation or contributors be liable for any direct,
// indirect, incidental, special, exemplary, or consequential damages
// (including, but not limited to, procurement of substitute goods or services;
// loss of use, data, or profits; or business interruption) however caused
// and on any theory of liability, whether in contract, strict liability,
// or tort (including negligence or otherwise) arising in any way out of
// the use of this software, even if advised of the possibility of such damage.
//
//M*/

#include "precomp.hpp"
#include "opencl_kernels.hpp"

namespace cv
{

template<typename T, int shift> struct FixPtCast
{
    typedef int type1;
    typedef T rtype;
    rtype operator ()(type1 arg) const { return (T)((arg + (1 << (shift-1))) >> shift); }
};

template<typename T, int shift> struct FltCast
{
    typedef T type1;
    typedef T rtype;
    rtype operator ()(type1 arg) const { return arg*(T)(1./(1 << shift)); }
};

template<typename T1, typename T2> struct NoVec
{
    int operator()(T1**, T2*, int, int) const { return 0; }
};

#if CV_SSE2

struct PyrDownVec_32s8u
{
    int operator()(int** src, uchar* dst, int, int width) const
    {
        if( !checkHardwareSupport(CV_CPU_SSE2) )
            return 0;

        int x = 0;
        const int *row0 = src[0], *row1 = src[1], *row2 = src[2], *row3 = src[3], *row4 = src[4];
        __m128i delta = _mm_set1_epi16(128);

        for( ; x <= width - 16; x += 16 )
        {
            __m128i r0, r1, r2, r3, r4, t0, t1;
            r0 = _mm_packs_epi32(_mm_load_si128((const __m128i*)(row0 + x)),
                                 _mm_load_si128((const __m128i*)(row0 + x + 4)));
            r1 = _mm_packs_epi32(_mm_load_si128((const __m128i*)(row1 + x)),
                                 _mm_load_si128((const __m128i*)(row1 + x + 4)));
            r2 = _mm_packs_epi32(_mm_load_si128((const __m128i*)(row2 + x)),
                                 _mm_load_si128((const __m128i*)(row2 + x + 4)));
            r3 = _mm_packs_epi32(_mm_load_si128((const __m128i*)(row3 + x)),
                                 _mm_load_si128((const __m128i*)(row3 + x + 4)));
            r4 = _mm_packs_epi32(_mm_load_si128((const __m128i*)(row4 + x)),
                                 _mm_load_si128((const __m128i*)(row4 + x + 4)));
            r0 = _mm_add_epi16(r0, r4);
            r1 = _mm_add_epi16(_mm_add_epi16(r1, r3), r2);
            r0 = _mm_add_epi16(r0, _mm_add_epi16(r2, r2));
            t0 = _mm_add_epi16(r0, _mm_slli_epi16(r1, 2));
            r0 = _mm_packs_epi32(_mm_load_si128((const __m128i*)(row0 + x + 8)),
                                 _mm_load_si128((const __m128i*)(row0 + x + 12)));
            r1 = _mm_packs_epi32(_mm_load_si128((const __m128i*)(row1 + x + 8)),
                                 _mm_load_si128((const __m128i*)(row1 + x + 12)));
            r2 = _mm_packs_epi32(_mm_load_si128((const __m128i*)(row2 + x + 8)),
                                 _mm_load_si128((const __m128i*)(row2 + x + 12)));
            r3 = _mm_packs_epi32(_mm_load_si128((const __m128i*)(row3 + x + 8)),
                                 _mm_load_si128((const __m128i*)(row3 + x + 12)));
            r4 = _mm_packs_epi32(_mm_load_si128((const __m128i*)(row4 + x + 8)),
                                 _mm_load_si128((const __m128i*)(row4 + x + 12)));
            r0 = _mm_add_epi16(r0, r4);
            r1 = _mm_add_epi16(_mm_add_epi16(r1, r3), r2);
            r0 = _mm_add_epi16(r0, _mm_add_epi16(r2, r2));
            t1 = _mm_add_epi16(r0, _mm_slli_epi16(r1, 2));
            t0 = _mm_srli_epi16(_mm_add_epi16(t0, delta), 8);
            t1 = _mm_srli_epi16(_mm_add_epi16(t1, delta), 8);
            _mm_storeu_si128((__m128i*)(dst + x), _mm_packus_epi16(t0, t1));
        }

        for( ; x <= width - 4; x += 4 )
        {
            __m128i r0, r1, r2, r3, r4, z = _mm_setzero_si128();
            r0 = _mm_packs_epi32(_mm_load_si128((const __m128i*)(row0 + x)), z);
            r1 = _mm_packs_epi32(_mm_load_si128((const __m128i*)(row1 + x)), z);
            r2 = _mm_packs_epi32(_mm_load_si128((const __m128i*)(row2 + x)), z);
            r3 = _mm_packs_epi32(_mm_load_si128((const __m128i*)(row3 + x)), z);
            r4 = _mm_packs_epi32(_mm_load_si128((const __m128i*)(row4 + x)), z);
            r0 = _mm_add_epi16(r0, r4);
            r1 = _mm_add_epi16(_mm_add_epi16(r1, r3), r2);
            r0 = _mm_add_epi16(r0, _mm_add_epi16(r2, r2));
            r0 = _mm_add_epi16(r0, _mm_slli_epi16(r1, 2));
            r0 = _mm_srli_epi16(_mm_add_epi16(r0, delta), 8);
            *(int*)(dst + x) = _mm_cvtsi128_si32(_mm_packus_epi16(r0, r0));
        }

        return x;
    }
};

struct PyrDownVec_32f
{
    int operator()(float** src, float* dst, int, int width) const
    {
        if( !checkHardwareSupport(CV_CPU_SSE) )
            return 0;

        int x = 0;
        const float *row0 = src[0], *row1 = src[1], *row2 = src[2], *row3 = src[3], *row4 = src[4];
        __m128 _4 = _mm_set1_ps(4.f), _scale = _mm_set1_ps(1.f/256);
        for( ; x <= width - 8; x += 8 )
        {
            __m128 r0, r1, r2, r3, r4, t0, t1;
            r0 = _mm_load_ps(row0 + x);
            r1 = _mm_load_ps(row1 + x);
            r2 = _mm_load_ps(row2 + x);
            r3 = _mm_load_ps(row3 + x);
            r4 = _mm_load_ps(row4 + x);
            r0 = _mm_add_ps(r0, r4);
            r1 = _mm_add_ps(_mm_add_ps(r1, r3), r2);
            r0 = _mm_add_ps(r0, _mm_add_ps(r2, r2));
            t0 = _mm_add_ps(r0, _mm_mul_ps(r1, _4));

            r0 = _mm_load_ps(row0 + x + 4);
            r1 = _mm_load_ps(row1 + x + 4);
            r2 = _mm_load_ps(row2 + x + 4);
            r3 = _mm_load_ps(row3 + x + 4);
            r4 = _mm_load_ps(row4 + x + 4);
            r0 = _mm_add_ps(r0, r4);
            r1 = _mm_add_ps(_mm_add_ps(r1, r3), r2);
            r0 = _mm_add_ps(r0, _mm_add_ps(r2, r2));
            t1 = _mm_add_ps(r0, _mm_mul_ps(r1, _4));

            t0 = _mm_mul_ps(t0, _scale);
            t1 = _mm_mul_ps(t1, _scale);

            _mm_storeu_ps(dst + x, t0);
            _mm_storeu_ps(dst + x + 4, t1);
        }

        return x;
    }
};

#else

typedef NoVec<int, uchar> PyrDownVec_32s8u;
typedef NoVec<float, float> PyrDownVec_32f;

#endif

template<class CastOp, class VecOp> void
pyrDown_( const Mat& _src, Mat& _dst, int borderType )
{
    const int PD_SZ = 5;
    typedef typename CastOp::type1 WT;
    typedef typename CastOp::rtype T;

    CV_Assert( !_src.empty() );
    Size ssize = _src.size(), dsize = _dst.size();
    int cn = _src.channels();
    int bufstep = (int)alignSize(dsize.width*cn, 16);
    AutoBuffer<WT> _buf(bufstep*PD_SZ + 16);
    WT* buf = alignPtr((WT*)_buf, 16);
    int tabL[CV_CN_MAX*(PD_SZ+2)], tabR[CV_CN_MAX*(PD_SZ+2)];
    AutoBuffer<int> _tabM(dsize.width*cn);
    int* tabM = _tabM;
    WT* rows[PD_SZ];
    CastOp castOp;
    VecOp vecOp;

    CV_Assert( ssize.width > 0 && ssize.height > 0 &&
               std::abs(dsize.width*2 - ssize.width) <= 2 &&
               std::abs(dsize.height*2 - ssize.height) <= 2 );
    int k, x, sy0 = -PD_SZ/2, sy = sy0, width0 = std::min((ssize.width-PD_SZ/2-1)/2 + 1, dsize.width);

    for( x = 0; x <= PD_SZ+1; x++ )
    {
        int sx0 = borderInterpolate(x - PD_SZ/2, ssize.width, borderType)*cn;
        int sx1 = borderInterpolate(x + width0*2 - PD_SZ/2, ssize.width, borderType)*cn;
        for( k = 0; k < cn; k++ )
        {
            tabL[x*cn + k] = sx0 + k;
            tabR[x*cn + k] = sx1 + k;
        }
    }

    ssize.width *= cn;
    dsize.width *= cn;
    width0 *= cn;

    for( x = 0; x < dsize.width; x++ )
        tabM[x] = (x/cn)*2*cn + x % cn;

    for( int y = 0; y < dsize.height; y++ )
    {
        T* dst = (T*)(_dst.data + _dst.step*y);
        WT *row0, *row1, *row2, *row3, *row4;

        // fill the ring buffer (horizontal convolution and decimation)
        for( ; sy <= y*2 + 2; sy++ )
        {
            WT* row = buf + ((sy - sy0) % PD_SZ)*bufstep;
            int _sy = borderInterpolate(sy, ssize.height, borderType);
            const T* src = (const T*)(_src.data + _src.step*_sy);
            int limit = cn;
            const int* tab = tabL;

            for( x = 0;;)
            {
                for( ; x < limit; x++ )
                {
                    row[x] = src[tab[x+cn*2]]*6 + (src[tab[x+cn]] + src[tab[x+cn*3]])*4 +
                        src[tab[x]] + src[tab[x+cn*4]];
                }

                if( x == dsize.width )
                    break;

                if( cn == 1 )
                {
                    for( ; x < width0; x++ )
                        row[x] = src[x*2]*6 + (src[x*2 - 1] + src[x*2 + 1])*4 +
                            src[x*2 - 2] + src[x*2 + 2];
                }
                else if( cn == 3 )
                {
                    for( ; x < width0; x += 3 )
                    {
                        const T* s = src + x*2;
                        WT t0 = s[0]*6 + (s[-3] + s[3])*4 + s[-6] + s[6];
                        WT t1 = s[1]*6 + (s[-2] + s[4])*4 + s[-5] + s[7];
                        WT t2 = s[2]*6 + (s[-1] + s[5])*4 + s[-4] + s[8];
                        row[x] = t0; row[x+1] = t1; row[x+2] = t2;
                    }
                }
                else if( cn == 4 )
                {
                    for( ; x < width0; x += 4 )
                    {
                        const T* s = src + x*2;
                        WT t0 = s[0]*6 + (s[-4] + s[4])*4 + s[-8] + s[8];
                        WT t1 = s[1]*6 + (s[-3] + s[5])*4 + s[-7] + s[9];
                        row[x] = t0; row[x+1] = t1;
                        t0 = s[2]*6 + (s[-2] + s[6])*4 + s[-6] + s[10];
                        t1 = s[3]*6 + (s[-1] + s[7])*4 + s[-5] + s[11];
                        row[x+2] = t0; row[x+3] = t1;
                    }
                }
                else
                {
                    for( ; x < width0; x++ )
                    {
                        int sx = tabM[x];
                        row[x] = src[sx]*6 + (src[sx - cn] + src[sx + cn])*4 +
                            src[sx - cn*2] + src[sx + cn*2];
                    }
                }

                limit = dsize.width;
                tab = tabR - x;
            }
        }

        // do vertical convolution and decimation and write the result to the destination image
        for( k = 0; k < PD_SZ; k++ )
            rows[k] = buf + ((y*2 - PD_SZ/2 + k - sy0) % PD_SZ)*bufstep;
        row0 = rows[0]; row1 = rows[1]; row2 = rows[2]; row3 = rows[3]; row4 = rows[4];

        x = vecOp(rows, dst, (int)_dst.step, dsize.width);
        for( ; x < dsize.width; x++ )
            dst[x] = castOp(row2[x]*6 + (row1[x] + row3[x])*4 + row0[x] + row4[x]);
    }
}


template<class CastOp, class VecOp> void
pyrUp_( const Mat& _src, Mat& _dst, int)
{
    const int PU_SZ = 3;
    typedef typename CastOp::type1 WT;
    typedef typename CastOp::rtype T;

    Size ssize = _src.size(), dsize = _dst.size();
    int cn = _src.channels();
    int bufstep = (int)alignSize((dsize.width+1)*cn, 16);
    AutoBuffer<WT> _buf(bufstep*PU_SZ + 16);
    WT* buf = alignPtr((WT*)_buf, 16);
    AutoBuffer<int> _dtab(ssize.width*cn);
    int* dtab = _dtab;
    WT* rows[PU_SZ];
    CastOp castOp;
    VecOp vecOp;

    CV_Assert( std::abs(dsize.width - ssize.width*2) == dsize.width % 2 &&
               std::abs(dsize.height - ssize.height*2) == dsize.height % 2);
    int k, x, sy0 = -PU_SZ/2, sy = sy0;

    ssize.width *= cn;
    dsize.width *= cn;

    for( x = 0; x < ssize.width; x++ )
        dtab[x] = (x/cn)*2*cn + x % cn;

    for( int y = 0; y < ssize.height; y++ )
    {
        T* dst0 = (T*)(_dst.data + _dst.step*y*2);
        T* dst1 = (T*)(_dst.data + _dst.step*(y*2+1));
        WT *row0, *row1, *row2;

        if( y*2+1 >= dsize.height )
            dst1 = dst0;

        // fill the ring buffer (horizontal convolution and decimation)
        for( ; sy <= y + 1; sy++ )
        {
            WT* row = buf + ((sy - sy0) % PU_SZ)*bufstep;
            int _sy = borderInterpolate(sy*2, dsize.height, BORDER_REFLECT_101)/2;
            const T* src = (const T*)(_src.data + _src.step*_sy);

            if( ssize.width == cn )
            {
                for( x = 0; x < cn; x++ )
                    row[x] = row[x + cn] = src[x]*8;
                continue;
            }

            for( x = 0; x < cn; x++ )
            {
                int dx = dtab[x];
                WT t0 = src[x]*6 + src[x + cn]*2;
                WT t1 = (src[x] + src[x + cn])*4;
                row[dx] = t0; row[dx + cn] = t1;
                dx = dtab[ssize.width - cn + x];
                int sx = ssize.width - cn + x;
                t0 = src[sx - cn] + src[sx]*7;
                t1 = src[sx]*8;
                row[dx] = t0; row[dx + cn] = t1;
            }

            for( x = cn; x < ssize.width - cn; x++ )
            {
                int dx = dtab[x];
                WT t0 = src[x-cn] + src[x]*6 + src[x+cn];
                WT t1 = (src[x] + src[x+cn])*4;
                row[dx] = t0;
                row[dx+cn] = t1;
            }
        }

        // do vertical convolution and decimation and write the result to the destination image
        for( k = 0; k < PU_SZ; k++ )
            rows[k] = buf + ((y - PU_SZ/2 + k - sy0) % PU_SZ)*bufstep;
        row0 = rows[0]; row1 = rows[1]; row2 = rows[2];

        x = vecOp(rows, dst0, (int)_dst.step, dsize.width);
        for( ; x < dsize.width; x++ )
        {
            T t1 = castOp((row1[x] + row2[x])*4);
            T t0 = castOp(row0[x] + row1[x]*6 + row2[x]);
            dst1[x] = t1; dst0[x] = t0;
        }
    }
}

typedef void (*PyrFunc)(const Mat&, Mat&, int);

#ifdef HAVE_OPENCL

static bool ocl_pyrDown( InputArray _src, OutputArray _dst, const Size& _dsz, int borderType)
{
    int type = _src.type(), depth = CV_MAT_DEPTH(type), channels = CV_MAT_CN(type);

    bool doubleSupport = ocl::Device::getDefault().doubleFPConfig() > 0;
    if (channels > 4 || (depth == CV_64F && !doubleSupport))
        return false;

    Size ssize = _src.size();
    Size dsize = _dsz.area() == 0 ? Size((ssize.width + 1) / 2, (ssize.height + 1) / 2) : _dsz;
    CV_Assert( ssize.width > 0 && ssize.height > 0 &&
            std::abs(dsize.width*2 - ssize.width) <= 2 &&
            std::abs(dsize.height*2 - ssize.height) <= 2 );

    UMat src = _src.getUMat();
    _dst.create( dsize, src.type() );
    UMat dst = _dst.getUMat();

    int float_depth = depth == CV_64F ? CV_64F : CV_32F;
    const int local_size = 256;
    const char * const borderMap[] = { "BORDER_CONSTANT", "BORDER_REPLICATE", "BORDER_REFLECT", "BORDER_WRAP",
                                       "BORDER_REFLECT_101" };
    char cvt[2][50];
    String buildOptions = format(
            "-D T=%s -D FT=%s -D convertToT=%s -D convertToFT=%s%s "
            "-D T1=%s -D cn=%d -D %s -D LOCAL_SIZE=%d",
            ocl::typeToStr(type), ocl::typeToStr(CV_MAKETYPE(float_depth, channels)),
            ocl::convertTypeStr(float_depth, depth, channels, cvt[0]),
            ocl::convertTypeStr(depth, float_depth, channels, cvt[1]),
            doubleSupport ? " -D DOUBLE_SUPPORT" : "",
            ocl::typeToStr(depth), channels, borderMap[borderType], local_size
    );
    ocl::Kernel k("pyrDown", ocl::imgproc::pyr_down_oclsrc, buildOptions);
    if (k.empty())
        return false;

    k.args(ocl::KernelArg::ReadOnly(src), ocl::KernelArg::WriteOnly(dst));

    size_t localThreads[2]  = { local_size, 1 };
    size_t globalThreads[2] = { src.cols, dst.rows };
    return k.run(2, globalThreads, localThreads, false);
}

static bool ocl_pyrUp( InputArray _src, OutputArray _dst, const Size& _dsz, int borderType)
{
    int type = _src.type(), depth = CV_MAT_DEPTH(type), channels = CV_MAT_CN(type);

    if (channels > 4 || borderType != BORDER_DEFAULT)
        return false;

    bool doubleSupport = ocl::Device::getDefault().doubleFPConfig() > 0;
    if (depth == CV_64F && !doubleSupport)
        return false;

    Size ssize = _src.size();
    if ((_dsz.area() != 0) && (_dsz != Size(ssize.width * 2, ssize.height * 2)))
        return false;

    UMat src = _src.getUMat();
    Size dsize = Size(ssize.width * 2, ssize.height * 2);
    _dst.create( dsize, src.type() );
    UMat dst = _dst.getUMat();

    int float_depth = depth == CV_64F ? CV_64F : CV_32F;
    const int local_size = 16;
    char cvt[2][50];
    String buildOptions = format(
            "-D T=%s -D FT=%s -D convertToT=%s -D convertToFT=%s%s "
            "-D T1=%s -D cn=%d -D LOCAL_SIZE=%d",
            ocl::typeToStr(type), ocl::typeToStr(CV_MAKETYPE(float_depth, channels)),
            ocl::convertTypeStr(float_depth, depth, channels, cvt[0]),
            ocl::convertTypeStr(depth, float_depth, channels, cvt[1]),
            doubleSupport ? " -D DOUBLE_SUPPORT" : "",
            ocl::typeToStr(depth), channels, local_size
    );
    size_t globalThreads[2] = { dst.cols, dst.rows };
    size_t localThreads[2] = { local_size, local_size };
    ocl::Kernel k;
    if (ocl::Device::getDefault().isIntel() && channels == 1)
    {
        k.create("pyrUp_unrolled", ocl::imgproc::pyr_up_oclsrc, buildOptions);
        globalThreads[0] = dst.cols/2; globalThreads[1] = dst.rows/2;
    }
    else
        k.create("pyrUp", ocl::imgproc::pyr_up_oclsrc, buildOptions);

    if (k.empty())
        return false;

    k.args(ocl::KernelArg::ReadOnly(src), ocl::KernelArg::WriteOnly(dst));
    return k.run(2, globalThreads, localThreads, false);
}

#endif

}

void cv::pyrDown( InputArray _src, OutputArray _dst, const Size& _dsz, int borderType )
{
<<<<<<< HEAD
    CV_OCL_RUN(_src.dims() <= 2 && _dst.isUMat(),
               ocl_pyrDown(_src, _dst, _dsz, borderType))
=======
    CV_Assert(borderType != BORDER_CONSTANT);
>>>>>>> 133d861d

    Mat src = _src.getMat();
    Size dsz = _dsz.area() == 0 ? Size((src.cols + 1)/2, (src.rows + 1)/2) : _dsz;
    _dst.create( dsz, src.type() );
    Mat dst = _dst.getMat();
    int depth = src.depth();

#ifdef HAVE_TEGRA_OPTIMIZATION
    if(borderType == BORDER_DEFAULT && tegra::pyrDown(src, dst))
        return;
#endif

#if IPP_VERSION_X100 >= 801 && 0
    bool isolated = (borderType & BORDER_ISOLATED) != 0;
    int borderTypeNI = borderType & ~BORDER_ISOLATED;
    if (borderTypeNI == BORDER_DEFAULT && (!src.isSubmatrix() || isolated) && dsz == Size((src.cols + 1)/2, (src.rows + 1)/2))
    {
        typedef IppStatus (CV_STDCALL * ippiPyrDown)(const void* pSrc, int srcStep, void* pDst, int dstStep, IppiSize srcRoi, Ipp8u* buffer);
        int type = src.type();
        CV_SUPPRESS_DEPRECATED_START
        ippiPyrDown pyrDownFunc = type == CV_8UC1 ? (ippiPyrDown) ippiPyrDown_Gauss5x5_8u_C1R :
                                  type == CV_8UC3 ? (ippiPyrDown) ippiPyrDown_Gauss5x5_8u_C3R :
                                  type == CV_32FC1 ? (ippiPyrDown) ippiPyrDown_Gauss5x5_32f_C1R :
                                  type == CV_32FC3 ? (ippiPyrDown) ippiPyrDown_Gauss5x5_32f_C3R : 0;
        CV_SUPPRESS_DEPRECATED_END

        if (pyrDownFunc)
        {
            int bufferSize;
            IppiSize srcRoi = { src.cols, src.rows };
            IppDataType dataType = depth == CV_8U ? ipp8u : ipp32f;
            CV_SUPPRESS_DEPRECATED_START
            IppStatus ok = ippiPyrDownGetBufSize_Gauss5x5(srcRoi.width, dataType, src.channels(), &bufferSize);
            CV_SUPPRESS_DEPRECATED_END
            if (ok >= 0)
            {
                Ipp8u* buffer = ippsMalloc_8u(bufferSize);
                ok = pyrDownFunc(src.data, (int) src.step, dst.data, (int) dst.step, srcRoi, buffer);
                ippsFree(buffer);

                if (ok >= 0)
                    return;
                setIppErrorStatus();
            }
        }
    }
#endif

    PyrFunc func = 0;
    if( depth == CV_8U )
        func = pyrDown_<FixPtCast<uchar, 8>, PyrDownVec_32s8u>;
    else if( depth == CV_16S )
        func = pyrDown_<FixPtCast<short, 8>, NoVec<int, short> >;
    else if( depth == CV_16U )
        func = pyrDown_<FixPtCast<ushort, 8>, NoVec<int, ushort> >;
    else if( depth == CV_32F )
        func = pyrDown_<FltCast<float, 8>, PyrDownVec_32f>;
    else if( depth == CV_64F )
        func = pyrDown_<FltCast<double, 8>, NoVec<double, double> >;
    else
        CV_Error( CV_StsUnsupportedFormat, "" );

    func( src, dst, borderType );
}

void cv::pyrUp( InputArray _src, OutputArray _dst, const Size& _dsz, int borderType )
{
<<<<<<< HEAD
    CV_OCL_RUN(_src.dims() <= 2 && _dst.isUMat(),
               ocl_pyrUp(_src, _dst, _dsz, borderType))
=======
    CV_Assert(borderType == BORDER_DEFAULT);
>>>>>>> 133d861d

    Mat src = _src.getMat();
    Size dsz = _dsz.area() == 0 ? Size(src.cols*2, src.rows*2) : _dsz;
    _dst.create( dsz, src.type() );
    Mat dst = _dst.getMat();
    int depth = src.depth();

#ifdef HAVE_TEGRA_OPTIMIZATION
    if(borderType == BORDER_DEFAULT && tegra::pyrUp(src, dst))
        return;
#endif

#if IPP_VERSION_X100 >= 801 && 0
    bool isolated = (borderType & BORDER_ISOLATED) != 0;
    int borderTypeNI = borderType & ~BORDER_ISOLATED;
    if (borderTypeNI == BORDER_DEFAULT && (!src.isSubmatrix() || isolated) && dsz == Size(src.cols*2, src.rows*2))
    {
        typedef IppStatus (CV_STDCALL * ippiPyrUp)(const void* pSrc, int srcStep, void* pDst, int dstStep, IppiSize srcRoi, Ipp8u* buffer);
        int type = src.type();
        CV_SUPPRESS_DEPRECATED_START
        ippiPyrUp pyrUpFunc = type == CV_8UC1 ? (ippiPyrUp) ippiPyrUp_Gauss5x5_8u_C1R :
                              type == CV_8UC3 ? (ippiPyrUp) ippiPyrUp_Gauss5x5_8u_C3R :
                              type == CV_32FC1 ? (ippiPyrUp) ippiPyrUp_Gauss5x5_32f_C1R :
                              type == CV_32FC3 ? (ippiPyrUp) ippiPyrUp_Gauss5x5_32f_C3R : 0;
        CV_SUPPRESS_DEPRECATED_END

        if (pyrUpFunc)
        {
            int bufferSize;
            IppiSize srcRoi = { src.cols, src.rows };
            IppDataType dataType = depth == CV_8U ? ipp8u : ipp32f;
            CV_SUPPRESS_DEPRECATED_START
            IppStatus ok = ippiPyrUpGetBufSize_Gauss5x5(srcRoi.width, dataType, src.channels(), &bufferSize);
            CV_SUPPRESS_DEPRECATED_END
            if (ok >= 0)
            {
                Ipp8u* buffer = ippsMalloc_8u(bufferSize);
                ok = pyrUpFunc(src.data, (int) src.step, dst.data, (int) dst.step, srcRoi, buffer);
                ippsFree(buffer);

                if (ok >= 0)
                    return;
                setIppErrorStatus();
            }
        }
    }
#endif

    PyrFunc func = 0;
    if( depth == CV_8U )
        func = pyrUp_<FixPtCast<uchar, 6>, NoVec<int, uchar> >;
    else if( depth == CV_16S )
        func = pyrUp_<FixPtCast<short, 6>, NoVec<int, short> >;
    else if( depth == CV_16U )
        func = pyrUp_<FixPtCast<ushort, 6>, NoVec<int, ushort> >;
    else if( depth == CV_32F )
        func = pyrUp_<FltCast<float, 6>, NoVec<float, float> >;
    else if( depth == CV_64F )
        func = pyrUp_<FltCast<double, 6>, NoVec<double, double> >;
    else
        CV_Error( CV_StsUnsupportedFormat, "" );

    func( src, dst, borderType );
}

void cv::buildPyramid( InputArray _src, OutputArrayOfArrays _dst, int maxlevel, int borderType )
{
<<<<<<< HEAD
    if (_src.dims() <= 2 && _dst.isUMatVector())
    {
        UMat src = _src.getUMat();
        _dst.create( maxlevel + 1, 1, 0 );
        _dst.getUMatRef(0) = src;
        for( int i = 1; i <= maxlevel; i++ )
            pyrDown( _dst.getUMatRef(i-1), _dst.getUMatRef(i), Size(), borderType );
        return;
    }
=======
    CV_Assert(borderType != BORDER_CONSTANT);
>>>>>>> 133d861d

    Mat src = _src.getMat();
    _dst.create( maxlevel + 1, 1, 0 );
    _dst.getMatRef(0) = src;

    int i=1;

#if IPP_VERSION_X100 >= 801 && 0
    bool isolated = (borderType & BORDER_ISOLATED) != 0;
    int borderTypeNI = borderType & ~BORDER_ISOLATED;
    if (borderTypeNI == BORDER_DEFAULT && (!src.isSubmatrix() || isolated))
    {
        typedef IppStatus (CV_STDCALL * ippiPyramidLayerDownInitAlloc)(void** ppState, IppiSize srcRoi, Ipp32f rate, void* pKernel, int kerSize, int mode);
        typedef IppStatus (CV_STDCALL * ippiPyramidLayerDown)(void* pSrc, int srcStep, IppiSize srcRoiSize, void* pDst, int dstStep, IppiSize dstRoiSize, void* pState);
        typedef IppStatus (CV_STDCALL * ippiPyramidLayerDownFree)(void* pState);

        int type = src.type();
        int depth = src.depth();
        ippiPyramidLayerDownInitAlloc pyrInitAllocFunc = 0;
        ippiPyramidLayerDown pyrDownFunc = 0;
        ippiPyramidLayerDownFree pyrFreeFunc = 0;

        if (type == CV_8UC1)
        {
            pyrInitAllocFunc = (ippiPyramidLayerDownInitAlloc) ippiPyramidLayerDownInitAlloc_8u_C1R;
            pyrDownFunc = (ippiPyramidLayerDown) ippiPyramidLayerDown_8u_C1R;
            pyrFreeFunc = (ippiPyramidLayerDownFree) ippiPyramidLayerDownFree_8u_C1R;
        }
        else if (type == CV_8UC3)
        {
            pyrInitAllocFunc = (ippiPyramidLayerDownInitAlloc) ippiPyramidLayerDownInitAlloc_8u_C3R;
            pyrDownFunc = (ippiPyramidLayerDown) ippiPyramidLayerDown_8u_C3R;
            pyrFreeFunc = (ippiPyramidLayerDownFree) ippiPyramidLayerDownFree_8u_C3R;
        }
        else if (type == CV_32FC1)
        {
            pyrInitAllocFunc = (ippiPyramidLayerDownInitAlloc) ippiPyramidLayerDownInitAlloc_32f_C1R;
            pyrDownFunc = (ippiPyramidLayerDown) ippiPyramidLayerDown_32f_C1R;
            pyrFreeFunc = (ippiPyramidLayerDownFree) ippiPyramidLayerDownFree_32f_C1R;
        }
        else if (type == CV_32FC3)
        {
            pyrInitAllocFunc = (ippiPyramidLayerDownInitAlloc) ippiPyramidLayerDownInitAlloc_32f_C3R;
            pyrDownFunc = (ippiPyramidLayerDown) ippiPyramidLayerDown_32f_C3R;
            pyrFreeFunc = (ippiPyramidLayerDownFree) ippiPyramidLayerDownFree_32f_C3R;
        }

        if (pyrInitAllocFunc && pyrDownFunc && pyrFreeFunc)
        {
            float rate = 2.f;
            IppiSize srcRoi = { src.cols, src.rows };
            IppiPyramid *gPyr;
            IppStatus ok = ippiPyramidInitAlloc(&gPyr, maxlevel + 1, srcRoi, rate);

            Ipp16s iKernel[5] = { 1, 4, 6, 4, 1 };
            Ipp32f fKernel[5] = { 1.f, 4.f, 6.f, 4.f, 1.f };
            void* kernel = depth >= CV_32F ? (void*) fKernel : (void*) iKernel;

            if (ok >= 0) ok = pyrInitAllocFunc((void**) &(gPyr->pState), srcRoi, rate, kernel, 5, IPPI_INTER_LINEAR);
            if (ok >= 0)
            {
                gPyr->pImage[0] = src.data;
                gPyr->pStep[0] = (int) src.step;
                gPyr->pRoi[0] = srcRoi;
                for( ; i <= maxlevel; i++ )
                {
                    IppiSize dstRoi;
                    ok = ippiGetPyramidDownROI(gPyr->pRoi[i-1], &dstRoi, rate);
                    Mat& dst = _dst.getMatRef(i);
                    dst.create(Size(dstRoi.width, dstRoi.height), type);
                    gPyr->pImage[i] = dst.data;
                    gPyr->pStep[i] = (int) dst.step;
                    gPyr->pRoi[i] = dstRoi;

                    if (ok >= 0) ok = pyrDownFunc(gPyr->pImage[i-1], gPyr->pStep[i-1], gPyr->pRoi[i-1],
                                                  gPyr->pImage[i], gPyr->pStep[i], gPyr->pRoi[i], gPyr->pState);

                    if (ok < 0)
                    {
                        setIppErrorStatus();
                        break;
                    }
                }
                pyrFreeFunc(gPyr->pState);
            }
            else
                setIppErrorStatus();

            ippiPyramidFree(gPyr);
        }
    }
#endif
    for( ; i <= maxlevel; i++ )
        pyrDown( _dst.getMatRef(i-1), _dst.getMatRef(i), Size(), borderType );
}

CV_IMPL void cvPyrDown( const void* srcarr, void* dstarr, int _filter )
{
    cv::Mat src = cv::cvarrToMat(srcarr), dst = cv::cvarrToMat(dstarr);

    CV_Assert( _filter == CV_GAUSSIAN_5x5 && src.type() == dst.type());
    cv::pyrDown( src, dst, dst.size() );
}

CV_IMPL void cvPyrUp( const void* srcarr, void* dstarr, int _filter )
{
    cv::Mat src = cv::cvarrToMat(srcarr), dst = cv::cvarrToMat(dstarr);

    CV_Assert( _filter == CV_GAUSSIAN_5x5 && src.type() == dst.type());
    cv::pyrUp( src, dst, dst.size() );
}


CV_IMPL void
cvReleasePyramid( CvMat*** _pyramid, int extra_layers )
{
    if( !_pyramid )
        CV_Error( CV_StsNullPtr, "" );

    if( *_pyramid )
        for( int i = 0; i <= extra_layers; i++ )
            cvReleaseMat( &(*_pyramid)[i] );

    cvFree( _pyramid );
}


CV_IMPL CvMat**
cvCreatePyramid( const CvArr* srcarr, int extra_layers, double rate,
                 const CvSize* layer_sizes, CvArr* bufarr,
                 int calc, int filter )
{
    const float eps = 0.1f;
    uchar* ptr = 0;

    CvMat stub, *src = cvGetMat( srcarr, &stub );

    if( extra_layers < 0 )
        CV_Error( CV_StsOutOfRange, "The number of extra layers must be non negative" );

    int i, layer_step, elem_size = CV_ELEM_SIZE(src->type);
    CvSize layer_size, size = cvGetMatSize(src);

    if( bufarr )
    {
        CvMat bstub, *buf;
        int bufsize = 0;

        buf = cvGetMat( bufarr, &bstub );
        bufsize = buf->rows*buf->cols*CV_ELEM_SIZE(buf->type);
        layer_size = size;
        for( i = 1; i <= extra_layers; i++ )
        {
            if( !layer_sizes )
            {
                layer_size.width = cvRound(layer_size.width*rate+eps);
                layer_size.height = cvRound(layer_size.height*rate+eps);
            }
            else
                layer_size = layer_sizes[i-1];
            layer_step = layer_size.width*elem_size;
            bufsize -= layer_step*layer_size.height;
        }

        if( bufsize < 0 )
            CV_Error( CV_StsOutOfRange, "The buffer is too small to fit the pyramid" );
        ptr = buf->data.ptr;
    }

    CvMat** pyramid = (CvMat**)cvAlloc( (extra_layers+1)*sizeof(pyramid[0]) );
    memset( pyramid, 0, (extra_layers+1)*sizeof(pyramid[0]) );

    pyramid[0] = cvCreateMatHeader( size.height, size.width, src->type );
    cvSetData( pyramid[0], src->data.ptr, src->step );
    layer_size = size;

    for( i = 1; i <= extra_layers; i++ )
    {
        if( !layer_sizes )
        {
            layer_size.width = cvRound(layer_size.width*rate + eps);
            layer_size.height = cvRound(layer_size.height*rate + eps);
        }
        else
            layer_size = layer_sizes[i];

        if( bufarr )
        {
            pyramid[i] = cvCreateMatHeader( layer_size.height, layer_size.width, src->type );
            layer_step = layer_size.width*elem_size;
            cvSetData( pyramid[i], ptr, layer_step );
            ptr += layer_step*layer_size.height;
        }
        else
            pyramid[i] = cvCreateMat( layer_size.height, layer_size.width, src->type );

        if( calc )
            cvPyrDown( pyramid[i-1], pyramid[i], filter );
            //cvResize( pyramid[i-1], pyramid[i], CV_INTER_LINEAR );
    }

    return pyramid;
}

/* End of file. */<|MERGE_RESOLUTION|>--- conflicted
+++ resolved
@@ -502,12 +502,10 @@
 
 void cv::pyrDown( InputArray _src, OutputArray _dst, const Size& _dsz, int borderType )
 {
-<<<<<<< HEAD
+    CV_Assert(borderType != BORDER_CONSTANT);
+
     CV_OCL_RUN(_src.dims() <= 2 && _dst.isUMat(),
                ocl_pyrDown(_src, _dst, _dsz, borderType))
-=======
-    CV_Assert(borderType != BORDER_CONSTANT);
->>>>>>> 133d861d
 
     Mat src = _src.getMat();
     Size dsz = _dsz.area() == 0 ? Size((src.cols + 1)/2, (src.rows + 1)/2) : _dsz;
@@ -575,12 +573,10 @@
 
 void cv::pyrUp( InputArray _src, OutputArray _dst, const Size& _dsz, int borderType )
 {
-<<<<<<< HEAD
+    CV_Assert(borderType == BORDER_DEFAULT);
+
     CV_OCL_RUN(_src.dims() <= 2 && _dst.isUMat(),
                ocl_pyrUp(_src, _dst, _dsz, borderType))
-=======
-    CV_Assert(borderType == BORDER_DEFAULT);
->>>>>>> 133d861d
 
     Mat src = _src.getMat();
     Size dsz = _dsz.area() == 0 ? Size(src.cols*2, src.rows*2) : _dsz;
@@ -648,7 +644,8 @@
 
 void cv::buildPyramid( InputArray _src, OutputArrayOfArrays _dst, int maxlevel, int borderType )
 {
-<<<<<<< HEAD
+    CV_Assert(borderType != BORDER_CONSTANT);
+
     if (_src.dims() <= 2 && _dst.isUMatVector())
     {
         UMat src = _src.getUMat();
@@ -658,9 +655,6 @@
             pyrDown( _dst.getUMatRef(i-1), _dst.getUMatRef(i), Size(), borderType );
         return;
     }
-=======
-    CV_Assert(borderType != BORDER_CONSTANT);
->>>>>>> 133d861d
 
     Mat src = _src.getMat();
     _dst.create( maxlevel + 1, 1, 0 );

--- conflicted
+++ resolved
@@ -485,6 +485,14 @@
     HOUGH_GRADIENT_ALT  = 4, //!< variation of HOUGH_GRADIENT to get better accuracy
 };
 
+//! Variants of Line Segment %Detector
+enum LineSegmentDetectorModes {
+    LSD_REFINE_NONE = 0, //!< No refinement applied
+    LSD_REFINE_STD  = 1, //!< Standard refinement is applied. E.g. breaking arches into smaller straighter line approximations.
+    LSD_REFINE_ADV  = 2  //!< Advanced refinement. Number of false alarms is calculated, lines are
+                         //!< refined through increase of precision, decrement in size, etc.
+};
+
 //! @} imgproc_feature
 
 /** Histogram comparison methods
@@ -1248,8 +1256,7 @@
 
 //! @} imgproc_subdiv2d
 
-<<<<<<< HEAD
-=======
+
 //! @addtogroup imgproc_feature
 //! @{
 
@@ -1328,13 +1335,13 @@
 @param n_bins Number of bins in pseudo-ordering of gradient modulus.
  */
 CV_EXPORTS_W Ptr<LineSegmentDetector> createLineSegmentDetector(
-    int refine = LSD_REFINE_STD, double scale = 0.8,
+    LineSegmentDetectorModes refine = LSD_REFINE_STD, double scale = 0.8,
     double sigma_scale = 0.6, double quant = 2.0, double ang_th = 22.5,
     double log_eps = 0, double density_th = 0.7, int n_bins = 1024);
 
 //! @} imgproc_feature
 
->>>>>>> 0e86e292
+
 //! @addtogroup imgproc_filter
 //! @{
 

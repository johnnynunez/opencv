--- conflicted
+++ resolved
@@ -1483,14 +1483,10 @@
 //! checks if the point is inside the contour. Optionally computes the signed distance from the point to the contour boundary
 CV_EXPORTS_W double pointPolygonTest( InputArray contour, Point2f pt, bool measureDist );
 
-<<<<<<< HEAD
 //! computes whether two rotated rectangles intersect and returns the vertices of the intersecting region
 CV_EXPORTS_W int rotatedRectangleIntersection( const RotatedRect& rect1, const RotatedRect& rect2, OutputArray intersectingRegion  );
 
-CV_EXPORTS Ptr<CLAHE> createCLAHE(double clipLimit = 40.0, Size tileGridSize = Size(8, 8));
-=======
 CV_EXPORTS_W Ptr<CLAHE> createCLAHE(double clipLimit = 40.0, Size tileGridSize = Size(8, 8));
->>>>>>> fd3b2326
 
 //! Ballard, D.H. (1981). Generalizing the Hough transform to detect arbitrary shapes. Pattern Recognition 13 (2): 111-122.
 //! Detects position only without traslation and rotation

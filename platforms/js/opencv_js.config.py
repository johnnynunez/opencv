# Classes and methods whitelist

core = {
    '': [
        'absdiff', 'add', 'addWeighted', 'bitwise_and', 'bitwise_not', 'bitwise_or', 'bitwise_xor', 'cartToPolar',
        'compare', 'convertScaleAbs', 'copyMakeBorder', 'countNonZero', 'determinant', 'dft', 'divide', 'eigen',
        'exp', 'flip', 'getOptimalDFTSize','gemm', 'hconcat', 'inRange', 'invert', 'kmeans', 'log', 'magnitude',
        'max', 'mean', 'meanStdDev', 'merge', 'min', 'minMaxLoc', 'mixChannels', 'multiply', 'norm', 'normalize',
        'perspectiveTransform', 'polarToCart', 'pow', 'randn', 'randu', 'reduce', 'repeat', 'rotate', 'setIdentity', 'setRNGSeed',
        'solve', 'solvePoly', 'split', 'sqrt', 'subtract', 'trace', 'transform', 'transpose', 'vconcat',
        'setLogLevel', 'getLogLevel',
    ],
    'Algorithm': [],
}

imgproc = {'': ['Canny', 'GaussianBlur', 'Laplacian', 'HoughLines', 'HoughLinesP', 'HoughCircles', 'Scharr','Sobel', \
                'adaptiveThreshold','approxPolyDP','arcLength','bilateralFilter','blur','boundingRect','boxFilter',\
                'calcBackProject','calcHist','circle','compareHist','connectedComponents','connectedComponentsWithStats', \
                'contourArea', 'convexHull', 'convexityDefects', 'cornerHarris','cornerMinEigenVal','createCLAHE', \
                'createLineSegmentDetector','cvtColor','demosaicing','dilate', 'distanceTransform','distanceTransformWithLabels', \
                'drawContours','ellipse','ellipse2Poly','equalizeHist','erode', 'filter2D', 'findContours','fitEllipse', \
                'fitLine', 'floodFill','getAffineTransform', 'getPerspectiveTransform', 'getRotationMatrix2D', 'getStructuringElement', \
                'goodFeaturesToTrack','grabCut','initUndistortRectifyMap', 'integral','integral2', 'isContourConvex', 'line', \
                'matchShapes', 'matchTemplate','medianBlur', 'minAreaRect', 'minEnclosingCircle', 'moments', 'morphologyEx', \
                'pointPolygonTest', 'putText','pyrDown','pyrUp','rectangle','remap', 'resize','sepFilter2D','threshold', \
                'undistort','warpAffine','warpPerspective','warpPolar','watershed', \
                'fillPoly', 'fillConvexPoly', 'polylines',
    ],
    'CLAHE': ['apply', 'collectGarbage', 'getClipLimit', 'getTilesGridSize', 'setClipLimit', 'setTilesGridSize'],
    'segmentation_IntelligentScissorsMB': [
        'IntelligentScissorsMB',
        'setWeights',
        'setGradientMagnitudeMaxLimit',
        'setEdgeFeatureZeroCrossingParameters',
        'setEdgeFeatureCannyParameters',
        'applyImage',
        'applyImageFeatures',
        'buildMap',
        'getContour'
    ],
}

objdetect = {'': ['groupRectangles'],
             'HOGDescriptor': ['load', 'HOGDescriptor', 'getDefaultPeopleDetector', 'getDaimlerPeopleDetector', 'setSVMDetector', 'detectMultiScale'],
             'CascadeClassifier': ['load', 'detectMultiScale2', 'CascadeClassifier', 'detectMultiScale3', 'empty', 'detectMultiScale'],
             'QRCodeDetector': ['QRCodeDetector', 'decode', 'decodeCurved', 'detect', 'detectAndDecode', 'detectMulti', 'setEpsX', 'setEpsY']}

video = {'': ['CamShift', 'calcOpticalFlowFarneback', 'calcOpticalFlowPyrLK', 'createBackgroundSubtractorMOG2', \
             'findTransformECC', 'meanShift'],
         'BackgroundSubtractorMOG2': ['BackgroundSubtractorMOG2', 'apply'],
         'BackgroundSubtractor': ['apply', 'getBackgroundImage']}

dnn = {'dnn_Net': ['setInput', 'forward'],
       '': ['readNetFromCaffe', 'readNetFromTensorflow', 'readNetFromTorch', 'readNetFromDarknet',
            'readNetFromONNX', 'readNet', 'blobFromImage']}

features2d = {'Feature2D': ['detect', 'compute', 'detectAndCompute', 'descriptorSize', 'descriptorType', 'defaultNorm', 'empty', 'getDefaultName'],
              'BRISK': ['create', 'getDefaultName'],
              'ORB': ['create', 'setMaxFeatures', 'setScaleFactor', 'setNLevels', 'setEdgeThreshold', 'setFirstLevel', 'setWTA_K', 'setScoreType', 'setPatchSize', 'getFastThreshold', 'getDefaultName'],
              'MSER': ['create', 'detectRegions', 'setDelta', 'getDelta', 'setMinArea', 'getMinArea', 'setMaxArea', 'getMaxArea', 'setPass2Only', 'getPass2Only', 'getDefaultName'],
              'FastFeatureDetector': ['create', 'setThreshold', 'getThreshold', 'setNonmaxSuppression', 'getNonmaxSuppression', 'setType', 'getType', 'getDefaultName'],
              'AgastFeatureDetector': ['create', 'setThreshold', 'getThreshold', 'setNonmaxSuppression', 'getNonmaxSuppression', 'setType', 'getType', 'getDefaultName'],
              'GFTTDetector': ['create', 'setMaxFeatures', 'getMaxFeatures', 'setQualityLevel', 'getQualityLevel', 'setMinDistance', 'getMinDistance', 'setBlockSize', 'getBlockSize', 'setHarrisDetector', 'getHarrisDetector', 'setK', 'getK', 'getDefaultName'],
              # 'SimpleBlobDetector': ['create'],
              'KAZE': ['create', 'setExtended', 'getExtended', 'setUpright', 'getUpright', 'setThreshold', 'getThreshold', 'setNOctaves', 'getNOctaves', 'setNOctaveLayers', 'getNOctaveLayers', 'setDiffusivity', 'getDiffusivity', 'getDefaultName'],
              'AKAZE': ['create', 'setDescriptorType', 'getDescriptorType', 'setDescriptorSize', 'getDescriptorSize', 'setDescriptorChannels', 'getDescriptorChannels', 'setThreshold', 'getThreshold', 'setNOctaves', 'getNOctaves', 'setNOctaveLayers', 'getNOctaveLayers', 'setDiffusivity', 'getDiffusivity', 'getDefaultName'],
              'DescriptorMatcher': ['add', 'clear', 'empty', 'isMaskSupported', 'train', 'match', 'knnMatch', 'radiusMatch', 'clone', 'create'],
              'BFMatcher': ['isMaskSupported', 'create'],
              '': ['drawKeypoints', 'drawMatches', 'drawMatchesKnn']}

photo = {'': ['createAlignMTB', 'createCalibrateDebevec', 'createCalibrateRobertson', \
              'createMergeDebevec', 'createMergeMertens', 'createMergeRobertson', \
              'createTonemapDrago', 'createTonemapMantiuk', 'createTonemapReinhard', 'inpaint'],
        'CalibrateCRF': ['process'],
        'AlignMTB' : ['calculateShift', 'shiftMat', 'computeBitmaps', 'getMaxBits', 'setMaxBits', \
                      'getExcludeRange', 'setExcludeRange', 'getCut', 'setCut'],
        'CalibrateDebevec' : ['getLambda', 'setLambda', 'getSamples', 'setSamples', 'getRandom', 'setRandom'],
        'CalibrateRobertson' : ['getMaxIter', 'setMaxIter', 'getThreshold', 'setThreshold', 'getRadiance'],
        'MergeExposures' : ['process'],
        'MergeDebevec' : ['process'],
        'MergeMertens' : ['process', 'getContrastWeight', 'setContrastWeight', 'getSaturationWeight', \
                          'setSaturationWeight', 'getExposureWeight', 'setExposureWeight'],
        'MergeRobertson' : ['process'],
        'Tonemap' : ['process' , 'getGamma', 'setGamma'],
        'TonemapDrago' : ['getSaturation', 'setSaturation', 'getBias', 'setBias', \
                          'getSigmaColor', 'setSigmaColor', 'getSigmaSpace','setSigmaSpace'],
        'TonemapMantiuk' : ['getScale', 'setScale', 'getSaturation', 'setSaturation'],
        'TonemapReinhard' : ['getIntensity', 'setIntensity', 'getLightAdaptation', 'setLightAdaptation', \
                             'getColorAdaptation', 'setColorAdaptation']
        }

aruco = {'': ['detectMarkers', 'drawDetectedMarkers', 'drawAxis', 'estimatePoseSingleMarkers', 'estimatePoseBoard', 'estimatePoseCharucoBoard', 'interpolateCornersCharuco', 'drawDetectedCornersCharuco'],
        'aruco_Dictionary': ['get', 'drawMarker'],
        'aruco_Board': ['create'],
        'aruco_GridBoard': ['create', 'draw'],
        'aruco_CharucoBoard': ['create', 'draw'],
        'aruco_DetectorParameters': ['create']
        }

<<<<<<< HEAD
_3d = {'': ['findHomography', 'calibrateCameraExtended', 'drawFrameAxes', 'estimateAffine2D', 'getDefaultNewCameraMatrix', 'initUndistortRectifyMap', 'Rodrigues']}
=======
calib3d = {'': ['findHomography', 'calibrateCameraExtended', 'drawFrameAxes', 'estimateAffine2D', \
                'getDefaultNewCameraMatrix', 'initUndistortRectifyMap', 'Rodrigues', \
                'solvePnP', 'solvePnPRansac', 'solvePnPRefineLM']}
>>>>>>> bfb10d74


white_list = makeWhiteList([core, imgproc, objdetect, video, dnn, features2d, photo, aruco, _3d])<|MERGE_RESOLUTION|>--- conflicted
+++ resolved
@@ -97,13 +97,13 @@
         'aruco_DetectorParameters': ['create']
         }
 
-<<<<<<< HEAD
-_3d = {'': ['findHomography', 'calibrateCameraExtended', 'drawFrameAxes', 'estimateAffine2D', 'getDefaultNewCameraMatrix', 'initUndistortRectifyMap', 'Rodrigues']}
-=======
-calib3d = {'': ['findHomography', 'calibrateCameraExtended', 'drawFrameAxes', 'estimateAffine2D', \
-                'getDefaultNewCameraMatrix', 'initUndistortRectifyMap', 'Rodrigues', \
-                'solvePnP', 'solvePnPRansac', 'solvePnPRefineLM']}
->>>>>>> bfb10d74
+_3d = {
+    '': [
+        'findHomography', 'calibrateCameraExtended', 'drawFrameAxes', 'estimateAffine2D',
+        'getDefaultNewCameraMatrix', 'initUndistortRectifyMap', 'Rodrigues',
+        'solvePnP', 'solvePnPRansac', 'solvePnPRefineLM'
+    ]
+}
 
 
 white_list = makeWhiteList([core, imgproc, objdetect, video, dnn, features2d, photo, aruco, _3d])
# Find specified Python version
# Arguments:
#   preferred_version (value): Version to check for first
#   min_version (value): Minimum supported version
#   library_env (value): Name of Python library ENV variable to check
#   include_dir_env (value): Name of Python include directory ENV variable to check
#   found (variable): Set if interpreter found
#   executable (variable): Output of executable found
#   version_string (variable): Output of found version
#   version_major (variable): Output of found major version
#   version_minor (variable): Output of found minor version
#   libs_found (variable): Set if libs found
#   libs_version_string (variable): Output of found libs version
#   libraries (variable): Output of found Python libraries
#   library (variable): Output of found Python library
#   debug_libraries (variable): Output of found Python debug libraries
#   debug_library (variable): Output of found Python debug library
#   include_path (variable): Output of found Python include path
#   include_dir (variable): Output of found Python include dir
#   include_dir2 (variable): Output of found Python include dir2
#   packages_path (variable): Output of found Python packages path
#   numpy_include_dirs (variable): Output of found Python Numpy include dirs
#   numpy_version (variable): Output of found Python Numpy version
function(find_python preferred_version min_version library_env include_dir_env
         found executable version_string version_major version_minor
         libs_found libs_version_string libraries library debug_libraries
         debug_library include_path include_dir include_dir2 packages_path
         numpy_include_dirs numpy_version)
if(NOT ${found})
  if(" ${executable}" STREQUAL " PYTHON_EXECUTABLE")
    set(__update_python_vars 0)
  else()
    set(__update_python_vars 1)
  endif()

  ocv_check_environment_variables(${executable})
  if(${executable})
    set(PYTHON_EXECUTABLE "${${executable}}")
  endif()

  if(WIN32 AND NOT ${executable} AND OPENCV_PYTHON_PREFER_WIN32_REGISTRY)  # deprecated
    # search for executable with the same bitness as resulting binaries
    # standard FindPythonInterp always prefers executable from system path
    # this is really important because we are using the interpreter for numpy search and for choosing the install location
    foreach(_CURRENT_VERSION ${Python_ADDITIONAL_VERSIONS} "${preferred_version}" "${min_version}")
      find_host_program(PYTHON_EXECUTABLE
        NAMES python${_CURRENT_VERSION} python
        PATHS
          [HKEY_LOCAL_MACHINE\\\\SOFTWARE\\\\Python\\\\PythonCore\\\\${_CURRENT_VERSION}\\\\InstallPath]
          [HKEY_CURRENT_USER\\\\SOFTWARE\\\\Python\\\\PythonCore\\\\${_CURRENT_VERSION}\\\\InstallPath]
        NO_SYSTEM_ENVIRONMENT_PATH
      )
    endforeach()
  endif()

  if(preferred_version)
    set(__python_package_version "${preferred_version} EXACT")
    find_host_package(PythonInterp "${preferred_version}" EXACT)
    if(NOT PYTHONINTERP_FOUND)
      message(STATUS "Python is not found: ${preferred_version} EXACT")
    endif()
  elseif(min_version)
    set(__python_package_version "${min_version}")
    find_host_package(PythonInterp "${min_version}")
  else()
    set(__python_package_version "")
    find_host_package(PythonInterp)
  endif()

  string(REGEX MATCH "^[0-9]+" _python_version_major "${min_version}")

  if(PYTHONINTERP_FOUND)
    # Check if python major version is correct
    if(" ${_python_version_major}" STREQUAL " ")
      set(_python_version_major "${PYTHON_VERSION_MAJOR}")
    endif()
    if(NOT "${_python_version_major}" STREQUAL "${PYTHON_VERSION_MAJOR}"
        AND NOT DEFINED ${executable}
    )
      if(NOT OPENCV_SKIP_PYTHON_WARNING)
        message(WARNING "CMake's 'find_host_package(PythonInterp ${__python_package_version})' found wrong Python version:\n"
                        "PYTHON_EXECUTABLE=${PYTHON_EXECUTABLE}\n"
                        "PYTHON_VERSION_STRING=${PYTHON_VERSION_STRING}\n"
                        "Consider providing the '${executable}' variable via CMake command line or environment variables\n")
      endif()
      ocv_clear_vars(PYTHONINTERP_FOUND PYTHON_EXECUTABLE PYTHON_VERSION_STRING PYTHON_VERSION_MAJOR PYTHON_VERSION_MINOR PYTHON_VERSION_PATCH)
      if(NOT CMAKE_VERSION VERSION_LESS "3.12")
        set(__PYTHON_PREFIX Python3)
        find_host_package(${__PYTHON_PREFIX} "${preferred_version}" COMPONENTS Interpreter)
        if(${__PYTHON_PREFIX}_EXECUTABLE)
          set(PYTHON_EXECUTABLE "${${__PYTHON_PREFIX}_EXECUTABLE}")
          find_host_package(PythonInterp "${preferred_version}")  # Populate other variables
        endif()
      else()
        message(STATUS "Consider using CMake 3.12+ for better Python support")
      endif()
    endif()
    if(PYTHONINTERP_FOUND AND "${_python_version_major}" STREQUAL "${PYTHON_VERSION_MAJOR}")
      # Copy outputs
      set(_found ${PYTHONINTERP_FOUND})
      set(_executable ${PYTHON_EXECUTABLE})
      set(_version_string ${PYTHON_VERSION_STRING})
      set(_version_major ${PYTHON_VERSION_MAJOR})
      set(_version_minor ${PYTHON_VERSION_MINOR})
      set(_version_patch ${PYTHON_VERSION_PATCH})
    endif()
  endif()

  if(__update_python_vars)
    # Clear find_host_package side effects
    unset(PYTHONINTERP_FOUND)
    unset(PYTHON_EXECUTABLE CACHE)
    unset(PYTHON_VERSION_STRING)
    unset(PYTHON_VERSION_MAJOR)
    unset(PYTHON_VERSION_MINOR)
    unset(PYTHON_VERSION_PATCH)
  endif()

  if(_found)
    set(_version_major_minor "${_version_major}.${_version_minor}")

    if(NOT ANDROID AND NOT APPLE_FRAMEWORK)
      ocv_check_environment_variables(${library_env} ${include_dir_env})
      if(NOT ${${library_env}} STREQUAL "")
          set(PYTHON_LIBRARY "${${library_env}}")
      endif()
      if(NOT ${${include_dir_env}} STREQUAL "")
          set(PYTHON_INCLUDE_DIR "${${include_dir_env}}")
      endif()

      # not using _version_string here, because it might not conform to the CMake version format
      if(CMAKE_CROSSCOMPILING)
        # builder version can differ from target, matching base version (e.g. 2.7)
        find_package(PythonLibs "${_version_major_minor}")
      else()
        find_package(PythonLibs "${_version_major_minor}.${_version_patch}" EXACT)
      endif()

      if(PYTHONLIBS_FOUND)
        # Copy outputs
        set(_libs_found ${PYTHONLIBS_FOUND})
        set(_libraries ${PYTHON_LIBRARIES})
        set(_include_path ${PYTHON_INCLUDE_PATH})
        set(_include_dirs ${PYTHON_INCLUDE_DIRS})
        set(_debug_libraries ${PYTHON_DEBUG_LIBRARIES})
        set(_libs_version_string ${PYTHONLIBS_VERSION_STRING})
        set(_debug_library ${PYTHON_DEBUG_LIBRARY})
        set(_library ${PYTHON_LIBRARY})
        set(_library_debug ${PYTHON_LIBRARY_DEBUG})
        set(_library_release ${PYTHON_LIBRARY_RELEASE})
        set(_include_dir ${PYTHON_INCLUDE_DIR})
        set(_include_dir2 ${PYTHON_INCLUDE_DIR2})
      endif()
      if(__update_python_vars)
        # Clear find_package side effects
        unset(PYTHONLIBS_FOUND)
        unset(PYTHON_LIBRARIES)
        unset(PYTHON_INCLUDE_PATH)
        unset(PYTHON_INCLUDE_DIRS)
        unset(PYTHON_DEBUG_LIBRARIES)
        unset(PYTHONLIBS_VERSION_STRING)
        unset(PYTHON_DEBUG_LIBRARY CACHE)
        unset(PYTHON_LIBRARY)
        unset(PYTHON_LIBRARY_DEBUG)
        unset(PYTHON_LIBRARY_RELEASE)
        unset(PYTHON_LIBRARY CACHE)
        unset(PYTHON_LIBRARY_DEBUG CACHE)
        unset(PYTHON_LIBRARY_RELEASE CACHE)
        unset(PYTHON_INCLUDE_DIR CACHE)
        unset(PYTHON_INCLUDE_DIR2 CACHE)
      endif()
    endif()

    if(NOT ANDROID AND NOT IOS AND NOT XROS)
      if(CMAKE_HOST_UNIX)
        execute_process(COMMAND ${_executable} -c "from sysconfig import *; print(get_path('purelib'))"
                        RESULT_VARIABLE _cvpy_process
                        OUTPUT_VARIABLE _std_packages_path
                        OUTPUT_STRIP_TRAILING_WHITESPACE)
        if("${_std_packages_path}" MATCHES "site-packages")
          set(_packages_path "python${_version_major_minor}/site-packages")
        else() #debian based assumed, install to the dist-packages.
          set(_packages_path "python${_version_major_minor}/dist-packages")
        endif()
        set(_packages_path "lib/${_packages_path}")
      elseif(CMAKE_HOST_WIN32)
        get_filename_component(_path "${_executable}" PATH)
        file(TO_CMAKE_PATH "${_path}" _path)
        if(NOT EXISTS "${_path}/Lib/site-packages")
          unset(_path)
          get_filename_component(_path "[HKEY_LOCAL_MACHINE\\SOFTWARE\\Python\\PythonCore\\${_version_major_minor}\\InstallPath]" ABSOLUTE)
          if(NOT _path)
             get_filename_component(_path "[HKEY_CURRENT_USER\\SOFTWARE\\Python\\PythonCore\\${_version_major_minor}\\InstallPath]" ABSOLUTE)
          endif()
          file(TO_CMAKE_PATH "${_path}" _path)
        endif()
        set(_packages_path "${_path}/Lib/site-packages")
        unset(_path)
      endif()

      set(_numpy_include_dirs "${${numpy_include_dirs}}")

      if(NOT _numpy_include_dirs)
        if(CMAKE_CROSSCOMPILING)
          message(STATUS "Cannot probe for Python/Numpy support (because we are cross-compiling OpenCV)")
          message(STATUS "If you want to enable Python/Numpy support, set the following variables:")
          message(STATUS "  PYTHON3_INCLUDE_PATH")
          message(STATUS "  PYTHON3_LIBRARIES (optional on Unix-like systems)")
          message(STATUS "  PYTHON3_NUMPY_INCLUDE_DIRS")
        else()
          # Attempt to discover the NumPy include directory. If this succeeds, then build python API with NumPy
          execute_process(COMMAND "${_executable}" -c "import numpy; print(numpy.get_include())"
                          RESULT_VARIABLE _numpy_process
                          OUTPUT_VARIABLE _numpy_include_dirs
                          OUTPUT_STRIP_TRAILING_WHITESPACE)

          if(NOT _numpy_process EQUAL 0)
              unset(_numpy_include_dirs)
          endif()
        endif()
      endif()

      if(_numpy_include_dirs)
        file(TO_CMAKE_PATH "${_numpy_include_dirs}" _numpy_include_dirs)
        if(CMAKE_CROSSCOMPILING)
          if(NOT _numpy_version)
            set(_numpy_version "undefined - cannot be probed because of the cross-compilation")
          endif()
        else()
          execute_process(COMMAND "${_executable}" -c "import numpy; print(numpy.version.version)"
                          RESULT_VARIABLE _numpy_process
                          OUTPUT_VARIABLE _numpy_version
                          OUTPUT_STRIP_TRAILING_WHITESPACE)
        endif()
      endif()
    endif(NOT ANDROID AND NOT IOS AND NOT XROS)
  endif()

  # Export return values
  set(${found} "${_found}" CACHE INTERNAL "")
  set(${executable} "${_executable}" CACHE FILEPATH "Path to Python interpreter")
  set(${version_string} "${_version_string}" CACHE INTERNAL "")
  set(${version_major} "${_version_major}" CACHE INTERNAL "")
  set(${version_minor} "${_version_minor}" CACHE INTERNAL "")
  set(${libs_found} "${_libs_found}" CACHE INTERNAL "")
  set(${libs_version_string} "${_libs_version_string}" CACHE INTERNAL "")
  set(${libraries} "${_libraries}" CACHE INTERNAL "Python libraries")
  set(${library} "${_library}" CACHE FILEPATH "Path to Python library")
  set(${debug_libraries} "${_debug_libraries}" CACHE INTERNAL "")
  set(${debug_library} "${_debug_library}" CACHE FILEPATH "Path to Python debug")
  set(${include_path} "${_include_path}" CACHE INTERNAL "")
  set(${include_dir} "${_include_dir}" CACHE PATH "Python include dir")
  set(${include_dir2} "${_include_dir2}" CACHE PATH "Python include dir 2")
  set(${packages_path} "${_packages_path}" CACHE STRING "Where to install the python packages.")
  set(${numpy_include_dirs} ${_numpy_include_dirs} CACHE PATH "Path to numpy headers")
  set(${numpy_version} "${_numpy_version}" CACHE INTERNAL "")
endif()
endfunction(find_python)

if(OPENCV_PYTHON_SKIP_DETECTION)
  return()
endif()

option(OPENCV_PYTHON3_VERSION "Python3 version" "")
find_python("${OPENCV_PYTHON3_VERSION}" "${MIN_VER_PYTHON3}" PYTHON3_LIBRARY PYTHON3_INCLUDE_DIR
    PYTHON3INTERP_FOUND PYTHON3_EXECUTABLE PYTHON3_VERSION_STRING
    PYTHON3_VERSION_MAJOR PYTHON3_VERSION_MINOR PYTHON3LIBS_FOUND
    PYTHON3LIBS_VERSION_STRING PYTHON3_LIBRARIES PYTHON3_LIBRARY
    PYTHON3_DEBUG_LIBRARIES PYTHON3_LIBRARY_DEBUG PYTHON3_INCLUDE_PATH
    PYTHON3_INCLUDE_DIR PYTHON3_INCLUDE_DIR2 PYTHON3_PACKAGES_PATH
    PYTHON3_NUMPY_INCLUDE_DIRS PYTHON3_NUMPY_VERSION)

<<<<<<< HEAD
=======
# Problem in numpy >=1.15 <1.17
OCV_OPTION(PYTHON3_LIMITED_API "Build with Python Limited API (not available with numpy >=1.15 <1.17)" NO
           VISIBLE_IF PYTHON3_NUMPY_VERSION VERSION_LESS "1.15" OR NOT PYTHON3_NUMPY_VERSION VERSION_LESS "1.17")
if(PYTHON3_LIMITED_API)
  set(_default_ver "0x03060000")
  if(PYTHON3_VERSION_STRING VERSION_LESS "3.6")
    # fix for older pythons
    set(_default_ver "0x030${PYTHON3_VERSION_MINOR}0000")
  endif()
  set(PYTHON3_LIMITED_API_VERSION ${_default_ver} CACHE STRING "Minimal Python version for Limited API")
endif()

>>>>>>> 69772b02
if(PYTHON_DEFAULT_EXECUTABLE)
    set(PYTHON_DEFAULT_AVAILABLE "TRUE")
elseif(PYTHON3_EXECUTABLE AND PYTHON3INTERP_FOUND)
    set(PYTHON_DEFAULT_AVAILABLE "TRUE")
    set(PYTHON_DEFAULT_EXECUTABLE "${PYTHON3_EXECUTABLE}")
endif()

if(PYTHON_DEFAULT_AVAILABLE)
  execute_process(COMMAND ${PYTHON_DEFAULT_EXECUTABLE} --version
                  OUTPUT_VARIABLE PYTHON_DEFAULT_VERSION
                  OUTPUT_STRIP_TRAILING_WHITESPACE)
  string(REGEX MATCH "[0-9]+.[0-9]+.[0-9]+" PYTHON_DEFAULT_VERSION "${PYTHON_DEFAULT_VERSION}")
endif()<|MERGE_RESOLUTION|>--- conflicted
+++ resolved
@@ -270,8 +270,6 @@
     PYTHON3_INCLUDE_DIR PYTHON3_INCLUDE_DIR2 PYTHON3_PACKAGES_PATH
     PYTHON3_NUMPY_INCLUDE_DIRS PYTHON3_NUMPY_VERSION)
 
-<<<<<<< HEAD
-=======
 # Problem in numpy >=1.15 <1.17
 OCV_OPTION(PYTHON3_LIMITED_API "Build with Python Limited API (not available with numpy >=1.15 <1.17)" NO
            VISIBLE_IF PYTHON3_NUMPY_VERSION VERSION_LESS "1.15" OR NOT PYTHON3_NUMPY_VERSION VERSION_LESS "1.17")
@@ -284,7 +282,6 @@
   set(PYTHON3_LIMITED_API_VERSION ${_default_ver} CACHE STRING "Minimal Python version for Limited API")
 endif()
 
->>>>>>> 69772b02
 if(PYTHON_DEFAULT_EXECUTABLE)
     set(PYTHON_DEFAULT_AVAILABLE "TRUE")
 elseif(PYTHON3_EXECUTABLE AND PYTHON3INTERP_FOUND)

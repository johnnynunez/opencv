/* OpenCV compiled as static or dynamic libs */
#cmakedefine BUILD_SHARED_LIBS

/* Compile for 'real' NVIDIA GPU architectures */
#define CUDA_ARCH_BIN "${OPENCV_CUDA_ARCH_BIN}"

/* Create PTX or BIN for 1.0 compute capability */
#cmakedefine CUDA_ARCH_BIN_OR_PTX_10

/* NVIDIA GPU features are used */
#define CUDA_ARCH_FEATURES "${OPENCV_CUDA_ARCH_FEATURES}"

/* Compile for 'virtual' NVIDIA PTX architectures */
#define CUDA_ARCH_PTX "${OPENCV_CUDA_ARCH_PTX}"

/* AVFoundation video libraries */
#cmakedefine HAVE_AVFOUNDATION

/* V4L capturing support */
#cmakedefine HAVE_CAMV4L

/* V4L2 capturing support */
#cmakedefine HAVE_CAMV4L2

/* Carbon windowing environment */
#cmakedefine HAVE_CARBON

/* AMD's Basic Linear Algebra Subprograms Library*/
#cmakedefine HAVE_CLAMDBLAS

/* AMD's OpenCL Fast Fourier Transform Library*/
#cmakedefine HAVE_CLAMDFFT

/* Cocoa API */
#cmakedefine HAVE_COCOA

/* C= */
#cmakedefine HAVE_CSTRIPES

/* NVidia Cuda Basic Linear Algebra Subprograms (BLAS) API*/
#cmakedefine HAVE_CUBLAS

/* NVidia Cuda Runtime API*/
#cmakedefine HAVE_CUDA

/* NVidia Cuda Fast Fourier Transform (FFT) API*/
#cmakedefine HAVE_CUFFT

/* IEEE1394 capturing support */
#cmakedefine HAVE_DC1394

/* libdc1394 0.9.4 or 0.9.5 */
#cmakedefine HAVE_DC1394_095

/* IEEE1394 capturing support - libdc1394 v2.x */
#cmakedefine HAVE_DC1394_2

/* DirectShow Video Capture library */
#cmakedefine HAVE_DSHOW

/* Eigen Matrix & Linear Algebra Library */
#cmakedefine HAVE_EIGEN

/* FFMpeg video library */
#cmakedefine HAVE_FFMPEG

/* ffmpeg's libswscale */
#cmakedefine HAVE_FFMPEG_SWSCALE

/* ffmpeg in Gentoo */
#cmakedefine HAVE_GENTOO_FFMPEG

/* GStreamer multimedia framework */
#cmakedefine HAVE_GSTREAMER

/* GTK+ 2.0 Thread support */
#cmakedefine HAVE_GTHREAD

/* Windows Runtime support */
#cmakedefine HAVE_WINRT

/* Win32 UI */
#cmakedefine HAVE_WIN32UI

/* GTK+ 2.x toolkit */
#cmakedefine HAVE_GTK

<<<<<<< HEAD
/* Define to 1 if you have the <inttypes.h> header file. */
#cmakedefine  HAVE_INTTYPES_H 1
=======
/* Apple ImageIO Framework */
#cmakedefine HAVE_IMAGEIO

/* Intel Integrated Performance Primitives */
#cmakedefine HAVE_IPP
>>>>>>> b2d1d87e

/* JPEG-2000 codec */
#cmakedefine HAVE_JASPER

/* IJG JPEG codec */
#cmakedefine HAVE_JPEG

/* libpng/png.h needs to be included */
#cmakedefine HAVE_LIBPNG_PNG_H

/* V4L/V4L2 capturing support via libv4l */
#cmakedefine HAVE_LIBV4L

/* Microsoft Media Foundation Capture library */
#cmakedefine HAVE_MSMF

/* NVidia Video Decoding API*/
#cmakedefine HAVE_NVCUVID

/* OpenCL Support */
#cmakedefine HAVE_OPENCL

/* OpenEXR codec */
#cmakedefine HAVE_OPENEXR

/* OpenGL support*/
#cmakedefine HAVE_OPENGL

/* OpenNI library */
#cmakedefine HAVE_OPENNI

/* PNG codec */
#cmakedefine HAVE_PNG

/* Qt support */
#cmakedefine HAVE_QT

/* Qt OpenGL support */
#cmakedefine HAVE_QT_OPENGL

/* QuickTime video libraries */
#cmakedefine HAVE_QUICKTIME

/* Intel Threading Building Blocks */
#cmakedefine HAVE_TBB

/* TIFF codec */
#cmakedefine HAVE_TIFF

/* Unicap video capture library */
#cmakedefine HAVE_UNICAP

/* Video for Windows support */
#cmakedefine HAVE_VFW

/* V4L2 capturing support in videoio.h */
#cmakedefine HAVE_VIDEOIO

/* Win32 UI */
#cmakedefine HAVE_WIN32UI

/* XIMEA camera support */
#cmakedefine HAVE_XIMEA

/* Xine video library */
#cmakedefine HAVE_XINE

/* Define to 1 if your processor stores words with the most significant byte
   first (like Motorola and SPARC, unlike Intel and VAX). */
#cmakedefine WORDS_BIGENDIAN
<|MERGE_RESOLUTION|>--- conflicted
+++ resolved
@@ -30,6 +30,9 @@
 
 /* AMD's OpenCL Fast Fourier Transform Library*/
 #cmakedefine HAVE_CLAMDFFT
+
+/* Clp support */
+#cmakedefine HAVE_CLP
 
 /* Cocoa API */
 #cmakedefine HAVE_COCOA
@@ -76,25 +79,14 @@
 /* GTK+ 2.0 Thread support */
 #cmakedefine HAVE_GTHREAD
 
-/* Windows Runtime support */
-#cmakedefine HAVE_WINRT
-
-/* Win32 UI */
-#cmakedefine HAVE_WIN32UI
-
 /* GTK+ 2.x toolkit */
 #cmakedefine HAVE_GTK
 
-<<<<<<< HEAD
 /* Define to 1 if you have the <inttypes.h> header file. */
-#cmakedefine  HAVE_INTTYPES_H 1
-=======
-/* Apple ImageIO Framework */
-#cmakedefine HAVE_IMAGEIO
+#cmakedefine HAVE_INTTYPES_H 1
 
 /* Intel Integrated Performance Primitives */
 #cmakedefine HAVE_IPP
->>>>>>> b2d1d87e
 
 /* JPEG-2000 codec */
 #cmakedefine HAVE_JASPER
@@ -156,6 +148,9 @@
 /* Win32 UI */
 #cmakedefine HAVE_WIN32UI
 
+/* Windows Runtime support */
+#cmakedefine HAVE_WINRT
+
 /* XIMEA camera support */
 #cmakedefine HAVE_XIMEA
 

--- conflicted
+++ resolved
@@ -428,8 +428,8 @@
 # Usage:
 # ocv_glob_module_sources(<extra sources&headers in the same format as used in ocv_set_module_sources>)
 macro(ocv_glob_module_sources)
-  file(GLOB lib_srcs     "src/*.cpp")
-  file(GLOB lib_int_hdrs "src/*.hpp" "src/*.h")
+  file(GLOB_RECURSE lib_srcs     "src/*.cpp")
+  file(GLOB_RECURSE lib_int_hdrs "src/*.hpp" "src/*.h")
   file(GLOB lib_hdrs     "include/opencv2/*.hpp" "include/opencv2/${name}/*.hpp" "include/opencv2/${name}/*.h")
   file(GLOB lib_hdrs_detail "include/opencv2/${name}/detail/*.hpp" "include/opencv2/${name}/detail/*.h")
 
@@ -459,13 +459,9 @@
     list(APPEND lib_srcs ${cl_kernels} "${CMAKE_CURRENT_BINARY_DIR}/opencl_kernels.cpp" "${CMAKE_CURRENT_BINARY_DIR}/opencl_kernels.hpp")
   endif()
 
-<<<<<<< HEAD
   ocv_set_module_sources(${ARGN} HEADERS ${lib_hdrs} ${lib_hdrs_detail}
                                  SOURCES ${lib_srcs} ${lib_int_hdrs} ${cuda_objs} ${lib_cuda_srcs} ${lib_cuda_hdrs})
 
-  source_group("Src" FILES ${lib_srcs} ${lib_int_hdrs})
-=======
->>>>>>> 801054d6
   source_group("Include" FILES ${lib_hdrs})
   source_group("Include\\detail" FILES ${lib_hdrs_detail})
 endmacro()

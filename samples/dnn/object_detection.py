--- conflicted
+++ resolved
@@ -25,11 +25,7 @@
                     help='For models from TensorFlow Object Detection API, you may '
                          'pass a .config file which was used for training through --config '
                          'argument. This way an additional .pbtxt file with TensorFlow graph will be created.')
-<<<<<<< HEAD
-parser.add_argument('--framework', choices=['caffe', 'tensorflow', 'darknet', 'dldt'],
-=======
-parser.add_argument('--framework', choices=['caffe', 'tensorflow', 'torch', 'darknet', 'dldt', 'onnx'],
->>>>>>> dad8af6b
+parser.add_argument('--framework', choices=['caffe', 'tensorflow', 'darknet', 'dldt', 'onnx'],
                     help='Optional name of an origin framework of the model. '
                          'Detect it automatically if it does not set.')
 parser.add_argument('--thr', type=float, default=0.5, help='Confidence threshold')

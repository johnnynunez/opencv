--- conflicted
+++ resolved
@@ -10,36 +10,17 @@
 #endif
 
 #include <iostream>
-<<<<<<< HEAD
-#include "cvconfig.h"
-#include "opencv2/core.hpp"
-#include "opencv2/highgui.hpp"
-#include "opencv2/cudastereo.hpp"
-
-#ifdef HAVE_TBB
-#  include "tbb/tbb_stddef.h"
-#  if TBB_VERSION_MAJOR*100 + TBB_VERSION_MINOR >= 202
-#    include "tbb/tbb.h"
-#    include "tbb/task.h"
-#    undef min
-#    undef max
-#  else
-#    undef HAVE_TBB
-#  endif
-#endif
-=======
 #include <iomanip>
 
 #include "opencv2/core.hpp"
 #include "opencv2/highgui.hpp"
 #include "opencv2/imgproc.hpp"
 #include "opencv2/contrib.hpp"
-#include "opencv2/gpustereo.hpp"
+#include "opencv2/cudastereo.hpp"
 
 using namespace std;
 using namespace cv;
-using namespace cv::gpu;
->>>>>>> 00991987
+using namespace cv::cuda;
 
 ///////////////////////////////////////////////////////////
 // Thread
@@ -151,32 +132,27 @@
     GpuMat d_leftFrame;
     GpuMat d_rightFrame;
     GpuMat d_disparity;
-    Ptr<gpu::StereoBM> d_alg;
+    Ptr<cuda::StereoBM> d_alg;
 };
 
 StereoSingleGpu::StereoSingleGpu(int deviceId) : deviceId_(deviceId)
 {
-    gpu::setDevice(deviceId_);
-    d_alg = gpu::createStereoBM(256);
+    cuda::setDevice(deviceId_);
+    d_alg = cuda::createStereoBM(256);
 }
 
 StereoSingleGpu::~StereoSingleGpu()
 {
-    gpu::setDevice(deviceId_);
+    cuda::setDevice(deviceId_);
     d_leftFrame.release();
     d_rightFrame.release();
     d_disparity.release();
     d_alg.release();
 }
 
-<<<<<<< HEAD
-using namespace std;
-using namespace cv;
-using namespace cv::cuda;
-=======
 void StereoSingleGpu::compute(const Mat& leftFrame, const Mat& rightFrame, Mat& disparity)
 {
-    gpu::setDevice(deviceId_);
+    cuda::setDevice(deviceId_);
     d_leftFrame.upload(leftFrame);
     d_rightFrame.upload(rightFrame);
     d_alg->compute(d_leftFrame, d_rightFrame, d_disparity);
@@ -199,7 +175,7 @@
     GpuMat d_leftFrames[2];
     GpuMat d_rightFrames[2];
     GpuMat d_disparities[2];
-    Ptr<gpu::StereoBM> d_algs[2];
+    Ptr<cuda::StereoBM> d_algs[2];
 
     struct StereoLaunchData
     {
@@ -210,7 +186,7 @@
         GpuMat* d_leftFrame;
         GpuMat* d_rightFrame;
         GpuMat* d_disparity;
-        Ptr<gpu::StereoBM> d_alg;
+        Ptr<cuda::StereoBM> d_alg;
     };
 
     static void launchGpuStereoAlg(void* userData);
@@ -218,22 +194,22 @@
 
 StereoMultiGpuThread::StereoMultiGpuThread()
 {
-    gpu::setDevice(0);
-    d_algs[0] = gpu::createStereoBM(256);
-
-    gpu::setDevice(1);
-    d_algs[1] = gpu::createStereoBM(256);
+    cuda::setDevice(0);
+    d_algs[0] = cuda::createStereoBM(256);
+
+    cuda::setDevice(1);
+    d_algs[1] = cuda::createStereoBM(256);
 }
 
 StereoMultiGpuThread::~StereoMultiGpuThread()
 {
-    gpu::setDevice(0);
+    cuda::setDevice(0);
     d_leftFrames[0].release();
     d_rightFrames[0].release();
     d_disparities[0].release();
     d_algs[0].release();
 
-    gpu::setDevice(1);
+    cuda::setDevice(1);
     d_leftFrames[1].release();
     d_rightFrames[1].release();
     d_disparities[1].release();
@@ -250,7 +226,6 @@
     // With such padding we will get output in the middle of final result.
 
     StereoLaunchData launchDatas[2];
->>>>>>> 00991987
 
     launchDatas[0].deviceId = 0;
     launchDatas[0].leftFrame = leftFrame.rowRange(0, leftFrame.rows / 2 + 32);
@@ -261,13 +236,6 @@
     launchDatas[0].d_disparity = &d_disparities[0];
     launchDatas[0].d_alg = d_algs[0];
 
-<<<<<<< HEAD
-// GPUs data
-GpuMat d_left[2];
-GpuMat d_right[2];
-Ptr<cuda::StereoBM> bm[2];
-GpuMat d_result[2];
-=======
     launchDatas[1].deviceId = 1;
     launchDatas[1].leftFrame = leftFrame.rowRange(leftFrame.rows / 2 - 32, leftFrame.rows);
     launchDatas[1].rightFrame = rightFrame.rowRange(leftFrame.rows / 2 - 32, leftFrame.rows);
@@ -276,7 +244,6 @@
     launchDatas[1].d_rightFrame = &d_rightFrames[1];
     launchDatas[1].d_disparity = &d_disparities[1];
     launchDatas[1].d_alg = d_algs[1];
->>>>>>> 00991987
 
     Thread thread0(launchGpuStereoAlg, &launchDatas[0]);
     Thread thread1(launchGpuStereoAlg, &launchDatas[1]);
@@ -289,7 +256,7 @@
 {
     StereoLaunchData* data = static_cast<StereoLaunchData*>(userData);
 
-    gpu::setDevice(data->deviceId);
+    cuda::setDevice(data->deviceId);
     data->d_leftFrame->upload(data->leftFrame);
     data->d_rightFrame->upload(data->rightFrame);
     data->d_alg->compute(*data->d_leftFrame, *data->d_rightFrame, *data->d_disparity);
@@ -316,31 +283,31 @@
     GpuMat d_leftFrames[2];
     GpuMat d_rightFrames[2];
     GpuMat d_disparities[2];
-    Ptr<gpu::StereoBM> d_algs[2];
+    Ptr<cuda::StereoBM> d_algs[2];
     Ptr<Stream> streams[2];
 };
 
 StereoMultiGpuStream::StereoMultiGpuStream()
 {
-    gpu::setDevice(0);
-    d_algs[0] = gpu::createStereoBM(256);
+    cuda::setDevice(0);
+    d_algs[0] = cuda::createStereoBM(256);
     streams[0] = new Stream;
 
-    gpu::setDevice(1);
-    d_algs[1] = gpu::createStereoBM(256);
+    cuda::setDevice(1);
+    d_algs[1] = cuda::createStereoBM(256);
     streams[1] = new Stream;
 }
 
 StereoMultiGpuStream::~StereoMultiGpuStream()
 {
-    gpu::setDevice(0);
+    cuda::setDevice(0);
     d_leftFrames[0].release();
     d_rightFrames[0].release();
     d_disparities[0].release();
     d_algs[0].release();
     streams[0].release();
 
-    gpu::setDevice(1);
+    cuda::setDevice(1);
     d_leftFrames[1].release();
     d_rightFrames[1].release();
     d_disparities[1].release();
@@ -363,22 +330,22 @@
     Mat disparityPart0 = disparityHdr.rowRange(0, leftFrame.rows / 2);
     Mat disparityPart1 = disparityHdr.rowRange(leftFrame.rows / 2, leftFrame.rows);
 
-    gpu::setDevice(0);
+    cuda::setDevice(0);
     d_leftFrames[0].upload(leftFrameHdr.rowRange(0, leftFrame.rows / 2 + 32), *streams[0]);
     d_rightFrames[0].upload(rightFrameHdr.rowRange(0, leftFrame.rows / 2 + 32), *streams[0]);
     d_algs[0]->compute(d_leftFrames[0], d_rightFrames[0], d_disparities[0], *streams[0]);
     d_disparities[0].rowRange(0, leftFrame.rows / 2).download(disparityPart0, *streams[0]);
 
-    gpu::setDevice(1);
+    cuda::setDevice(1);
     d_leftFrames[1].upload(leftFrameHdr.rowRange(leftFrame.rows / 2 - 32, leftFrame.rows), *streams[1]);
     d_rightFrames[1].upload(rightFrameHdr.rowRange(leftFrame.rows / 2 - 32, leftFrame.rows), *streams[1]);
     d_algs[1]->compute(d_leftFrames[1], d_rightFrames[1], d_disparities[1], *streams[1]);
     d_disparities[1].rowRange(32, d_disparities[1].rows).download(disparityPart1, *streams[1]);
 
-    gpu::setDevice(0);
+    cuda::setDevice(0);
     streams[0]->waitForCompletion();
 
-    gpu::setDevice(1);
+    cuda::setDevice(1);
     streams[1]->waitForCompletion();
 }
 
@@ -399,27 +366,15 @@
         cerr << "Two GPUs are required" << endl;
         return -1;
     }
-<<<<<<< HEAD
-    for (int i = 0; i < num_devices; ++i)
-    {
-        cv::cuda::printShortCudaDeviceInfo(i);
-=======
->>>>>>> 00991987
 
     for (int i = 0; i < numDevices; ++i)
     {
         DeviceInfo devInfo(i);
         if (!devInfo.isCompatible())
         {
-<<<<<<< HEAD
-            std::cout << "CUDA module isn't built for GPU #" << i << " ("
-                 << dev_info.name() << ", CC " << dev_info.majorVersion()
-                 << dev_info.minorVersion() << "\n";
-=======
-            cerr << "GPU module was't built for GPU #" << i << " ("
+            cerr << "CUDA module was't built for GPU #" << i << " ("
                  << devInfo.name() << ", CC " << devInfo.majorVersion()
                  << devInfo.minorVersion() << endl;
->>>>>>> 00991987
             return -1;
         }
 
@@ -484,46 +439,8 @@
             return -1;
         }
 
-<<<<<<< HEAD
-    // Split source images for processing on the GPU #0
-    setDevice(0);
-    d_left[0].upload(left.rowRange(0, left.rows / 2));
-    d_right[0].upload(right.rowRange(0, right.rows / 2));
-    bm[0] = cuda::createStereoBM();
-
-    // Split source images for processing on the GPU #1
-    setDevice(1);
-    d_left[1].upload(left.rowRange(left.rows / 2, left.rows));
-    d_right[1].upload(right.rowRange(right.rows / 2, right.rows));
-    bm[1] = cuda::createStereoBM();
-
-    // Execute calculation in two threads using two GPUs
-    int devices[] = {0, 1};
-    tbb::parallel_do(devices, devices + 2, Worker());
-
-    // Release the first GPU resources
-    setDevice(0);
-    imshow("GPU #0 result", Mat(d_result[0]));
-    d_left[0].release();
-    d_right[0].release();
-    d_result[0].release();
-    bm[0].release();
-
-    // Release the second GPU resources
-    setDevice(1);
-    imshow("GPU #1 result", Mat(d_result[1]));
-    d_left[1].release();
-    d_right[1].release();
-    d_result[1].release();
-    bm[1].release();
-
-    waitKey();
-    return 0;
-}
-=======
         leftGrayFrame.create(leftFrame.size(), CV_8UC1);
         rightGrayFrame.create(leftFrame.size(), CV_8UC1);
->>>>>>> 00991987
 
         cvtColor(leftFrame, leftGrayFrame.createMatHeader(), COLOR_BGR2GRAY);
         cvtColor(rightFrame, rightGrayFrame.createMatHeader(), COLOR_BGR2GRAY);

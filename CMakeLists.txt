--- conflicted
+++ resolved
@@ -463,13 +463,8 @@
 OCV_OPTION(OPENCV_ENABLE_MEMORY_SANITIZER "Better support for memory/address sanitizers"         OFF)
 OCV_OPTION(ENABLE_OMIT_FRAME_POINTER  "Enable -fomit-frame-pointer for GCC"                      ON   IF CV_GCC )
 OCV_OPTION(ENABLE_POWERPC             "Enable PowerPC for GCC"                                   ON   IF (CV_GCC AND CMAKE_SYSTEM_PROCESSOR MATCHES powerpc.*) )
-<<<<<<< HEAD
-OCV_OPTION(ENABLE_FAST_MATH           "Enable -ffast-math (not recommended for GCC 4.6.x)"       OFF  IF (CV_GCC AND (X86 OR X86_64)) )
+OCV_OPTION(ENABLE_FAST_MATH           "Enable compiler options for fast math optimizations on FP computations (not recommended)" OFF)
 if(NOT IOS AND (NOT ANDROID OR OPENCV_ANDROID_USE_LEGACY_FLAGS))  # Use CPU_BASELINE instead
-=======
-OCV_OPTION(ENABLE_FAST_MATH           "Enable compiler options for fast math optimizations on FP computations (not recommended)" OFF)
-if(NOT IOS)  # Use CPU_BASELINE instead
->>>>>>> 51631b90
 OCV_OPTION(ENABLE_NEON                "Enable NEON instructions"                                 (NEON OR ANDROID_ARM_NEON OR AARCH64) IF (CV_GCC OR CV_CLANG) AND (ARM OR AARCH64 OR IOS) )
 OCV_OPTION(ENABLE_VFPV3               "Enable VFPv3-D32 instructions"                            OFF  IF (CV_GCC OR CV_CLANG) AND (ARM OR AARCH64 OR IOS) )
 endif()
